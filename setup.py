from setuptools import find_packages
from setuptools import setup

__version__ = '0.32.0'


setup(
    name='cartography',
    version=__version__,
    description='Explore assets and their relationships across your technical infrastructure.',
    url='https://www.github.com/lyft/cartography',
    maintainer='Lyft',
    maintainer_email='security@lyft.com',
    license='apache2',
    packages=find_packages(exclude=['tests*']),
    package_data={
        'cartography.data': [
            '*.cypher',
            '*.yaml',
        ],
        'cartography.data.jobs.analysis': [
            '*.json',
        ],
        'cartography.data.jobs.cleanup': [
            '*.json',
        ],
    },
    dependency_links=[],
    install_requires=[
        "boto3>=1.15.1",
        "botocore>=1.18.1",
        "dnspython>=1.15.0",
        "neo4j>=1.7.6,<4.0.0",
        "neobolt>=1.7.0,<4.0.0",
        "policyuniverse>=1.1.0.0",
        "google-api-python-client>=1.7.8",
        "oauth2client>=4.1.3",
        "marshmallow>=3.0.0rc7",
        "okta<1.0.0",
        "pyyaml>=5.3.1",
        "requests>=2.22.0",
        "statsd",
        "packaging",
<<<<<<< HEAD
        "cryptography<3.4,>=3.2",
        "PyJWT==1.7.1",
        "adal>=1.2.4",
        "azure-cli-core>=2.12.0",
        "azure-mgmt-compute>=5.0.0",
        "azure-mgmt-resource>=10.2.0",
        "msrestazure >= 0.6.4",
=======
        "python-digitalocean>=1.16.0",
>>>>>>> 047a6bd1
    ],
    extras_require={
        ':python_version<"3.7"': [
            "importlib-resources",
        ],
    },
    entry_points={
        'console_scripts': [
            'cartography = cartography.cli:main',
            'cartography-detectdrift = cartography.driftdetect.cli:main',
        ],
    },
    classifiers=[
        'Development Status :: 4 - Beta',
        'Intended Audience :: Developers',
        'License :: OSI Approved :: Apache Software License',
        'Natural Language :: English',
        'Programming Language :: Python',
        'Programming Language :: Python :: 3',
        'Programming Language :: Python :: 3.6',
        'Topic :: Security',
        'Topic :: Software Development :: Libraries',
        'Topic :: Software Development :: Libraries :: Python Modules',
    ],
)<|MERGE_RESOLUTION|>--- conflicted
+++ resolved
@@ -41,17 +41,14 @@
         "requests>=2.22.0",
         "statsd",
         "packaging",
-<<<<<<< HEAD
         "cryptography<3.4,>=3.2",
+        "python-digitalocean>=1.16.0",
         "PyJWT==1.7.1",
         "adal>=1.2.4",
         "azure-cli-core>=2.12.0",
         "azure-mgmt-compute>=5.0.0",
         "azure-mgmt-resource>=10.2.0",
         "msrestazure >= 0.6.4",
-=======
-        "python-digitalocean>=1.16.0",
->>>>>>> 047a6bd1
     ],
     extras_require={
         ':python_version<"3.7"': [
