--- conflicted
+++ resolved
@@ -52,11 +52,8 @@
         "azure-mgmt-storage>=16.0.0",
         "azure-mgmt-sql<=1.0.0",
         "azure-identity>=1.5.0",
-<<<<<<< HEAD
         "azure-mgmt-network>=2.7.0",
-=======
         "azure-mgmt-web>=0.35.0",
->>>>>>> 4f44e125
         "kubernetes>=18.20.0",
         "pdpyras>=4.3.0",
     ],
