--- conflicted
+++ resolved
@@ -49,11 +49,8 @@
         "azure-mgmt-compute>=5.0.0",
         "azure-mgmt-resource>=10.2.0",
         "msrestazure >= 0.6.4",
-<<<<<<< HEAD
         "azure-mgmt-storage>=16.0.0",
-=======
         "azure-mgmt-sql>=0.11.0",
->>>>>>> 4408bdc1
     ],
     extras_require={
         ':python_version<"3.7"': [
