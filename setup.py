from setuptools import find_packages
from setuptools import setup

__version__ = '0.66.0rc2'


setup(
    name='cartography',
    version=__version__,
    description='Explore assets and their relationships across your technical infrastructure.',
    url='https://www.github.com/lyft/cartography',
    maintainer='Lyft',
    maintainer_email='security@lyft.com',
    license='apache2',
    packages=find_packages(exclude=['tests*']),
    package_data={
        'cartography': ['py.typed'],
        'cartography.data': [
            '*.cypher',
            '*.yaml',
        ],
        'cartography.data.jobs.analysis': [
            '*.json',
        ],
        'cartography.data.jobs.cleanup': [
            '*.json',
        ],
    },
    dependency_links=[],
    install_requires=[
<<<<<<< HEAD
        "cloudconsolelink>=1.0.0",
=======
        "backoff>=2.1.2",
>>>>>>> 7f3b7f7b
        "boto3>=1.15.1",
        "botocore>=1.18.1",
        "dnspython>=1.15.0",
        "neo4j>=4.4.4,<5.0.0",
        "policyuniverse>=1.1.0.0",
        "google-api-python-client>=1.7.8",
        "oauth2client>=4.1.3",
        "marshmallow>=3.0.0rc7",
        "oci>=2.71.0",
        "okta<1.0.0",
        "pyyaml>=5.3.1",
        "requests>=2.22.0",
        "statsd",
        "packaging",
        "python-digitalocean>=1.16.0",
        "adal>=1.2.4",
        "azure-cli-core>=2.26.0",
        "azure-mgmt-compute>=5.0.0",
        "azure-mgmt-resource>=10.2.0",
        "azure-mgmt-cosmosdb>=6.0.0",
        "msrestazure >= 0.6.4",
        "azure-mgmt-storage>=16.0.0",
        "azure-mgmt-sql<=1.0.0",
        "azure-identity>=1.5.0",
<<<<<<< HEAD
        "azure-mgmt-containerinstance>=1.5.0",
        "azure-mgmt-containerregistry>=2.8.0",
        "azure-mgmt-containerservice>=4.4.0",
        "azure-mgmt-keyvault>=1.1.0",
        "azure-graphrbac>=0.61.1",
        "azure-mgmt-authorization==0.50.0",
        "azure-mgmt-resource>=10.2.0",
        "azure-mgmt-network>=2.7.0",
        "azure-mgmt-web>=0.35.0",
        "kubernetes>=18.20.0",
=======
        "kubernetes>=22.6.0",
>>>>>>> 7f3b7f7b
        "pdpyras>=4.3.0",
        "crowdstrike-falconpy>=0.5.1",
    ],
    extras_require={
        ':python_version<"3.7"': [
            "importlib-resources",
        ],
    },
    entry_points={
        'console_scripts': [
            'cartography = cartography.cli:main',
            'cartography-detectdrift = cartography.driftdetect.cli:main',
        ],
    },
    classifiers=[
        'Development Status :: 4 - Beta',
        'Intended Audience :: Developers',
        'License :: OSI Approved :: Apache Software License',
        'Natural Language :: English',
        'Programming Language :: Python',
        'Programming Language :: Python :: 3',
        'Programming Language :: Python :: 3.6',
        'Programming Language :: Python :: 3.8',
        'Topic :: Security',
        'Topic :: Software Development :: Libraries',
        'Topic :: Software Development :: Libraries :: Python Modules',
    ],
)<|MERGE_RESOLUTION|>--- conflicted
+++ resolved
@@ -28,11 +28,8 @@
     },
     dependency_links=[],
     install_requires=[
-<<<<<<< HEAD
         "cloudconsolelink>=1.0.0",
-=======
         "backoff>=2.1.2",
->>>>>>> 7f3b7f7b
         "boto3>=1.15.1",
         "botocore>=1.18.1",
         "dnspython>=1.15.0",
@@ -57,7 +54,6 @@
         "azure-mgmt-storage>=16.0.0",
         "azure-mgmt-sql<=1.0.0",
         "azure-identity>=1.5.0",
-<<<<<<< HEAD
         "azure-mgmt-containerinstance>=1.5.0",
         "azure-mgmt-containerregistry>=2.8.0",
         "azure-mgmt-containerservice>=4.4.0",
@@ -67,10 +63,7 @@
         "azure-mgmt-resource>=10.2.0",
         "azure-mgmt-network>=2.7.0",
         "azure-mgmt-web>=0.35.0",
-        "kubernetes>=18.20.0",
-=======
         "kubernetes>=22.6.0",
->>>>>>> 7f3b7f7b
         "pdpyras>=4.3.0",
         "crowdstrike-falconpy>=0.5.1",
     ],
