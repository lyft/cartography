from setuptools import find_packages
from setuptools import setup

__version__ = '0.79.2'


setup(
    name='cartography',
    version=__version__,
    description='Explore assets and their relationships across your technical infrastructure.',
    long_description='file: README.md',
    long_description_content_type='text/markdown',
    url='https://www.github.com/lyft/cartography',
    maintainer='Lyft',
    maintainer_email='security@lyft.com',
    license='apache2',
    packages=find_packages(exclude=['tests*']),
    package_data={
        'cartography': ['py.typed'],
        'cartography.data': [
            '*.cypher',
            '*.yaml',
        ],
        'cartography.data.jobs.analysis': [
            '*.json',
        ],
        'cartography.data.jobs.cleanup': [
            '*.json',
        ],
    },
    dependency_links=[],
    install_requires=[
        "backoff>=2.1.2",
        "boto3>=1.15.1",
        "botocore>=1.18.1",
        "dnspython>=1.15.0",
        "neo4j>=4.4.4,<5.0.0",
        "policyuniverse>=1.1.0.0",
        "google-api-python-client>=1.7.8",
        "oauth2client>=4.1.3",
        "marshmallow>=3.0.0rc7",
        "oci>=2.71.0",
        "okta<1.0.0",
        "pyyaml>=5.3.1",
        "requests>=2.22.0",
        "statsd",
        "packaging",
        "python-digitalocean>=1.16.0",
        "adal>=1.2.4",
        "azure-cli-core>=2.26.0",
        "azure-mgmt-compute>=5.0.0",
        "azure-mgmt-resource>=10.2.0",
        "azure-mgmt-cosmosdb>=6.0.0",
        "msrestazure >= 0.6.4",
        "azure-mgmt-storage>=16.0.0",
        "azure-mgmt-sql<=1.0.0",
        "azure-identity>=1.5.0",
        "kubernetes>=22.6.0",
        "pdpyras>=4.3.0",
        "crowdstrike-falconpy>=0.5.1",
        "python-dateutil",
<<<<<<< HEAD
        "tldextract>=3.4.0",
=======
        "xmltodict",
        "duo-client",
>>>>>>> 0c852d26
    ],
    extras_require={
        ':python_version<"3.7"': [
            "importlib-resources",
        ],
    },
    entry_points={
        'console_scripts': [
            'cartography = cartography.cli:main',
            'cartography-detectdrift = cartography.driftdetect.cli:main',
        ],
    },
    classifiers=[
        'Development Status :: 4 - Beta',
        'Intended Audience :: Developers',
        'License :: OSI Approved :: Apache Software License',
        'Natural Language :: English',
        'Programming Language :: Python',
        'Programming Language :: Python :: 3',
        'Programming Language :: Python :: 3.8',
        'Topic :: Security',
        'Topic :: Software Development :: Libraries',
        'Topic :: Software Development :: Libraries :: Python Modules',
    ],
)<|MERGE_RESOLUTION|>--- conflicted
+++ resolved
@@ -59,12 +59,9 @@
         "pdpyras>=4.3.0",
         "crowdstrike-falconpy>=0.5.1",
         "python-dateutil",
-<<<<<<< HEAD
         "tldextract>=3.4.0",
-=======
         "xmltodict",
         "duo-client",
->>>>>>> 0c852d26
     ],
     extras_require={
         ':python_version<"3.7"': [
