from setuptools import find_packages
from setuptools import setup

<<<<<<< HEAD
__version__ = '0.54.0rc3'
=======
__version__ = '0.54.0'
>>>>>>> bcefa4b4


setup(
    name='cartography',
    version=__version__,
    description='Explore assets and their relationships across your technical infrastructure.',
    url='https://www.github.com/lyft/cartography',
    maintainer='Lyft',
    maintainer_email='security@lyft.com',
    license='apache2',
    packages=find_packages(exclude=['tests*']),
    package_data={
        'cartography.data': [
            '*.cypher',
            '*.yaml',
        ],
        'cartography.data.jobs.analysis': [
            '*.json',
        ],
        'cartography.data.jobs.cleanup': [
            '*.json',
        ],
    },
    dependency_links=[],
    install_requires=[
        "boto3>=1.15.1",
        "botocore>=1.18.1",
        "dnspython>=1.15.0",
        "neo4j>=4.0.0",
        "policyuniverse>=1.1.0.0",
        "google-api-python-client>=1.7.8",
        "oauth2client>=4.1.3",
        "marshmallow>=3.0.0rc7",
        "okta<1.0.0",
        "pyyaml>=5.3.1",
        "requests>=2.22.0",
        "statsd",
        "packaging",
        "cryptography<3.4,>=3.2",
        "python-digitalocean>=1.16.0",
        "adal>=1.2.4",
        "azure-cli-core>=2.26.0",
        "azure-mgmt-compute>=5.0.0",
        "azure-mgmt-resource>=10.2.0",
        "azure-mgmt-cosmosdb>=6.0.0",
        "msrestazure >= 0.6.4",
        "azure-mgmt-storage>=16.0.0",
        "azure-mgmt-sql<=1.0.0",
        "azure-identity>=1.5.0",
        "kubernetes>=18.20.0,<=21.7.0",
        "pdpyras>=4.3.0",
    ],
    extras_require={
        ':python_version<"3.7"': [
            "importlib-resources",
        ],
    },
    entry_points={
        'console_scripts': [
            'cartography = cartography.cli:main',
            'cartography-detectdrift = cartography.driftdetect.cli:main',
        ],
    },
    classifiers=[
        'Development Status :: 4 - Beta',
        'Intended Audience :: Developers',
        'License :: OSI Approved :: Apache Software License',
        'Natural Language :: English',
        'Programming Language :: Python',
        'Programming Language :: Python :: 3',
        'Programming Language :: Python :: 3.6',
        'Programming Language :: Python :: 3.8',
        'Topic :: Security',
        'Topic :: Software Development :: Libraries',
        'Topic :: Software Development :: Libraries :: Python Modules',
    ],
)<|MERGE_RESOLUTION|>--- conflicted
+++ resolved
@@ -1,11 +1,7 @@
 from setuptools import find_packages
 from setuptools import setup
 
-<<<<<<< HEAD
-__version__ = '0.54.0rc3'
-=======
 __version__ = '0.54.0'
->>>>>>> bcefa4b4
 
 
 setup(
