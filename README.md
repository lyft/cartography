![Cartography](docs/root/images/logo-horizontal.png)

Cartography is a Python tool that consolidates infrastructure assets and the relationships between them in an intuitive graph view powered by a [Neo4j](https://www.neo4j.com) database.

![Visualization of RDS nodes and AWS nodes](docs/root/images/accountsandrds.png)

## Why Cartography?
Cartography aims to enable a broad set of exploration and automation scenarios.  It is particularly good at exposing otherwise hidden dependency relationships between your service's assets so that you may validate assumptions about security risks.

Service owners can generate asset reports, Red Teamers can discover attack paths, and Blue Teamers can identify areas for security improvement.   All can benefit from using the graph for manual exploration through a web frontend interface, or in an automated fashion by calling the APIs.

Cartography is not the only [security](https://github.com/dowjones/hammer) [graph](https://github.com/BloodHoundAD/BloodHound) [tool](https://github.com/Netflix/security_monkey) [out](https://github.com/vysecurity/ANGRYPUPPY) [there](https://github.com/duo-labs/cloudmapper), but it differentiates itself by being fully-featured yet generic and [extensible](https://lyft.github.io/cartography/dev/writing-analysis-jobs.html) enough to help make anyone better understand their risk exposure, regardless of what platforms they use.  Rather than being focused on one core scenario or attack vector like the other linked tools, Cartography focuses on flexibility and exploration.

You can learn more about the story behind Cartography in our [presentation at BSidesSF 2019](https://www.youtube.com/watch?v=ZukUmZSKSek).

## Install and configure
Start [here](https://lyft.github.io/cartography/install.html).

## Supported platforms
<<<<<<< HEAD
- [Amazon Web Services](docs/setup/config/aws.md) -  API Gateway, Config, EC2, Elasticsearch, Elastic Kubernetes Service, DynamoDB, IAM, KMS, Launch Configurations, Launch Templates, Lambda, RDS, Redshift, Route53, S3, Secrets Manager, Security Hub, SQS, STS, Tags
- [Google Cloud Platform](docs/setup/config/gcp.md) - Cloud Resource Manager, Compute, DNS, Storage, Google Kubernetes Engine, IAM, API Gateway, Cloud KMS, Cloudrun, GCP SQL, Firestore, Bigtable, Cloud Function
- [Google GSuite](docs/setup/config/gsuite.md) - users, groups
- [Duo CRXcavator](docs/setup/config/crxcavator.md) - Chrome extensions, GSuite users
- [Okta](docs/setup/config/okta.md) - users, groups, organizations, roles, applications, factors, trusted origins, reply URIs
- [Github](docs/setup/config/github.md) - repos, branches, users
- [DigitalOcean](docs/setup/config/digitalocean.md)
- [Microsoft Azure](docs/setup/config/azure.md) -  CosmosDB, SQL, Storage, Virtual Machine, Function App, Network, Resource Group, Tag, IAM, Key Vaults, AKS
- [Kubernetes](docs/setup/config/kubernetes.md) - Cluster, Namespace, Service, Pod, Container
- [PagerDuty](docs/setup/config/pagerduty.md) - Users, teams, services, schedules, escalation policies, integrations, vendors
=======
- [Amazon Web Services](https://lyft.github.io/cartography/modules/aws/index.html) -  API Gateway, Config, EC2, ECS, ECR, Elasticsearch, Elastic Kubernetes Service (EKS), DynamoDB, IAM, KMS, Launch Configurations, Launch Templates, Lambda, RDS, Redshift, Route53, S3, Secrets Manager, Security Hub, SQS, STS, Tags
- [Google Cloud Platform](https://lyft.github.io/cartography/modules/gcp/index.html) - Cloud Resource Manager, Compute, DNS, Storage, Google Kubernetes Engine (GKE), IAM, API Gateway, Cloud KMS, Cloudrun, GCP SQL, Firestore, Bigtable, Cloud Function
- [Google GSuite](https://lyft.github.io/cartography/modules/gsuite/index.html) - users, groups
- [Duo CRXcavator](https://lyft.github.io/cartography/modules/crxcavator/index.html) - Chrome extensions, GSuite users
- [Okta](https://lyft.github.io/cartography/modules/okta/index.html) - users, groups, organizations, roles, applications, factors, trusted origins, reply URIs
- [Github](https://lyft.github.io/cartography/modules/github/index.html) - repos, branches, users
- [DigitalOcean](https://lyft.github.io/cartography/modules/digitalocean/index.html)
- [Microsoft Azure](https://lyft.github.io/cartography/modules/azure/index.html) -  CosmosDB, SQL, Storage, Virtual Machine, Function App, Network, Resource Group, Tag, IAM, Key Vaults, AKS
- [Kubernetes](https://lyft.github.io/cartography/modules/kubernetes/index.html) - Cluster, Namespace, Service, Pod, Container
- [PagerDuty](https://lyft.github.io/cartography/modules/pagerduty/index.html) - Users, teams, services, schedules, escalation policies, integrations, vendors

>>>>>>> c22611ff


## Usage
Start with our [tutorial](https://lyft.github.io/cartography/usage/tutorial.html). Our [data schema](https://lyft.github.io/cartography/usage/schema.html) is a helpful reference when you get stuck.

## Contact

- Join us on `#cartography` on the [Lyft OSS Slack](https://join.slack.com/t/lyftoss/shared_invite/enQtOTYzODg5OTQwNDE2LTFiYjgwZWM3NTNhMTFkZjc4Y2IxOTI4NTdiNTdhNjQ4M2Q5NTIzMjVjOWI4NmVlNjRiZmU2YzA5NTc3MmFjYTQ).

## Community Meeting

Talk to us and see what we're working on at our [monthly community meeting](https://calendar.google.com/calendar/embed?src=lyft.com_p10o6ceuiieq9sqcn1ef61v1io%40group.calendar.google.com&ctz=America%2FLos_Angeles).
- Meeting minutes are [here](https://docs.google.com/document/d/1VyRKmB0dpX185I15BmNJZpfAJ_Ooobwz0U1WIhjDxvw).
- Recorded videos are posted [here](https://www.youtube.com/playlist?list=PLMga2YJvAGzidUWJB_fnG7EHI4wsDDsE1).
- Our current project road map is [here](https://docs.google.com/document/d/18MOsGI-isFvag1fGk718Aht7wQPueWd4SqOI9KapBa8/edit#heading=h.15nsmgmjaaml).

## Contributing
Thank you for considering contributing to Cartography!

### Code of conduct
Legal stuff: This project is governed by [Lyft's code of conduct](https://github.com/lyft/code-of-conduct).
All contributors and participants agree to abide by its terms.

### Developing Cartography

Get started with our [developer documentation](https://lyft.github.io/cartography/dev/developer-guide.html).

#### Sign the Contributor License Agreement (CLA)

We require a CLA for code contributions, so before we can accept a pull request
we need to have a signed CLA. Please [visit our CLA service](https://oss.lyft.com/cla)
and follow the instructions to sign the CLA.

## Who uses Cartography?

1. [Lyft](https://www.lyft.com)
1. [Thought Machine](https://thoughtmachine.net/)
1. [MessageBird](https://messagebird.com)
1. [Cloudanix](https://www.cloudanix.com/)
1. {Your company here} :-)

If your organization uses Cartography, please file a PR and update this list. Say hi on Slack too!<|MERGE_RESOLUTION|>--- conflicted
+++ resolved
@@ -17,18 +17,6 @@
 Start [here](https://lyft.github.io/cartography/install.html).
 
 ## Supported platforms
-<<<<<<< HEAD
-- [Amazon Web Services](docs/setup/config/aws.md) -  API Gateway, Config, EC2, Elasticsearch, Elastic Kubernetes Service, DynamoDB, IAM, KMS, Launch Configurations, Launch Templates, Lambda, RDS, Redshift, Route53, S3, Secrets Manager, Security Hub, SQS, STS, Tags
-- [Google Cloud Platform](docs/setup/config/gcp.md) - Cloud Resource Manager, Compute, DNS, Storage, Google Kubernetes Engine, IAM, API Gateway, Cloud KMS, Cloudrun, GCP SQL, Firestore, Bigtable, Cloud Function
-- [Google GSuite](docs/setup/config/gsuite.md) - users, groups
-- [Duo CRXcavator](docs/setup/config/crxcavator.md) - Chrome extensions, GSuite users
-- [Okta](docs/setup/config/okta.md) - users, groups, organizations, roles, applications, factors, trusted origins, reply URIs
-- [Github](docs/setup/config/github.md) - repos, branches, users
-- [DigitalOcean](docs/setup/config/digitalocean.md)
-- [Microsoft Azure](docs/setup/config/azure.md) -  CosmosDB, SQL, Storage, Virtual Machine, Function App, Network, Resource Group, Tag, IAM, Key Vaults, AKS
-- [Kubernetes](docs/setup/config/kubernetes.md) - Cluster, Namespace, Service, Pod, Container
-- [PagerDuty](docs/setup/config/pagerduty.md) - Users, teams, services, schedules, escalation policies, integrations, vendors
-=======
 - [Amazon Web Services](https://lyft.github.io/cartography/modules/aws/index.html) -  API Gateway, Config, EC2, ECS, ECR, Elasticsearch, Elastic Kubernetes Service (EKS), DynamoDB, IAM, KMS, Launch Configurations, Launch Templates, Lambda, RDS, Redshift, Route53, S3, Secrets Manager, Security Hub, SQS, STS, Tags
 - [Google Cloud Platform](https://lyft.github.io/cartography/modules/gcp/index.html) - Cloud Resource Manager, Compute, DNS, Storage, Google Kubernetes Engine (GKE), IAM, API Gateway, Cloud KMS, Cloudrun, GCP SQL, Firestore, Bigtable, Cloud Function
 - [Google GSuite](https://lyft.github.io/cartography/modules/gsuite/index.html) - users, groups
@@ -39,8 +27,6 @@
 - [Microsoft Azure](https://lyft.github.io/cartography/modules/azure/index.html) -  CosmosDB, SQL, Storage, Virtual Machine, Function App, Network, Resource Group, Tag, IAM, Key Vaults, AKS
 - [Kubernetes](https://lyft.github.io/cartography/modules/kubernetes/index.html) - Cluster, Namespace, Service, Pod, Container
 - [PagerDuty](https://lyft.github.io/cartography/modules/pagerduty/index.html) - Users, teams, services, schedules, escalation policies, integrations, vendors
-
->>>>>>> c22611ff
 
 
 ## Usage
