--- conflicted
+++ resolved
@@ -35,28 +35,17 @@
 Start [here](docs/setup/install.md).
 
 ## Supported platforms
-<<<<<<< HEAD
-- [Amazon Web Services](docs/setup/config/aws.md) -  API Gateway, Config, EC2, Elasticsearch, Elastic Kubernetes Service, DynamoDB, IAM, KMS, Lambda, RDS, Redshift, Route53, S3, Secrets Manager, Security Hub, SQS, STS, Tags
-- [Google Cloud Platform](docs/setup/config/gcp.md) - Cloud Resource Manager, Compute, DNS, Storage, Google Kubernetes Engine
-=======
 - [Amazon Web Services](docs/setup/config/aws.md) -  API Gateway, Config, EC2, Elasticsearch, Elastic Kubernetes Service, DynamoDB, IAM, KMS, Launch Configurations, Launch Templates, Lambda, RDS, Redshift, Route53, S3, Secrets Manager, Security Hub, SQS, STS, Tags
 - [Google Cloud Platform](docs/setup/config/gcp.md) - Cloud Resource Manager, Compute, DNS, Storage, Google Kubernetes Engine, IAM, API Gateway, Cloud KMS, Cloudrun, GCP SQL, Firestore, Bigtable, Cloud Function
->>>>>>> 14299d27
 - [Google GSuite](docs/setup/config/gsuite.md) - users, groups
 - [Duo CRXcavator](docs/setup/config/crxcavator.md) - Chrome extensions, GSuite users
 - [Okta](docs/setup/config/okta.md) - users, groups, organizations, roles, applications, factors, trusted origins, reply URIs
 - [Github](docs/setup/config/github.md) - repos, branches, users
 - [DigitalOcean](docs/setup/config/digitalocean.md)
-<<<<<<< HEAD
-- [Microsoft Azure](docs/setup/config/azure.md) -  CosmosDB, SQL, Storage, Virtual Machine
-- [Kubernetes](docs/setup/config/kubernetes.md) - Cluster, Namespace, Service, Pod, Container
-- [PagerDuty](docs/setup/config/pagerduty.md) - Users, teams, services, schedules, escalation policies, integrations, vendors
-=======
 - [Microsoft Azure](docs/setup/config/azure.md) -  CosmosDB, SQL, Storage, Virtual Machine, Function App, Network, Resource Group, Tag, IAM, Key Vaults, AKS
 - [Kubernetes](docs/setup/config/kubernetes.md) - Cluster, Namespace, Service, Pod, Container
 - [PagerDuty](docs/setup/config/pagerduty.md) - Users, teams, services, schedules, escalation policies, integrations, vendors
 
->>>>>>> 14299d27
 
 ## Usage
 Start with our [tutorial](docs/usage/tutorial.md). Our [data schema](docs/schema) is a helpful reference when you get stuck.
