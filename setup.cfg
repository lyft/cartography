--- conflicted
+++ resolved
@@ -18,8 +18,4 @@
 ignore_errors = false
 
 [coverage:report]
-<<<<<<< HEAD
-fail_under = 32
-=======
-fail_under = 30
->>>>>>> 3cdef8e9
+fail_under = 30