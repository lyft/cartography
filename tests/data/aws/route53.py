--- conflicted
+++ resolved
@@ -41,13 +41,8 @@
     {
         "Id": "/hostedzone/FAKEZONEID1",
         "Name": "test.com.",
-<<<<<<< HEAD
-        "arn":"arn-123",
-        "consolelink":'www.dff.com',
-=======
         'arn': 'arn:aws:kms:eu-west-1:000000000000:alias/key2-cartography',
         'consolelink': 'www.consolelinkdemo.com',
->>>>>>> 87e735de
         "CallerReference": "BD057866-DA11-69AA-AE7C-339CDB669D49",
         "Config": {
             "PrivateZone": False,
@@ -57,13 +52,8 @@
     {
         "Id": "/hostedzone/FAKEZONEID2",
         "Name": "test.com.",
-<<<<<<< HEAD
-        "arn":"arn-345",
-        "consolelink":'www.dff.com',
-=======
         'arn': 'arn:aws:kms:eu-west-1:000000000000:alias/key2-cartography',
         'consolelink': 'www.consolelinkdemo.com',
->>>>>>> 87e735de
         "CallerReference": "BD057866-DA11-69AA-AE7C-339CDB669D49",
         "Config": {
             "PrivateZone": False,
