--- conflicted
+++ resolved
@@ -14,8 +14,6 @@
         },
     ],
 }
-
-<<<<<<< HEAD
 
 DESCRIBE_TAGS = {
     "Tags": [
@@ -51,7 +49,7 @@
         },
     ],
 }
-=======
+
 TARGET_GROUPS = [
     {
         'TargetType': 'instance',
@@ -223,5 +221,4 @@
 #             'Targets': ["i-0f76fade"]
 #         ]
 #     },
-# ],
->>>>>>> 67033691
+# ],