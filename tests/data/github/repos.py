--- conflicted
+++ resolved
@@ -30,11 +30,8 @@
             'login': 'example_org',
             '__typename': 'Organization',
         },
-<<<<<<< HEAD
+        'collaborators': {'edges': [], 'nodes': []},
         'requirements': {'text': 'cartography\nhttplib2>=0.7.0\njinja2\nlxml\n'},
-=======
-        'collaborators': {'edges': [], 'nodes': []},
->>>>>>> ae416a05
     }, {
         'name': 'SampleRepo2',
         'nameWithOwner': 'example_org/SampleRepo2',
@@ -65,11 +62,6 @@
             'url': 'https://github.com/example_org',
             'login': 'example_org', '__typename': 'Organization',
         },
-<<<<<<< HEAD
-        'requirements': {
-            'text': 'cartography==0.1.0\nhttplib2>=0.7.0\njinja2\nlxml\n# This is a comment line to be ignored\n',
-        },
-=======
         'collaborators': None,
     },
     {
@@ -145,6 +137,8 @@
                 },
             ],
         },
->>>>>>> ae416a05
+        'requirements': {
+            'text': 'cartography==0.1.0\nhttplib2>=0.7.0\njinja2\nlxml\n# This is a comment line to be ignored\n',
+        },
     },
 ]