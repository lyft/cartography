--- conflicted
+++ resolved
@@ -11,16 +11,10 @@
 
 def test_analysis_jobs_cypher_syntax(neo4j_session):
     parameters = {
-<<<<<<< HEAD
-        'AWS_ID': None,
-        'OCI_TENANCY_ID': None,
-        'UPDATE_TAG': None,
-        'OKTA_ORG_ID': None,
-=======
         'AWS_ID': 'my_aws_account_id',
+        'OCI_TENANCY_ID': my_oci_tenant_id,
         'UPDATE_TAG': 'my_update_tag',
         'OKTA_ORG_ID': 'my_okta_org_id',
->>>>>>> 73918709
     }
 
     for job_name in contents('cartography.data.jobs.analysis'):
