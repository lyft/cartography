import copy
from unittest.mock import MagicMock
from unittest.mock import patch

import cartography.intel.aws.ec2
import cartography.intel.aws.resourcegroupstaggingapi as rgta
<<<<<<< HEAD
=======
import tests.data.aws.ec2.instances
import cartography.intel.aws.ec2.instances
>>>>>>> 87e735de
import tests.data.aws.resourcegroupstaggingapi
from cartography.intel.aws.ec2.instances import sync_ec2_instances
from tests.data.aws.ec2.instances import DESCRIBE_INSTANCES
from tests.integration.cartography.intel.aws.common import create_test_account


TEST_ACCOUNT_ID = '1234'
TEST_REGION = 'us-east-1'
TEST_UPDATE_TAG = 123456789


def _ensure_local_neo4j_has_test_ec2_instance_data(neo4j_session):
    create_test_account(neo4j_session, TEST_ACCOUNT_ID, TEST_UPDATE_TAG)
<<<<<<< HEAD
    boto3_session = MagicMock()
    sync_ec2_instances(
        neo4j_session,
        boto3_session,
        [TEST_REGION],
        TEST_ACCOUNT_ID,
        TEST_UPDATE_TAG,
        {'UPDATE_TAG': TEST_UPDATE_TAG, 'AWS_ID': TEST_ACCOUNT_ID},
=======
    data = tests.data.aws.ec2.instances.DESCRIBE_INSTANCES['Reservations']
    cartography.intel.aws.ec2.instances.load_ec2_instances(
        neo4j_session, data, TEST_ACCOUNT_ID, TEST_UPDATE_TAG,
>>>>>>> 87e735de
    )


@patch.object(cartography.intel.aws.ec2.instances, 'get_ec2_instances', return_value=DESCRIBE_INSTANCES['Reservations'])
def test_transform_and_load_ec2_tags(mock_get_instances, neo4j_session):
    """
    Verify that (:EC2Instance)-[:TAGGED]->(:AWSTag) relationships work as expected.
    """
    # Arrange
    _ensure_local_neo4j_has_test_ec2_instance_data(neo4j_session)
    resource_type = 'ec2:instance'
    get_resources_response = copy.deepcopy(tests.data.aws.resourcegroupstaggingapi.GET_RESOURCES_RESPONSE)

    # Act
    rgta.transform_tags(get_resources_response, resource_type)
    rgta.load_tags(
        neo4j_session,
        get_resources_response,
        resource_type,
        TEST_REGION,
        TEST_ACCOUNT_ID,
        TEST_UPDATE_TAG,
    )

    # Assert
    expected = {
        ('i-01', 'TestKey:TestValue'),
    }
    # Fetch relationships
    result = neo4j_session.run(
        """
        MATCH (n1:EC2Instance)-[:TAGGED]->(n2:AWSTag) RETURN n1.id, n2.id;
        """,
    )
    actual = {
        (r['n1.id'], r['n2.id']) for r in result
    }
    assert actual == expected

    # Act: Test the cleanup removes old tags that are not attached to any resource
    new_update_tag = TEST_UPDATE_TAG + 1
    new_response = copy.deepcopy(tests.data.aws.resourcegroupstaggingapi.GET_RESOURCES_RESPONSE_UPDATED)
    rgta.transform_tags(new_response, resource_type)
    rgta.load_tags(
        neo4j_session,
        new_response,
        resource_type,
        TEST_REGION,
        TEST_ACCOUNT_ID,
        new_update_tag,
    )
    neo4j_session.run('MATCH (i:EC2Instance) DETACH DELETE (i) RETURN COUNT(*) as TotalCompleted')
    rgta.cleanup(neo4j_session, {'AWS_ID': TEST_ACCOUNT_ID, 'UPDATE_TAG': new_update_tag})

    # Assert
    expected = {
        'TestKeyUpdated:TestValueUpdated', 'TestKey:TestValue'
    }
    result = neo4j_session.run('MATCH (t:AWSTag) RETURN t.id')
    actual = {
        (r['t.id']) for r in result
    }
    assert actual == expected<|MERGE_RESOLUTION|>--- conflicted
+++ resolved
@@ -4,11 +4,8 @@
 
 import cartography.intel.aws.ec2
 import cartography.intel.aws.resourcegroupstaggingapi as rgta
-<<<<<<< HEAD
-=======
 import tests.data.aws.ec2.instances
 import cartography.intel.aws.ec2.instances
->>>>>>> 87e735de
 import tests.data.aws.resourcegroupstaggingapi
 from cartography.intel.aws.ec2.instances import sync_ec2_instances
 from tests.data.aws.ec2.instances import DESCRIBE_INSTANCES
@@ -22,20 +19,9 @@
 
 def _ensure_local_neo4j_has_test_ec2_instance_data(neo4j_session):
     create_test_account(neo4j_session, TEST_ACCOUNT_ID, TEST_UPDATE_TAG)
-<<<<<<< HEAD
-    boto3_session = MagicMock()
-    sync_ec2_instances(
-        neo4j_session,
-        boto3_session,
-        [TEST_REGION],
-        TEST_ACCOUNT_ID,
-        TEST_UPDATE_TAG,
-        {'UPDATE_TAG': TEST_UPDATE_TAG, 'AWS_ID': TEST_ACCOUNT_ID},
-=======
     data = tests.data.aws.ec2.instances.DESCRIBE_INSTANCES['Reservations']
     cartography.intel.aws.ec2.instances.load_ec2_instances(
         neo4j_session, data, TEST_ACCOUNT_ID, TEST_UPDATE_TAG,
->>>>>>> 87e735de
     )
 
 
