--- conflicted
+++ resolved
@@ -157,19 +157,11 @@
     clusters = tests.data.aws.redshift.CLUSTERS
     cartography.intel.aws.redshift.transform_redshift_cluster_data(
         clusters,
-<<<<<<< HEAD
-        
-=======
->>>>>>> 87e735de
         TEST_ACCOUNT_ID,
     )
     cartography.intel.aws.redshift.load_redshift_cluster_data(
         neo4j_session,
         clusters,
-<<<<<<< HEAD
-       
-=======
->>>>>>> 87e735de
         TEST_ACCOUNT_ID,
         TEST_UPDATE_TAG,
     )
