import cartography.intel.aws.ecr
import tests.data.aws.ecr

TEST_ACCOUNT_ID = '000000000000'
TEST_REGION = 'us-east-1'
TEST_UPDATE_TAG = 123456789


def _ensure_local_neo4j_has_test_ecr_repo_data(neo4j_session):
    repo_data = tests.data.aws.ecr.DESCRIBE_REPOSITORIES
    cartography.intel.aws.ecr.load_ecr_repositories(
        neo4j_session,
        repo_data['repositories'],
        TEST_REGION,
        TEST_ACCOUNT_ID,
        TEST_UPDATE_TAG,
    )


def _ensure_local_neo4j_has_test_repo_and_image_data(neo4j_session):
    _ensure_local_neo4j_has_test_ecr_repo_data(neo4j_session)

    data = tests.data.aws.ecr.LIST_REPOSITORY_IMAGES
    cartography.intel.aws.ecr.load_ecr_repository_images(
        neo4j_session,
        data,
        TEST_REGION,
        TEST_UPDATE_TAG,
    )


def test_load_ecr_repositories(neo4j_session):
    _ensure_local_neo4j_has_test_ecr_repo_data(neo4j_session)

    expected_nodes = {
        "arn:aws:ecr:us-east-1:000000000000:repository/example-repository",
        "arn:aws:ecr:us-east-1:000000000000:repository/sample-repository",
        "arn:aws:ecr:us-east-1:000000000000:repository/test-repository",
    }

    nodes = neo4j_session.run(
        """
        MATCH (r:ECRRepository) RETURN r.arn;
        """
    )
    actual_nodes = {n['r.arn'] for n in nodes}
    assert actual_nodes == expected_nodes


def test_load_ecr_repository_images(neo4j_session):
    """
    Ensure the connection (:ECRRepository)-[:REPO_IMAGE]->(:ECRRepositoryImage) exists.
    """
    _ensure_local_neo4j_has_test_ecr_repo_data(neo4j_session)

    data = tests.data.aws.ecr.LIST_REPOSITORY_IMAGES
    cartography.intel.aws.ecr.load_ecr_repository_images(
        neo4j_session,
        data,
        TEST_REGION,
        TEST_UPDATE_TAG,
    )

    # Tuples of form (repo ARN, image tag)
    expected_nodes = {
        (
            'arn:aws:ecr:us-east-1:000000000000:repository/example-repository',
            '1',
        ),
        (
            'arn:aws:ecr:us-east-1:000000000000:repository/example-repository',
            '2',
        ),
    }

    nodes = neo4j_session.run(
        """
        MATCH (repo:ECRRepository{id:"arn:aws:ecr:us-east-1:000000000000:repository/example-repository"})
        -[:REPO_IMAGE]->(image:ECRRepositoryImage)
        RETURN repo.arn, image.tag;
        """,
    )
    actual_nodes = {(n['repo.arn'], n['image.tag']) for n in nodes}
    assert actual_nodes == expected_nodes


def test_load_ecr_images(neo4j_session):
    """
    Ensure the connection (:ECRRepositoryImage)-[:IMAGE]->(:ECRImage) exists.
    A single ECRImage may be referenced by many ECRRepositoryImages.
    """
    _ensure_local_neo4j_has_test_ecr_repo_data(neo4j_session)

    data = tests.data.aws.ecr.LIST_REPOSITORY_IMAGES
    cartography.intel.aws.ecr.load_ecr_repository_images(
        neo4j_session,
        data,
        TEST_REGION,
        TEST_UPDATE_TAG,
    )

    # Tuples of form (repo image ARN, image SHA)
    expected_nodes = {
        (
            "000000000000.dkr.ecr.us-east-1/test-repository:1234567890",
            "sha256:0000000000000000000000000000000000000000000000000000000000000000",
        ),
        (
            "000000000000.dkr.ecr.us-east-1/sample-repository:1",
            "sha256:0000000000000000000000000000000000000000000000000000000000000000",
        ),
        (
            "000000000000.dkr.ecr.us-east-1/example-repository:1",
            "sha256:0000000000000000000000000000000000000000000000000000000000000000",
        ),
    }

    nodes = neo4j_session.run(
        """
        MATCH (repo_image:ECRRepositoryImage)-[:IMAGE]->
        (image:ECRImage{digest:"sha256:0000000000000000000000000000000000000000000000000000000000000000"})
        RETURN repo_image.id, image.digest;
        """,
    )
    actual_nodes = {(n['repo_image.id'], n['image.digest']) for n in nodes}
<<<<<<< HEAD
    assert actual_nodes == expected_nodes


def test_load_ecr_image_vulns(neo4j_session):
    """
    Ensure the connection (:Risk)-[:AFFECTS]->(pkg:Package)-[:DEPLOYED]->(:ECRImage) exists.
    """
    _ensure_local_neo4j_has_test_repo_and_image_data(neo4j_session)

    image_vuln_data = tests.data.aws.ecr.GET_ECR_REPOSITORY_IMAGE_VULNS
    transformed_data = cartography.intel.aws.ecr.transform_ecr_scan_finding_attributes(image_vuln_data)
    cartography.intel.aws.ecr.load_ecr_image_scan_findings(neo4j_session, transformed_data, TEST_UPDATE_TAG)

    expected_nodes = {
        (
            "CVE-1234-12345",
            None,
            "some_name",
            "sha256:0000000000000000000000000000000000000000000000000000000000000000",
        ),
        (
            "CVE-9876-1212",
            '2',
            "my_software",
            "sha256:0000000000000000000000000000000000000000000000000000000000000000",
        ),
    }
    nodes = neo4j_session.run(
        """
        MATCH (risk:Risk)-[:AFFECTS]->(pkg:Package)-[:DEPLOYED]->(img:ECRImage)
        RETURN risk.id, risk.cvss2_score, pkg.name, img.digest
        """,
    )
    actual_nodes = {(n['risk.id'], n['risk.cvss2_score'], n['pkg.name'], n['img.digest']) for n in nodes}

=======
>>>>>>> 3da0a6d7
    assert actual_nodes == expected_nodes<|MERGE_RESOLUTION|>--- conflicted
+++ resolved
@@ -123,42 +123,4 @@
         """,
     )
     actual_nodes = {(n['repo_image.id'], n['image.digest']) for n in nodes}
-<<<<<<< HEAD
-    assert actual_nodes == expected_nodes
-
-
-def test_load_ecr_image_vulns(neo4j_session):
-    """
-    Ensure the connection (:Risk)-[:AFFECTS]->(pkg:Package)-[:DEPLOYED]->(:ECRImage) exists.
-    """
-    _ensure_local_neo4j_has_test_repo_and_image_data(neo4j_session)
-
-    image_vuln_data = tests.data.aws.ecr.GET_ECR_REPOSITORY_IMAGE_VULNS
-    transformed_data = cartography.intel.aws.ecr.transform_ecr_scan_finding_attributes(image_vuln_data)
-    cartography.intel.aws.ecr.load_ecr_image_scan_findings(neo4j_session, transformed_data, TEST_UPDATE_TAG)
-
-    expected_nodes = {
-        (
-            "CVE-1234-12345",
-            None,
-            "some_name",
-            "sha256:0000000000000000000000000000000000000000000000000000000000000000",
-        ),
-        (
-            "CVE-9876-1212",
-            '2',
-            "my_software",
-            "sha256:0000000000000000000000000000000000000000000000000000000000000000",
-        ),
-    }
-    nodes = neo4j_session.run(
-        """
-        MATCH (risk:Risk)-[:AFFECTS]->(pkg:Package)-[:DEPLOYED]->(img:ECRImage)
-        RETURN risk.id, risk.cvss2_score, pkg.name, img.digest
-        """,
-    )
-    actual_nodes = {(n['risk.id'], n['risk.cvss2_score'], n['pkg.name'], n['img.digest']) for n in nodes}
-
-=======
->>>>>>> 3da0a6d7
     assert actual_nodes == expected_nodes