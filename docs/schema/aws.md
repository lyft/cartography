--- conflicted
+++ resolved
@@ -141,17 +141,14 @@
   - [Relationships](#relationships-65)
 - [SQSQueue](#sqsqueue)
   - [Relationships](#relationships-66)
-<<<<<<< HEAD
 - [SecurityHub](#securityhub)
   - [Relationships](#relationships-67)
-=======
 - [AWSConfigurationRecorder](#awsconfigurationrecorder)
-  - [Relationships](#relationships-67)
+  - [Relationships](#relationships-68)
 - [AWSConfigDeliveryChannel](#awsconfigdeliverychannel)
-  - [Relationships](#relationships-68)
+  - [Relationships](#relationships-69)
 - [AWSConfigRule](#awsconfigrule)
-  - [Relationships](#relationships-69)
->>>>>>> a2be8114
+  - [Relationships](#relationships-70)
 
 <!-- END doctoc generated TOC please keep comment here to allow auto update -->
 
@@ -2552,21 +2549,14 @@
         (SQSQueue)-[HAS_DEADLETTER_QUEUE]->(SQSQueue)
         ```
 
-<<<<<<< HEAD
 ## SecurityHub
 
 Representation of the configuration of AWS [Security Hub](https://docs.aws.amazon.com/securityhub/1.0/APIReference/API_DescribeHub.html)
-=======
-## AWSConfigurationRecorder
-
-Representation of an AWS [Config Configuration Recorder](https://docs.aws.amazon.com/config/latest/APIReference/API_ConfigurationRecorder.html)
->>>>>>> a2be8114
-
-| Field | Description |
-|-------|-------------|
-| firstseen| Timestamp of when a sync job first discovered this node  |
-| lastupdated |  Timestamp of the last time the node was updated |
-<<<<<<< HEAD
+
+| Field | Description |
+|-------|-------------|
+| firstseen| Timestamp of when a sync job first discovered this node  |
+| lastupdated |  Timestamp of the last time the node was updated |
 | **id** | The arn of the hub resource. |
 | subscribed\_at | The date and time when Security Hub was enabled in the account. |
 | auto\_enable\_controls | Whether to automatically enable new controls when they are added to standards that are enabled. |
@@ -2577,7 +2567,15 @@
 
         ```
         (AWSAccount)-[RESOURCE]->(SecurityHub)
-=======
+
+## AWSConfigurationRecorder
+
+Representation of an AWS [Config Configuration Recorder](https://docs.aws.amazon.com/config/latest/APIReference/API_ConfigurationRecorder.html)
+
+| Field | Description |
+|-------|-------------|
+| firstseen| Timestamp of when a sync job first discovered this node  |
+| lastupdated |  Timestamp of the last time the node was updated |
 | **id** | A combination of name:account\_id:region |
 | name | The name of the recorder. |
 | role\_arn | Amazon Resource Name (ARN) of the IAM role used to describe the AWS resources associated with the account. |
@@ -2650,5 +2648,4 @@
 
         ```
         (AWSAccount)-[RESOURCE]->(AWSConfigRule)
->>>>>>> a2be8114
         ```