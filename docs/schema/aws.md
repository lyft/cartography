--- conflicted
+++ resolved
@@ -105,38 +105,6 @@
 - [AWSPeeringConnection](#awspeeringconnection)
 - [RedshiftCluster](#redshiftcluster)
   - [Relationships](#relationships-48)
-<<<<<<< HEAD
-- [RDSInstance](#rdsinstance)
-  - [Relationships](#relationships-49)
-- [S3Acl](#s3acl)
-  - [Relationships](#relationships-50)
-- [S3Bucket](#s3bucket)
-  - [Relationships](#relationships-51)
-- [KMSKey](#kmskey)
-  - [Relationships](#relationships-52)
-- [KMSAlias](#kmsalias)
-  - [Relationships](#relationships-53)
-- [KMSGrant](#kmsgrant)
-  - [Relationships](#relationships-54)
-- [APIGatewayRestAPI](#apigatewayrestapi)
-  - [Relationships](#relationships-55)
-- [APIGatewayStage](#apigatewaystage)
-  - [Relationships](#relationships-56)
-- [APIGatewayClientCertificate](#apigatewayclientcertificate)
-  - [Relationships](#relationships-57)
-- [APIGatewayResource](#apigatewayresource)
-  - [Relationships](#relationships-58)
-- [AutoScalingGroup](#autoscalinggroup)
-  - [Relationships](#relationships-59)
-- [EC2Image](#ec2image)
-  - [Relationships](#relationships-60)
-- [EC2ReservedInstance](#ec2reservedinstance)
-  - [Relationships](#relationships-61)
-- [EBSVolume](#ebsvolume)
-  - [Relationships](#relationships-62)
-- [EBSSnapshot](#ebssnapshot)
-  - [Relationships](#relationships-63)
-=======
 - [RDSCluster](#rdscluster)
   - [Relationships](#relationships-49)
 - [RDSInstance](#rdsinstance)
@@ -181,7 +149,6 @@
   - [Relationships](#relationships-69)
 - [AWSConfigRule](#awsconfigrule)
   - [Relationships](#relationships-70)
->>>>>>> c6b23f90
 
 <!-- END doctoc generated TOC please keep comment here to allow auto update -->
 
@@ -1042,8 +1009,6 @@
         ```
         (EBSVolume)-[ATTACHED_TO]->(EC2Instance)
         ```
-<<<<<<< HEAD
-=======
 
 -  EC2 Instances can assume IAM Roles.
 
@@ -1051,7 +1016,6 @@
         (EC2Instance)-[STS_ASSUMEROLE_ALLOW]->(AWSRole)
         ```
 
->>>>>>> c6b23f90
 
 ## EC2KeyPair
 
@@ -2341,12 +2305,9 @@
 | capacityrebalance | Indicates whether Capacity Rebalancing is enabled. |
 | region | The region of the auto scaling group. |
 
-<<<<<<< HEAD
-=======
 
 [Link to API Documentation](https://docs.aws.amazon.com/autoscaling/ec2/APIReference/API_AutoScalingGroup.html) of AWS Auto Scaling Groups
 
->>>>>>> c6b23f90
 ### Relationships
 
 - AWS Auto Scaling Groups are a resource under the AWS Account.
@@ -2392,12 +2353,9 @@
 | bootmode | The boot mode of the image. |
 | region | The region of the image. |
 
-<<<<<<< HEAD
-=======
 
 [Link to API Documentation](https://docs.aws.amazon.com/AWSEC2/latest/APIReference/API_Image.html) of EC2 Images
 
->>>>>>> c6b23f90
 ### Relationships
 
 - AWS EC2 Images (AMIs) are a resource under the AWS Account.
@@ -2439,8 +2397,6 @@
         (AWSAccount)-[RESOURCE]->(EC2ReservedInstance)
         ```
 
-<<<<<<< HEAD
-=======
 ## SecretsManagerSecret
 
 Representation of an AWS [Secrets Manager Secret](https://docs.aws.amazon.com/secretsmanager/latest/apireference/API_SecretListEntry.html)
@@ -2471,7 +2427,6 @@
         ```
         (AWSAccount)-[RESOURCE]->(SecretsManagerSecret)
 
->>>>>>> c6b23f90
 ## EBSVolume
 
 Representation of an AWS [EBS Volume](https://docs.aws.amazon.com/AWSEC2/latest/UserGuide/ebs-volumes.html).
@@ -2504,21 +2459,13 @@
         ```
         (AWSAccount)-[RESOURCE]->(EBSVolume)
         ```
-<<<<<<< HEAD
-  
-=======
-
->>>>>>> c6b23f90
+
 - AWS EBS Snapshots are created using EBS Volumes
 
         ```
         (EBSSnapshot)-[CREATED_FROM]->(EBSVolume)
         ```
-<<<<<<< HEAD
-  
-=======
-
->>>>>>> c6b23f90
+
 - AWS EBS Volumes are attached to an EC2 Instance
 
         ```
@@ -2554,17 +2501,11 @@
         ```
         (AWSAccount)-[RESOURCE]->(EBSSnapshot)
         ```
-<<<<<<< HEAD
-  
-=======
-
->>>>>>> c6b23f90
+
 - AWS EBS Snapshots are created using EBS Volumes
 
         ```
         (EBSSnapshot)-[CREATED_FROM]->(EBSVolume)
-<<<<<<< HEAD
-=======
         ```
 
 ## SQSQueue
@@ -2707,5 +2648,4 @@
 
         ```
         (AWSAccount)-[RESOURCE]->(AWSConfigRule)
->>>>>>> c6b23f90
         ```