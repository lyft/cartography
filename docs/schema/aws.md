--- conflicted
+++ resolved
@@ -130,15 +130,11 @@
 - [EC2Image](#ec2image)
   - [Relationships](#relationships-60)
 - [EC2ReservedInstance](#ec2reservedinstance)
-<<<<<<< HEAD
   - [Relationships](#relationships-61)
-=======
-  - [Relationships](#relationships-58)
 - [EBSVolume](#ebsvolume)
-  - [Relationships](#relationships-59)
+  - [Relationships](#relationships-62)
 - [EBSSnapshot](#ebssnapshot)
-  - [Relationships](#relationships-60)
->>>>>>> e04f434a
+  - [Relationships](#relationships-63)
 
 <!-- END doctoc generated TOC please keep comment here to allow auto update -->
 
