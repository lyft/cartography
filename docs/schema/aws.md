--- conflicted
+++ resolved
@@ -80,11 +80,7 @@
   - [Relationships](#relationships-35)
 - [S3Acl](#s3acl)
   - [Relationships](#relationships-36)
-<<<<<<< HEAD
 - [S3Bucket](#s3bucket)
-=======
-- [AWSLambda](#awslambda)
->>>>>>> 1d02e695
   - [Relationships](#relationships-37)
 
 <!-- END doctoc generated TOC please keep comment here to allow auto update -->
