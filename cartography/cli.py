--- conflicted
+++ resolved
@@ -404,7 +404,6 @@
             ),
         )
         parser.add_argument(
-<<<<<<< HEAD
             '--sumologic-access-id',
             type=str,
             default=None,
@@ -427,7 +426,8 @@
             help=(
                 'The url of the target Sumologic API instance - https://help.sumologic.com/'
                 'docs/api/getting-started/#sumo-logic-endpoints-by-deployment-and-firewall-security.'
-=======
+        )
+        parser.add_argument(
             '--gsuite-auth-method',
             type=str,
             default='delegated',
@@ -442,7 +442,6 @@
             default='GSUITE_GOOGLE_APPLICATION_CREDENTIALS',
             help=(
                 'The name of environment variable containing secrets for GSuite authentication.'
->>>>>>> 7768c830
             ),
         )
         return parser
@@ -574,7 +573,6 @@
         else:
             config.crowdstrike_client_secret = None
 
-<<<<<<< HEAD
         # Sumologic config
         if config.sumologic_access_key_env_var:
             logger.debug(
@@ -583,14 +581,13 @@
             config.sumologic_access_key = os.environ.get(config.sumologic_access_key_env_var)
         else:
             config.sumologic_access_key = None
-=======
+
         # GSuite config
         if config.gsuite_tokens_env_var:
             logger.debug(f"Reading config string for GSuite from environment variable {config.gsuite_tokens_env_var}")
             config.gsuite_config = os.environ.get(config.gsuite_tokens_env_var)
         else:
             config.github_config = None
->>>>>>> 7768c830
 
         # Run cartography
         try:
