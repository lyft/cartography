--- conflicted
+++ resolved
@@ -404,14 +404,6 @@
             ),
         )
         parser.add_argument(
-<<<<<<< HEAD
-            '--clevercloud-config-env-var',
-            type=str,
-            default=None,
-            help=(
-                'Name of an environment variable containing a Base64 encoded Clevercloud config.'
-                'Required if you are using the Clevercloud intel module. Ignored otherwise.'
-=======
             '--gsuite-auth-method',
             type=str,
             default='delegated',
@@ -426,8 +418,15 @@
             default='GSUITE_GOOGLE_APPLICATION_CREDENTIALS',
             help=(
                 'The name of environment variable containing secrets for GSuite authentication.'
->>>>>>> d94ef53c
-            ),
+            ),
+        )
+        parser.add_argument(
+            '--clevercloud-config-env-var',
+            type=str,
+            default=None,
+            help=(
+                'Name of an environment variable containing a Base64 encoded Clevercloud config.'
+                'Required if you are using the Clevercloud intel module. Ignored otherwise.')
         )
         return parser
 
@@ -558,7 +557,13 @@
         else:
             config.crowdstrike_client_secret = None
 
-<<<<<<< HEAD
+        # GSuite config
+        if config.gsuite_tokens_env_var:
+            logger.debug(f"Reading config string for GSuite from environment variable {config.gsuite_tokens_env_var}")
+            config.gsuite_config = os.environ.get(config.gsuite_tokens_env_var)
+        else:
+            config.github_config = None
+
         # Clevercloud config
         if config.clevercloud_config_env_var:
             logger.debug(
@@ -568,14 +573,6 @@
             config.clevercloud_config = os.environ.get(config.clevercloud_config_env_var)
         else:
             config.clevercloud_config = None
-=======
-        # GSuite config
-        if config.gsuite_tokens_env_var:
-            logger.debug(f"Reading config string for GSuite from environment variable {config.gsuite_tokens_env_var}")
-            config.gsuite_config = os.environ.get(config.gsuite_tokens_env_var)
-        else:
-            config.github_config = None
->>>>>>> d94ef53c
 
         # Run cartography
         try:
