import argparse
import getpass
import logging
import os
import sys
from typing import Optional

import cartography.config
import cartography.sync
import cartography.util
from cartography.intel.aws.util.common import parse_and_validate_aws_requested_syncs


logger = logging.getLogger(__name__)


class CLI:
    """
    :type sync: cartography.sync.Sync
    :param sync: A sync task for the command line program to execute.
    :type prog: string
    :param prog: The name of the command line program. This will be displayed in usage and help output.
    """

    def __init__(self, sync: Optional[cartography.sync.Sync] = None, prog: Optional[str] = None):
        self.sync = sync if sync else cartography.sync.build_default_sync()
        self.prog = prog
        self.parser = self._build_parser()

    def _build_parser(self):
        """
        :rtype: argparse.ArgumentParser
        :return: A cartography argument parser. Calling parse_args on the argument parser will return an object which
            implements the cartography.config.Config interface.
        """
        parser = argparse.ArgumentParser(
            prog=self.prog,
            description=(
                "cartography consolidates infrastructure assets and the relationships between them in an intuitive "
                "graph view. This application can be used to pull configuration data from multiple sources, load it "
                "in to Neo4j, and run arbitrary enrichment and analysis on that data. Please make sure you have Neo4j "
                "running and have configured AWS credentials with the SecurityAudit IAM policy before getting started. "
                "Running cartography with no parameters will execute a simple sync against a Neo4j instance running "
                "locally. It will use your default AWS credentials and will not execute and post-sync analysis jobs. "
                "Please see the per-parameter documentation below for information on how to connect to different Neo4j "
                "instances, use auth when communicating with Neo4j, sync data from multiple AWS accounts, and execute "
                "arbitrary analysis jobs after the conclusion of the sync."
            ),
            epilog='For more documentation please visit: https://github.com/lyft/cartography',
        )
        parser.add_argument(
            '-v',
            '--verbose',
            action='store_true',
            help='Enable verbose logging for cartography.',
        )
        parser.add_argument(
            '-q',
            '--quiet',
            action='store_true',
            help='Restrict cartography logging to warnings and errors only.',
        )
        parser.add_argument(
            '--neo4j-uri',
            type=str,
            default='bolt://localhost:7687',
            help=(
                'A valid Neo4j URI to sync against. See '
                'https://neo4j.com/docs/api/python-driver/current/driver.html#uri for complete documentation on the '
                'structure of a Neo4j URI.'
            ),
        )
        parser.add_argument(
            '--neo4j-user',
            type=str,
            default=None,
            help='A username with which to authenticate to Neo4j.',
        )
        parser.add_argument(
            '--neo4j-password-env-var',
            type=str,
            default=None,
            help='The name of an environment variable containing a password with which to authenticate to Neo4j.',
        )
        parser.add_argument(
            '--neo4j-password-prompt',
            action='store_true',
            help=(
                'Present an interactive prompt for a password with which to authenticate to Neo4j. This parameter '
                'supersedes other methods of supplying a Neo4j password.'
            ),
        )
        parser.add_argument(
            '--neo4j-max-connection-lifetime',
            type=int,
            default=3600,
            help=(
                'Time in seconds for the Neo4j driver to consider a TCP connection alive. cartography default = 3600, '
                'which is the same as the Neo4j driver default. See '
                'https://neo4j.com/docs/driver-manual/1.7/client-applications/#driver-config-connection-pool-management'
                '.'
            ),
        )
        parser.add_argument(
            '--neo4j-database',
            type=str,
            default=None,
            help=(
                'The name of the database in Neo4j to connect to. If not specified, uses the config settings of your '
                'Neo4j database itself to infer which database is set to default. '
                'See https://neo4j.com/docs/api/python-driver/4.4/api.html#database.'
            ),
        )
        parser.add_argument(
            '--selected-modules',
            type=str,
            default=None,
            help=(
                'Comma-separated list of cartography top-level modules to sync. Example 1: "aws,gcp" to run AWS and GCP'
                'modules. See the full list available in source code at cartography.sync. '
                'If not specified, cartography by default will run all modules available and log warnings when it '
                'does not find credentials configured for them. '
                # TODO remove this mention about the create-indexes module when everything is using auto-indexes.
                'We recommend that you always specify the `create-indexes` module first in this list. '
                'If you specify the `analysis` module, we recommend that you include it as the LAST item of this list, '
                '(because it does not make sense to perform analysis on an empty/out-of-date graph).'
            ),
        )
        # TODO add the below parameters to a 'sync' subparser
        parser.add_argument(
            '--update-tag',
            type=int,
            default=None,
            help=(
                'A unique tag to apply to all Neo4j nodes and relationships created or updated during the sync run. '
                'This tag is used by cleanup jobs to identify nodes and relationships that are stale and need to be '
                'removed from the graph. By default, cartography will use a UNIX timestamp as the update tag.'
            ),
        )
        parser.add_argument(
            '--aws-sync-all-profiles',
            action='store_true',
            help=(
                'Enable AWS sync for all discovered named profiles. When this parameter is supplied cartography will '
                'discover all configured AWS named profiles (see '
                'https://docs.aws.amazon.com/cli/latest/userguide/cli-configure-profiles.html) and run the AWS sync '
                'job for each profile not named "default". If this parameter is not supplied, cartography will use the '
                'default AWS credentials available in your environment to run the AWS sync once. When using this '
                'parameter it is suggested that you create an AWS config file containing a named profile for each AWS '
                'account you want to sync and use the AWS_CONFIG_FILE environment variable to point to that config '
                'file (see https://docs.aws.amazon.com/cli/latest/userguide/cli-configure-envvars.html). cartography '
                'respects the AWS CLI/SDK environment variables and does not override them.'
            ),
        )
        parser.add_argument(
            '--aws-best-effort-mode',
            action='store_true',
            help=(
                'Enable AWS sync best effort mode when syncing AWS accounts. This will allow cartography to continue '
                'syncing other accounts and delay raising an exception until the very end.'
            ),
        )
        parser.add_argument(
            '--oci-sync-all-profiles',
            action='store_true',
            help=(
                'Enable OCI sync for all discovered named profiles. When this parameter is supplied cartography will '
                'discover all configured OCI named profiles (see '
                'https://docs.oracle.com/en-us/iaas/Content/API/Concepts/sdkconfig.htm) and run the OCI sync '
                'job for each profile not named "DEFAULT". If this parameter is not supplied, cartography will use the '
                'default OCI credentials available in your environment to run the OCI sync once.'
            ),
        )
        parser.add_argument(
            '--azure-sync-all-subscriptions',
            action='store_true',
            help=(
                'Enable Azure sync for all discovered subscriptions. When this parameter is supplied cartography will '
                'discover all configured Azure subscriptions.'
            ),
        )
        parser.add_argument(
            '--azure-sp-auth',
            action='store_true',
            help=(
                'Use Service Principal authentication for Azure sync.'
            ),
        )
        parser.add_argument(
            '--azure-tenant-id',
            type=str,
            default=None,
            help=(
                'Azure Tenant Id for Service Principal Authentication.'
            ),
        )
        parser.add_argument(
            '--azure-client-id',
            type=str,
            default=None,
            help=(
                'Azure Client Id for Service Principal Authentication.'
            ),
        )
        parser.add_argument(
            '--azure-client-secret-env-var',
            type=str,
            default=None,
            help=(
                'The name of environment variable containing Azure Client Secret for Service Principal Authentication.'
            ),
        )
        parser.add_argument(
            '--aws-requested-syncs',
            type=str,
            default=None,
            help=(
                'Comma-separated list of AWS resources to sync. Example 1: "ecr,s3,ec2:instance" for ECR, S3, and all '
                'EC2 instance resources. See the full list available in source code at cartography.intel.aws.resources.'
                ' If not specified, cartography by default will run all AWS sync modules available.'
            ),
        )
        parser.add_argument(
            '--crxcavator-api-base-uri',
            type=str,
            default='https://api.crxcavator.io/v1',
            help=(
                'Base URI for the CRXcavator API. Defaults to public API endpoint.'
            ),
        )
        parser.add_argument(
            '--crxcavator-api-key-env-var',
            type=str,
            default=None,
            help=(
                'The name of an environment variable containing a key with which to auth to the CRXcavator API. '
                'Required if you are using the CRXcavator intel module. Ignored otherwise.'
            ),
        )
        parser.add_argument(
            '--analysis-job-directory',
            type=str,
            default=None,
            help=(
                'A path to a directory containing analysis jobs to run at the conclusion of the sync. cartography will '
                'discover all JSON files in the given directory (and its subdirectories) and pass them to the GraphJob '
                'API to execute against the graph. This allows you to apply data transformation and augmentation at '
                'the end of a sync run without writing code. cartography does not guarantee the order in which the '
                'jobs are executed.'
            ),
        )
        parser.add_argument(
            '--okta-org-id',
            type=str,
            default=None,
            help=(
                'Okta organizational id to sync. Required if you are using the Okta intel module. Ignored otherwise.'
            ),
        )
        parser.add_argument(
            '--okta-api-key-env-var',
            type=str,
            default=None,
            help=(
                'The name of an environment variable containing a key with which to auth to the Okta API.'
                'Required if you are using the Okta intel module. Ignored otherwise.'
            ),
        )
        parser.add_argument(
            '--okta-saml-role-regex',
            type=str,
            default=r"^aws\#\S+\#(?{{role}}[\w\-]+)\#(?{{accountid}}\d+)$",
            help=(
                'The regex used to map Okta groups to AWS roles when using okta as a SAML provider.'
                'The regex is the one entered in Step 5: Enabling Group Based Role Mapping in Okta'
                'https://saml-doc.okta.com/SAML_Docs/How-to-Configure-SAML-2.0-for-Amazon-Web-Service#c-step5'
                'The regex must contain the {{role}} and {{accountid}} tags'
            ),
        )
        parser.add_argument(
            '--github-config-env-var',
            type=str,
            default=None,
            help=(
                'The name of an environment variable containing a Base64 encoded GitHub config object.'
                'Required if you are using the GitHub intel module. Ignored otherwise.'
            ),
        )
        parser.add_argument(
            '--digitalocean-token-env-var',
            type=str,
            default=None,
            help=(
                'The name of an environment variable containing a DigitalOcean access token.'
                'Required if you are using the DigitalOcean intel module. Ignored otherwise.'
            ),
        )
        parser.add_argument(
            '--permission-relationships-file',
            type=str,
            default="cartography/data/permission_relationships.yaml",
            help=(
                'The path to the permission relationships mapping file.'
                'If omitted the default permission relationships will be created'
            ),
        )
        parser.add_argument(
            '--jamf-base-uri',
            type=str,
            default=None,
            help=(
                'Your Jamf base URI, e.g. https://hostname.com/JSSResource.'
                'Required if you are using the Jamf intel module. Ignored otherwise.'
            ),
        )
        parser.add_argument(
            '--jamf-user',
            type=str,
            default=None,
            help='A username with which to authenticate to Jamf.',
        )
        parser.add_argument(
            '--jamf-password-env-var',
            type=str,
            default=None,
            help='The name of an environment variable containing a password with which to authenticate to Jamf.',
        )
        parser.add_argument(
            '--k8s-kubeconfig',
            default=None,
            type=str,
            help=(
                'The path to kubeconfig file specifying context to access K8s cluster(s).'
            ),
        )
        parser.add_argument(
            '--nist-cve-url',
            type=str,
            default='https://nvd.nist.gov/feeds/json/cve/1.1',
            help=(
                'The base url for the NIST CVE data. Default = https://nvd.nist.gov/feeds/json/cve/1.1'
            ),
        )
        parser.add_argument(
            '--cve-enabled',
            action='store_true',
            help=(
                'If set, CVE data will be synced from NIST.'
            ),
        )
        parser.add_argument(
            '--statsd-enabled',
            action='store_true',
            help=(
                'If set, enables sending metrics using statsd to a server of your choice.'
            ),
        )
        parser.add_argument(
            '--statsd-prefix',
            type=str,
            default='',
            help=(
                'The string to prefix statsd metrics with. Only used if --statsd-enabled is on. Default = empty string.'
            ),
        )
        parser.add_argument(
            '--statsd-host',
            type=str,
            default='127.0.0.1',
            help=(
                'The IP address of your statsd server. Only used if --statsd-enabled is on. Default = 127.0.0.1.'
            ),
        )
        parser.add_argument(
            '--statsd-port',
            type=int,
            default=8125,
            help=(
                'The port of your statsd server. Only used if --statsd-enabled is on. Default = UDP 8125.'
            ),
        )
        parser.add_argument(
            '--pagerduty-api-key-env-var',
            type=str,
            default=None,
            help=(
                'The name of environment variable containing the pagerduty API key for authentication.'
            ),
        )
        parser.add_argument(
            '--pagerduty-request-timeout',
            type=int,
            default=None,
            help=(
                'Seconds to timeout for pagerduty API sessions.'
            ),
        )
        parser.add_argument(
            '--crowdstrike-client-id-env-var',
            type=str,
            default=None,
            help=(
                'The name of environment variable containing the crowdstrike client id for authentication.'
            ),
        )
        parser.add_argument(
            '--crowdstrike-client-secret-env-var',
            type=str,
            default=None,
            help=(
                'The name of environment variable containing the crowdstrike secret key for authentication.'
            ),
        )
        parser.add_argument(
            '--crowdstrike-api-url',
            type=str,
            default=None,
            help=(
                'The crowdstrike URL, if using self-hosted. Defaults to the public crowdstrike API URL otherwise.'
            ),
        )
        parser.add_argument(
            '--gsuite-auth-method',
            type=str,
            default='delegated',
            choices=['delegated', 'oauth'],
            help=(
                'The method used by GSuite to authenticate. delegated is the legacy one.'
            ),
        )
        parser.add_argument(
            '--gsuite-tokens-env-var',
            type=str,
            default='GSUITE_GOOGLE_APPLICATION_CREDENTIALS',
            help=(
                'The name of environment variable containing secrets for GSuite authentication.'
            ),
        )
        parser.add_argument(
<<<<<<< HEAD
            '--clevercloud-config-env-var',
            type=str,
            default=None,
            help=(
                'Name of an environment variable containing a Base64 encoded Clevercloud config.'
                'Required if you are using the Clevercloud intel module. Ignored otherwise.'
=======
            '--lastpass-cid-env-var',
            type=str,
            default=None,
            help=(
                'The name of environment variable containing the Lastpass CID for authentication.'
            ),
        )
        parser.add_argument(
            '--lastpass-provhash-env-var',
            type=str,
            default=None,
            help=(
                'The name of environment variable containing the Lastpass provhash for authentication.'
            ),
        )
        parser.add_argument(
            '--bigfix-username',
            type=str,
            default=None,
            help=(
                'The BigFix username for authentication.'
            ),
        )
        parser.add_argument(
            '--bigfix-password-env-var',
            type=str,
            default=None,
            help=(
                'The name of environment variable containing the BigFix password for authentication.'
            ),
        )
        parser.add_argument(
            '--bigfix-root-url',
            type=str,
            default=None,
            help=(
                'The BigFix Root URL, a.k.a the BigFix API URL'
            ),
        )
        parser.add_argument(
            '--duo-api-key-env-var',
            type=str,
            default=None,
            help=(
                'The name of environment variable containing the Duo api key'
            ),
        )
        parser.add_argument(
            '--duo-api-secret-env-var',
            type=str,
            default=None,
            help=(
                'The name of environment variable containing the Duo api secret'
            ),
        )
        parser.add_argument(
            '--duo-api-hostname',
            type=str,
            default=None,
            help=(
                'The Duo api hostname'
>>>>>>> 0c852d26
            ),
        )
        return parser

    def main(self, argv: str) -> int:
        """
        Entrypoint for the command line interface.

        :type argv: string
        :param argv: The parameters supplied to the command line program.
        """
        # TODO support parameter lookup in environment variables if not present on command line
        config: argparse.Namespace = self.parser.parse_args(argv)
        # Logging config
        if config.verbose:
            logging.getLogger('cartography').setLevel(logging.DEBUG)
        elif config.quiet:
            logging.getLogger('cartography').setLevel(logging.WARNING)
        else:
            logging.getLogger('cartography').setLevel(logging.INFO)
        logger.debug("Launching cartography with CLI configuration: %r", vars(config))
        # Neo4j config
        if config.neo4j_user:
            config.neo4j_password = None
            if config.neo4j_password_prompt:
                logger.info("Reading password for Neo4j user '%s' interactively.", config.neo4j_user)
                config.neo4j_password = getpass.getpass()
            elif config.neo4j_password_env_var:
                logger.debug(
                    "Reading password for Neo4j user '%s' from environment variable '%s'.",
                    config.neo4j_user,
                    config.neo4j_password_env_var,
                )
                config.neo4j_password = os.environ.get(config.neo4j_password_env_var)
            if not config.neo4j_password:
                logger.warning("Neo4j username was provided but a password could not be found.")
        else:
            config.neo4j_password = None

        # Selected modules
        if config.selected_modules:
            self.sync = cartography.sync.build_sync(config.selected_modules)

        # AWS config
        if config.aws_requested_syncs:
            # No need to store the returned value; we're using this for input validation.
            parse_and_validate_aws_requested_syncs(config.aws_requested_syncs)

        # Azure config
        if config.azure_sp_auth and config.azure_client_secret_env_var:
            logger.debug(
                "Reading Client Secret for Azure Service Principal Authentication from environment variable %s",
                config.azure_client_secret_env_var,
            )
            config.azure_client_secret = os.environ.get(config.azure_client_secret_env_var)
        else:
            config.azure_client_secret = None

        # Okta config
        if config.okta_org_id and config.okta_api_key_env_var:
            logger.debug(f"Reading API key for Okta from environment variable {config.okta_api_key_env_var}")
            config.okta_api_key = os.environ.get(config.okta_api_key_env_var)
        else:
            config.okta_api_key = None

        # CRXcavator config
        if config.crxcavator_api_base_uri and config.crxcavator_api_key_env_var:
            logger.debug(f"Reading API key for CRXcavator from env variable {config.crxcavator_api_key_env_var}.")
            config.crxcavator_api_key = os.environ.get(config.crxcavator_api_key_env_var)
        else:
            config.crxcavator_api_key = None

        # GitHub config
        if config.github_config_env_var:
            logger.debug(f"Reading config string for GitHub from environment variable {config.github_config_env_var}")
            config.github_config = os.environ.get(config.github_config_env_var)
        else:
            config.github_config = None

        # DigitalOcean config
        if config.digitalocean_token_env_var:
            logger.debug(f"Reading token for DigitalOcean from env variable {config.digitalocean_token_env_var}")
            config.digitalocean_token = os.environ.get(config.digitalocean_token_env_var)
        else:
            config.digitalocean_token = None

        # Jamf config
        if config.jamf_base_uri:
            if config.jamf_user:
                config.jamf_password = None
                if config.jamf_password_env_var:
                    logger.debug(
                        "Reading password for Jamf user '%s' from environment variable '%s'.",
                        config.jamf_user,
                        config.jamf_password_env_var,
                    )
                    config.jamf_password = os.environ.get(config.jamf_password_env_var)
            if not config.jamf_user:
                logger.warning("A Jamf base URI was provided but a user was not.")
            if not config.jamf_password:
                logger.warning("A Jamf password could not be found.")
        else:
            config.jamf_user = None
            config.jamf_password = None

        if config.statsd_enabled:
            logger.debug(
                f'statsd enabled. Sending metrics to server {config.statsd_host}:{config.statsd_port}. '
                f'Metrics have prefix "{config.statsd_prefix}".',
            )

        # Pagerduty config
        if config.pagerduty_api_key_env_var:
            logger.debug(f"Reading API key for PagerDuty from environment variable {config.pagerduty_api_key_env_var}")
            config.pagerduty_api_key = os.environ.get(config.pagerduty_api_key_env_var)
        else:
            config.pagerduty_api_key = None

        # Crowdstrike config
        if config.crowdstrike_client_id_env_var:
            logger.debug(
                f"Reading API key for Crowdstrike from environment variable {config.crowdstrike_client_id_env_var}",
            )
            config.crowdstrike_client_id = os.environ.get(config.crowdstrike_client_id_env_var)
        else:
            config.crowdstrike_client_id = None

        if config.crowdstrike_client_secret_env_var:
            logger.debug(
                f"Reading API key for Crowdstrike from environment variable {config.crowdstrike_client_secret_env_var}",
            )
            config.crowdstrike_client_secret = os.environ.get(config.crowdstrike_client_secret_env_var)
        else:
            config.crowdstrike_client_secret = None

        # GSuite config
        if config.gsuite_tokens_env_var:
            logger.debug(f"Reading config string for GSuite from environment variable {config.gsuite_tokens_env_var}")
            config.gsuite_config = os.environ.get(config.gsuite_tokens_env_var)
        else:
            config.github_config = None

<<<<<<< HEAD
        # Clevercloud config
        if config.clevercloud_config_env_var:
            logger.debug(
                "Reading config string for Clevercloud from environment variable %s",
                config.clevercloud_config_env_var,
            )
            config.clevercloud_config = os.environ.get(config.clevercloud_config_env_var)
        else:
            config.clevercloud_config = None
=======
        # Lastpass config
        if config.lastpass_cid_env_var:
            logger.debug(f"Reading CID for Lastpass from environment variable {config.lastpass_cid_env_var}")
            config.lastpass_cid = os.environ.get(config.lastpass_cid_env_var)
        else:
            config.lastpass_cid = None
        if config.lastpass_provhash_env_var:
            logger.debug(f"Reading provhash for Lastpass from environment variable {config.lastpass_provhash_env_var}")
            config.lastpass_provhash = os.environ.get(config.lastpass_provhash_env_var)
        else:
            config.lastpass_provhash = None

        # BigFix config
        if config.bigfix_username and config.bigfix_password_env_var and config.bigfix_root_url:
            logger.debug(f"Reading BigFix password from environment variable {config.bigfix_password_env_var}")
            config.bigfix_password = os.environ.get(config.bigfix_password_env_var)

        # Duo config
        if config.duo_api_key_env_var and config.duo_api_secret_env_var and config.duo_api_hostname:
            logger.debug(
                f"Reading Duo api key and secret from environment variables {config.duo_api_key_env_var}"
                f", {config.duo_api_secret_env_var}",
            )
            config.duo_api_key = os.environ.get(config.duo_api_key_env_var)
            config.duo_api_secret = os.environ.get(config.duo_api_secret_env_var)
>>>>>>> 0c852d26

        # Run cartography
        try:
            return cartography.sync.run_with_config(self.sync, config)
        except KeyboardInterrupt:
            return cartography.util.STATUS_KEYBOARD_INTERRUPT


def main(argv=None):
    """
    Entrypoint for the default cartography command line interface.

    This entrypoint build and executed the default cartography sync. See cartography.sync.build_default_sync.

    :rtype: int
    :return: The return code.
    """
    logging.basicConfig(level=logging.INFO)
    logging.getLogger('botocore').setLevel(logging.WARNING)
    logging.getLogger('googleapiclient').setLevel(logging.WARNING)
    logging.getLogger('neo4j').setLevel(logging.WARNING)
    argv = argv if argv is not None else sys.argv[1:]
    sys.exit(CLI(prog='cartography').main(argv))<|MERGE_RESOLUTION|>--- conflicted
+++ resolved
@@ -437,76 +437,76 @@
             ),
         )
         parser.add_argument(
-<<<<<<< HEAD
+            '--lastpass-cid-env-var',
+            type=str,
+            default=None,
+            help=(
+                'The name of environment variable containing the Lastpass CID for authentication.'
+            ),
+        )
+        parser.add_argument(
+            '--lastpass-provhash-env-var',
+            type=str,
+            default=None,
+            help=(
+                'The name of environment variable containing the Lastpass provhash for authentication.'
+            ),
+        )
+        parser.add_argument(
+            '--bigfix-username',
+            type=str,
+            default=None,
+            help=(
+                'The BigFix username for authentication.'
+            ),
+        )
+        parser.add_argument(
+            '--bigfix-password-env-var',
+            type=str,
+            default=None,
+            help=(
+                'The name of environment variable containing the BigFix password for authentication.'
+            ),
+        )
+        parser.add_argument(
+            '--bigfix-root-url',
+            type=str,
+            default=None,
+            help=(
+                'The BigFix Root URL, a.k.a the BigFix API URL'
+            ),
+        )
+        parser.add_argument(
+            '--duo-api-key-env-var',
+            type=str,
+            default=None,
+            help=(
+                'The name of environment variable containing the Duo api key'
+            ),
+        )
+        parser.add_argument(
+            '--duo-api-secret-env-var',
+            type=str,
+            default=None,
+            help=(
+                'The name of environment variable containing the Duo api secret'
+            ),
+        )
+        parser.add_argument(
+            '--duo-api-hostname',
+            type=str,
+            default=None,
+            help=(
+                'The Duo api hostname'
+            ),
+        )
+        parser.add_argument(
             '--clevercloud-config-env-var',
             type=str,
             default=None,
             help=(
                 'Name of an environment variable containing a Base64 encoded Clevercloud config.'
                 'Required if you are using the Clevercloud intel module. Ignored otherwise.'
-=======
-            '--lastpass-cid-env-var',
-            type=str,
-            default=None,
-            help=(
-                'The name of environment variable containing the Lastpass CID for authentication.'
-            ),
-        )
-        parser.add_argument(
-            '--lastpass-provhash-env-var',
-            type=str,
-            default=None,
-            help=(
-                'The name of environment variable containing the Lastpass provhash for authentication.'
-            ),
-        )
-        parser.add_argument(
-            '--bigfix-username',
-            type=str,
-            default=None,
-            help=(
-                'The BigFix username for authentication.'
-            ),
-        )
-        parser.add_argument(
-            '--bigfix-password-env-var',
-            type=str,
-            default=None,
-            help=(
-                'The name of environment variable containing the BigFix password for authentication.'
-            ),
-        )
-        parser.add_argument(
-            '--bigfix-root-url',
-            type=str,
-            default=None,
-            help=(
-                'The BigFix Root URL, a.k.a the BigFix API URL'
-            ),
-        )
-        parser.add_argument(
-            '--duo-api-key-env-var',
-            type=str,
-            default=None,
-            help=(
-                'The name of environment variable containing the Duo api key'
-            ),
-        )
-        parser.add_argument(
-            '--duo-api-secret-env-var',
-            type=str,
-            default=None,
-            help=(
-                'The name of environment variable containing the Duo api secret'
-            ),
-        )
-        parser.add_argument(
-            '--duo-api-hostname',
-            type=str,
-            default=None,
-            help=(
-                'The Duo api hostname'
->>>>>>> 0c852d26
             ),
         )
         return parser
@@ -649,17 +649,6 @@
         else:
             config.github_config = None
 
-<<<<<<< HEAD
-        # Clevercloud config
-        if config.clevercloud_config_env_var:
-            logger.debug(
-                "Reading config string for Clevercloud from environment variable %s",
-                config.clevercloud_config_env_var,
-            )
-            config.clevercloud_config = os.environ.get(config.clevercloud_config_env_var)
-        else:
-            config.clevercloud_config = None
-=======
         # Lastpass config
         if config.lastpass_cid_env_var:
             logger.debug(f"Reading CID for Lastpass from environment variable {config.lastpass_cid_env_var}")
@@ -685,7 +674,16 @@
             )
             config.duo_api_key = os.environ.get(config.duo_api_key_env_var)
             config.duo_api_secret = os.environ.get(config.duo_api_secret_env_var)
->>>>>>> 0c852d26
+
+        # Clevercloud config
+        if config.clevercloud_config_env_var:
+            logger.debug(
+                "Reading config string for Clevercloud from environment variable %s",
+                config.clevercloud_config_env_var,
+            )
+            config.clevercloud_config = os.environ.get(config.clevercloud_config_env_var)
+        else:
+            config.clevercloud_config = None
 
         # Run cartography
         try:
