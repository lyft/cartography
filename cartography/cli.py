import argparse
import getpass
import logging
import os
import sys

import cartography.config
import cartography.sync
import cartography.util
from cartography.intel.aws.util.common import parse_and_validate_aws_requested_syncs


logger = logging.getLogger(__name__)


class CLI:
    """
    :type sync: cartography.sync.Sync
    :param sync: A sync task for the command line program to execute.
    :type prog: string
    :param prog: The name of the command line program. This will be displayed in usage and help output.
    """

    def __init__(self, sync, prog=None):
        self.prog = prog
        self.sync = sync
        self.parser = self._build_parser()

    def _build_parser(self):
        """
        :rtype: argparse.ArgumentParser
        :return: A cartography argument parser. Calling parse_args on the argument parser will return an object which
            implements the cartography.config.Config interface.
        """
        parser = argparse.ArgumentParser(
            prog=self.prog,
            description=(
                "cartography consolidates infrastructure assets and the relationships between them in an intuitive "
                "graph view. This application can be used to pull configuration data from multiple sources, load it "
                "in to Neo4j, and run arbitrary enrichment and analysis on that data. Please make sure you have Neo4j "
                "running and have configured AWS credentials with the SecurityAudit IAM policy before getting started. "
                "Running cartography with no parameters will execute a simple sync against a Neo4j instance running "
                "locally. It will use your default AWS credentials and will not execute and post-sync analysis jobs. "
                "Please see the per-parameter documentation below for information on how to connect to different Neo4j "
                "instances, use auth when communicating with Neo4j, sync data from multiple AWS accounts, and execute "
                "arbitrary analysis jobs after the conclusion of the sync."
            ),
            epilog='For more documentation please visit: https://github.com/lyft/cartography',
        )
        parser.add_argument(
            '-v',
            '--verbose',
            action='store_true',
            help='Enable verbose logging for cartography.',
        )
        parser.add_argument(
            '-q',
            '--quiet',
            action='store_true',
            help='Restrict cartography logging to warnings and errors only.',
        )
        parser.add_argument(
            '--neo4j-uri',
            type=str,
            default='bolt://localhost:7687',
            help=(
                'A valid Neo4j URI to sync against. See '
                'https://neo4j.com/docs/api/python-driver/current/driver.html#uri for complete documentation on the '
                'structure of a Neo4j URI.'
            ),
        )
        parser.add_argument(
            '--neo4j-user',
            type=str,
            default=None,
            help='A username with which to authenticate to Neo4j.',
        )
        parser.add_argument(
            '--neo4j-password-env-var',
            type=str,
            default=None,
            help='The name of an environment variable containing a password with which to authenticate to Neo4j.',
        )
        parser.add_argument(
            '--neo4j-password-prompt',
            action='store_true',
            help=(
                'Present an interactive prompt for a password with which to authenticate to Neo4j. This parameter '
                'supersedes other methods of supplying a Neo4j password.'
            ),
        )
        parser.add_argument(
            '--neo4j-max-connection-lifetime',
            type=int,
            default=3600,
            help=(
                'Time in seconds for the Neo4j driver to consider a TCP connection alive. cartography default = 3600, '
                'which is the same as the Neo4j driver default. See '
                'https://neo4j.com/docs/driver-manual/1.7/client-applications/#driver-config-connection-pool-management'
                '.'
            ),
        )
        parser.add_argument(
            '--neo4j-database',
            type=str,
            default=None,
            help=(
                'The name of the database in Neo4j to connect to. If not specified, uses the config settings of your '
                'Neo4j database itself to infer which database is set to default. '
                'See https://neo4j.com/docs/api/python-driver/4.4/api.html#database.'
            ),
        )
        # TODO add the below parameters to a 'sync' subparser
        parser.add_argument(
            '--update-tag',
            type=int,
            default=None,
            help=(
                'A unique tag to apply to all Neo4j nodes and relationships created or updated during the sync run. '
                'This tag is used by cleanup jobs to identify nodes and relationships that are stale and need to be '
                'removed from the graph. By default, cartography will use a UNIX timestamp as the update tag.'
            ),
        )
        parser.add_argument(
            '--aws-sync-all-profiles',
            action='store_true',
            help=(
                'Enable AWS sync for all discovered named profiles. When this parameter is supplied cartography will '
                'discover all configured AWS named profiles (see '
                'https://docs.aws.amazon.com/cli/latest/userguide/cli-configure-profiles.html) and run the AWS sync '
                'job for each profile not named "default". If this parameter is not supplied, cartography will use the '
                'default AWS credentials available in your environment to run the AWS sync once. When using this '
                'parameter it is suggested that you create an AWS config file containing a named profile for each AWS '
                'account you want to sync and use the AWS_CONFIG_FILE environment variable to point to that config '
                'file (see https://docs.aws.amazon.com/cli/latest/userguide/cli-configure-envvars.html). cartography '
                'respects the AWS CLI/SDK environment variables and does not override them.'
            ),
        )
        parser.add_argument(
            '--aws-best-effort-mode',
            action='store_true',
            help=(
                'Enable AWS sync best effort mode when syncing AWS accounts. This will allow cartography to continue '
                'syncing other accounts and delay raising an exception until the very end.'
            ),
        )
        parser.add_argument(
            '--oci-sync-all-profiles',
            action='store_true',
            help=(
                'Enable OCI sync for all discovered named profiles. When this parameter is supplied cartography will '
                'discover all configured OCI named profiles (see '
                'https://docs.oracle.com/en-us/iaas/Content/API/Concepts/sdkconfig.htm) and run the OCI sync '
                'job for each profile not named "DEFAULT". If this parameter is not supplied, cartography will use the '
                'default OCI credentials available in your environment to run the OCI sync once.'
            ),
        )
        parser.add_argument(
            '--azure-sync-all-subscriptions',
            action='store_true',
            help=(
                'Enable Azure sync for all discovered subscriptions. When this parameter is supplied cartography will '
                'discover all configured Azure subscriptions.'
            ),
        )
        parser.add_argument(
            '--azure-sp-auth',
            action='store_true',
            help=(
                'Use Service Principal authentication for Azure sync.'
            ),
        )
        parser.add_argument(
            '--azure-tenant-id',
            type=str,
            default=None,
            help=(
                'Azure Tenant Id for Service Principal Authentication.'
            ),
        )
        parser.add_argument(
            '--azure-client-id',
            type=str,
            default=None,
            help=(
                'Azure Client Id for Service Principal Authentication.'
            ),
        )
        parser.add_argument(
            '--azure-client-secret-env-var',
            type=str,
            default=None,
            help=(
                'The name of environment variable containing Azure Client Secret for Service Principal Authentication.'
            ),
        )
        parser.add_argument(
            '--aws-requested-syncs',
            type=str,
            default=None,
            help=(
                'Comma-separated list of AWS resources to sync. Example 1: "ecr,s3,ec2:instance" for ECR, S3, and all '
                'EC2 instance resources. See the full list available in source code at cartography.intel.aws.resources.'
                ' If not specified, cartography by default will run all AWS sync modules available.'
            ),
        )
        parser.add_argument(
            '--crxcavator-api-base-uri',
            type=str,
            default='https://api.crxcavator.io/v1',
            help=(
                'Base URI for the CRXcavator API. Defaults to public API endpoint.'
            ),
        )
        parser.add_argument(
            '--crxcavator-api-key-env-var',
            type=str,
            default=None,
            help=(
                'The name of an environment variable containing a key with which to auth to the CRXcavator API. '
                'Required if you are using the CRXcavator intel module. Ignored otherwise.'
            ),
        )
        parser.add_argument(
            '--analysis-job-directory',
            type=str,
            default=None,
            help=(
                'A path to a directory containing analysis jobs to run at the conclusion of the sync. cartography will '
                'discover all JSON files in the given directory (and its subdirectories) and pass them to the GraphJob '
                'API to execute against the graph. This allows you to apply data transformation and augmentation at '
                'the end of a sync run without writing code. cartography does not guarantee the order in which the '
                'jobs are executed.'
            ),
        )
        parser.add_argument(
            '--okta-org-id',
            type=str,
            default=None,
            help=(
                'Okta organizational id to sync. Required if you are using the Okta intel module. Ignored otherwise.'
            ),
        )
        parser.add_argument(
            '--okta-api-key-env-var',
            type=str,
            default=None,
            help=(
                'The name of an environment variable containing a key with which to auth to the Okta API.'
                'Required if you are using the Okta intel module. Ignored otherwise.'
            ),
        )
        parser.add_argument(
            '--okta-saml-role-regex',
            type=str,
            default=r"^aws\#\S+\#(?{{role}}[\w\-]+)\#(?{{accountid}}\d+)$",
            help=(
                'The regex used to map Okta groups to AWS roles when using okta as a SAML provider.'
                'The regex is the one entered in Step 5: Enabling Group Based Role Mapping in Okta'
                'https://saml-doc.okta.com/SAML_Docs/How-to-Configure-SAML-2.0-for-Amazon-Web-Service#c-step5'
                'The regex must contain the {{role}} and {{accountid}} tags'
            ),
        )
        parser.add_argument(
            '--github-config-env-var',
            type=str,
            default=None,
            help=(
                'The name of an environment variable containing a Base64 encoded GitHub config object.'
                'Required if you are using the GitHub intel module. Ignored otherwise.'
            ),
        )
        parser.add_argument(
            '--digitalocean-token-env-var',
            type=str,
            default=None,
            help=(
                'The name of an environment variable containing a DigitalOcean access token.'
                'Required if you are using the DigitalOcean intel module. Ignored otherwise.'
            ),
        )
        parser.add_argument(
            '--permission-relationships-file',
            type=str,
            default="cartography/data/permission_relationships.yaml",
            help=(
                'The path to the permission relationships mapping file.'
                'If omitted the default permission relationships will be created'
            ),
        )
        parser.add_argument(
            '--jamf-base-uri',
            type=str,
            default=None,
            help=(
                'Your Jamf base URI, e.g. https://hostname.com/JSSResource.'
                'Required if you are using the Jamf intel module. Ignored otherwise.'
            ),
        )
        parser.add_argument(
            '--jamf-user',
            type=str,
            default=None,
            help='A username with which to authenticate to Jamf.',
        )
        parser.add_argument(
            '--jamf-password-env-var',
            type=str,
            default=None,
            help='The name of an environment variable containing a password with which to authenticate to Jamf.',
        )
        parser.add_argument(
            '--k8s-kubeconfig',
            default=None,
            type=str,
            help=(
                'The path to kubeconfig file specifying context to access K8s cluster(s).'
            ),
        )
        parser.add_argument(
            '--nist-cve-url',
            type=str,
            default='https://nvd.nist.gov/feeds/json/cve/1.1',
            help=(
                'The base url for the NIST CVE data. Default = https://nvd.nist.gov/feeds/json/cve/1.1'
            ),
        )
        parser.add_argument(
            '--cve-enabled',
            action='store_true',
            help=(
                'If set, CVE data will be synced from NIST.'
            ),
        )
        parser.add_argument(
            '--statsd-enabled',
            action='store_true',
            help=(
                'If set, enables sending metrics using statsd to a server of your choice.'
            ),
        )
        parser.add_argument(
            '--statsd-prefix',
            type=str,
            default='',
            help=(
                'The string to prefix statsd metrics with. Only used if --statsd-enabled is on. Default = empty string.'
            ),
        )
        parser.add_argument(
            '--statsd-host',
            type=str,
            default='127.0.0.1',
            help=(
                'The IP address of your statsd server. Only used if --statsd-enabled is on. Default = 127.0.0.1.'
            ),
        )
        parser.add_argument(
            '--statsd-port',
            type=int,
            default=8125,
            help=(
                'The port of your statsd server. Only used if --statsd-enabled is on. Default = UDP 8125.'
            ),
        )
        parser.add_argument(
            '--pagerduty-api-key-env-var',
            type=str,
            default=None,
            help=(
                'The name of environment variable containing the pagerduty API key for authentication.'
            ),
        )
        parser.add_argument(
            '--pagerduty-request-timeout',
            type=int,
            default=None,
            help=(
                'Seconds to timeout for pagerduty API sessions.'
            ),
        )
        parser.add_argument(
            '--crowdstrike-client-id-env-var',
            type=str,
            default=None,
            help=(
                'The name of environment variable containing the crowdstrike client id for authentication.'
            ),
        )
        parser.add_argument(
            '--crowdstrike-client-secret-env-var',
            type=str,
            default=None,
            help=(
                'The name of environment variable containing the crowdstrike secret key for authentication.'
            ),
        )
        parser.add_argument(
            '--crowdstrike-api-url',
            type=str,
            default=None,
            help=(
                'The crowdstrike URL, if using self-hosted. Defaults to the public crowdstrike API URL otherwise.'
            ),
        )
<<<<<<< HEAD
        parser.add_argument(
            '--mde-tenant-id',
            type=str,
            default=None,
            help=(
                'The mde tenant id for authentication.'
            ),
        )
        parser.add_argument(
            '--mde-client-id-env-var',
            type=str,
            default=None,
            help=(
                'The name of environment variable containing the mde client id for authentication.'
            ),
        )
        parser.add_argument(
            '--mde-client-secret-env-var',
            type=str,
            default=None,
            help=(
                'The name of environment variable containing the mde secret key for authentication.'
            ),
        )
        parser.add_argument(
            '--mde-api-url',
            type=str,
            default=None,
            help=(
                'The mde URL, if using self-hosted. Defaults to "https://api.securitycenter.microsoft.com" otherwise.'
            ),
        )
        parser.add_argument(
            '--experimental-neo4j-4x-support',
            default=False,
            action='store_true',
            help=(
                'enable the experimental suppor for neo4j 4.x. Can also be enabled by environment variable. '
                'See cartography.__init__.py'
            ),
        )
=======
>>>>>>> 2ba01604
        return parser

    def main(self, argv: str) -> int:
        """
        Entrypoint for the command line interface.

        :type argv: string
        :param argv: The parameters supplied to the command line program.
        """
        # TODO support parameter lookup in environment variables if not present on command line
        config: argparse.Namespace = self.parser.parse_args(argv)
        # Logging config
        if config.verbose:
            logging.getLogger('cartography').setLevel(logging.DEBUG)
        elif config.quiet:
            logging.getLogger('cartography').setLevel(logging.WARNING)
        else:
            logging.getLogger('cartography').setLevel(logging.INFO)
        logger.debug("Launching cartography with CLI configuration: %r", vars(config))
        # Neo4j config
        if config.neo4j_user:
            config.neo4j_password = None
            if config.neo4j_password_prompt:
                logger.info("Reading password for Neo4j user '%s' interactively.", config.neo4j_user)
                config.neo4j_password = getpass.getpass()
            elif config.neo4j_password_env_var:
                logger.debug(
                    "Reading password for Neo4j user '%s' from environment variable '%s'.",
                    config.neo4j_user,
                    config.neo4j_password_env_var,
                )
                config.neo4j_password = os.environ.get(config.neo4j_password_env_var)
            if not config.neo4j_password:
                logger.warning("Neo4j username was provided but a password could not be found.")
        else:
            config.neo4j_password = None

        # AWS config
        if config.aws_requested_syncs:
            # No need to store the returned value; we're using this for input validation.
            parse_and_validate_aws_requested_syncs(config.aws_requested_syncs)

        # Azure config
        if config.azure_sp_auth and config.azure_client_secret_env_var:
            logger.debug(
                "Reading Client Secret for Azure Service Principal Authentication from environment variable %s",
                config.azure_client_secret_env_var,
            )
            config.azure_client_secret = os.environ.get(config.azure_client_secret_env_var)
        else:
            config.azure_client_secret = None

        # Okta config
        if config.okta_org_id and config.okta_api_key_env_var:
            logger.debug(f"Reading API key for Okta from environment variable {config.okta_api_key_env_var}")
            config.okta_api_key = os.environ.get(config.okta_api_key_env_var)
        else:
            config.okta_api_key = None

        # CRXcavator config
        if config.crxcavator_api_base_uri and config.crxcavator_api_key_env_var:
            logger.debug(f"Reading API key for CRXcavator from env variable {config.crxcavator_api_key_env_var}.")
            config.crxcavator_api_key = os.environ.get(config.crxcavator_api_key_env_var)
        else:
            config.crxcavator_api_key = None

        # GitHub config
        if config.github_config_env_var:
            logger.debug(f"Reading config string for GitHub from environment variable {config.github_config_env_var}")
            config.github_config = os.environ.get(config.github_config_env_var)
        else:
            config.github_config = None

        # DigitalOcean config
        if config.digitalocean_token_env_var:
            logger.debug(f"Reading token for DigitalOcean from env variable {config.digitalocean_token_env_var}")
            config.digitalocean_token = os.environ.get(config.digitalocean_token_env_var)
        else:
            config.digitalocean_token = None

        # Jamf config
        if config.jamf_base_uri:
            if config.jamf_user:
                config.jamf_password = None
                if config.jamf_password_env_var:
                    logger.debug(
                        "Reading password for Jamf user '%s' from environment variable '%s'.",
                        config.jamf_user,
                        config.jamf_password_env_var,
                    )
                    config.jamf_password = os.environ.get(config.jamf_password_env_var)
            if not config.jamf_user:
                logger.warning("A Jamf base URI was provided but a user was not.")
            if not config.jamf_password:
                logger.warning("A Jamf password could not be found.")
        else:
            config.jamf_user = None
            config.jamf_password = None

        if config.statsd_enabled:
            logger.debug(
                f'statsd enabled. Sending metrics to server {config.statsd_host}:{config.statsd_port}. '
                f'Metrics have prefix "{config.statsd_prefix}".',
            )

        # Pagerduty config
        if config.pagerduty_api_key_env_var:
            logger.debug(f"Reading API key for PagerDuty from environment variable {config.pagerduty_api_key_env_var}")
            config.pagerduty_api_key = os.environ.get(config.pagerduty_api_key_env_var)
        else:
            config.pagerduty_api_key = None

        # Crowdstrike config
        if config.crowdstrike_client_id_env_var:
            logger.debug(
                f"Reading API key for Crowdstrike from environment variable {config.crowdstrike_client_id_env_var}",
            )
            config.crowdstrike_client_id = os.environ.get(config.crowdstrike_client_id_env_var)
        else:
            config.crowdstrike_client_id = None

        if config.crowdstrike_client_secret_env_var:
            logger.debug(
                f"Reading API key for Crowdstrike from environment variable {config.crowdstrike_client_secret_env_var}",
            )
            config.crowdstrike_client_secret = os.environ.get(config.crowdstrike_client_secret_env_var)
        else:
            config.crowdstrike_client_secret = None

<<<<<<< HEAD
        # MDE config
        if config.mde_client_id_env_var:
            logger.debug(
                f"Reading API key for mde from environment variable {config.mde_client_id_env_var}",
            )
            config.mde_client_id = os.environ.get(config.mde_client_id_env_var)
        else:
            config.mde_client_id = None

        if config.mde_client_secret_env_var:
            logger.debug(
                f"Reading API key for mde from environment variable {config.mde_client_secret_env_var}",
            )
            config.mde_client_secret = os.environ.get(config.mde_client_secret_env_var)
        else:
            config.mde_client_secret = None

        if config.experimental_neo4j_4x_support:
            logger.warning(
                'EXPERIMENTAL_NEO4J_4X_SUPPORT is now enabled by default,'
                ' and this option will be removed when code hard-coded syntax upgrades are completed',
            )

=======
>>>>>>> 2ba01604
        # Run cartography
        try:
            return cartography.sync.run_with_config(self.sync, config)
        except KeyboardInterrupt:
            return cartography.util.STATUS_KEYBOARD_INTERRUPT


def main(argv=None):
    """
    Entrypoint for the default cartography command line interface.

    This entrypoint build and executed the default cartography sync. See cartography.sync.build_default_sync.

    :rtype: int
    :return: The return code.
    """
    logging.basicConfig(level=logging.INFO)
    logging.getLogger('botocore').setLevel(logging.WARNING)
    logging.getLogger('googleapiclient').setLevel(logging.WARNING)
    logging.getLogger('neo4j').setLevel(logging.WARNING)
    argv = argv if argv is not None else sys.argv[1:]
    default_sync = cartography.sync.build_default_sync()
    sys.exit(CLI(default_sync, prog='cartography').main(argv))<|MERGE_RESOLUTION|>--- conflicted
+++ resolved
@@ -403,7 +403,6 @@
                 'The crowdstrike URL, if using self-hosted. Defaults to the public crowdstrike API URL otherwise.'
             ),
         )
-<<<<<<< HEAD
         parser.add_argument(
             '--mde-tenant-id',
             type=str,
@@ -445,8 +444,6 @@
                 'See cartography.__init__.py'
             ),
         )
-=======
->>>>>>> 2ba01604
         return parser
 
     def main(self, argv: str) -> int:
@@ -576,7 +573,6 @@
         else:
             config.crowdstrike_client_secret = None
 
-<<<<<<< HEAD
         # MDE config
         if config.mde_client_id_env_var:
             logger.debug(
@@ -600,8 +596,6 @@
                 ' and this option will be removed when code hard-coded syntax upgrades are completed',
             )
 
-=======
->>>>>>> 2ba01604
         # Run cartography
         try:
             return cartography.sync.run_with_config(self.sync, config)
