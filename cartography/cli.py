import argparse
import getpass
import logging
import os
import sys

import cartography.sync
import cartography.util


logger = logging.getLogger(__name__)


class CLI:
    """
    :type sync: cartography.sync.Sync
    :param sync: A sync task for the command line program to execute.
    :type prog: string
    :param prog: The name of the command line program. This will be displayed in usage and help output.
    """

    def __init__(self, sync, prog=None):
        self.prog = prog
        self.sync = sync
        self.parser = self._build_parser()

    def _build_parser(self):
        """
        :rtype: argparse.ArgumentParser
        :return: A cartography argument parser. Calling parse_args on the argument parser will return an object which
            implements the cartography.config.Config interface.
        """
        parser = argparse.ArgumentParser(
            prog=self.prog,
            description=(
                "cartography consolidates infrastructure assets and the relationships between them in an intuitive "
                "graph view. This application can be used to pull configuration data from multiple sources, load it "
                "in to Neo4j, and run arbitrary enrichment and analysis on that data. Please make sure you have Neo4j "
                "running and have configured AWS credentials with the SecurityAudit IAM policy before getting started. "
                "Running cartography with no parameters will execute a simple sync against a Neo4j instance running "
                "locally. It will use your default AWS credentials and will not execute and post-sync analysis jobs. "
                "Please see the per-parameter documentation below for information on how to connect to different Neo4j "
                "instances, use auth when communicating with Neo4j, sync data from multiple AWS accounts, and execute "
                "arbitrary analysis jobs after the conclusion of the sync."
            ),
            epilog='For more documentation please visit: https://github.com/lyft/cartography',
        )
        parser.add_argument(
            '-v',
            '--verbose',
            action='store_true',
            help='Enable verbose logging for cartography.',
        )
        parser.add_argument(
            '-q',
            '--quiet',
            action='store_true',
            help='Restrict cartography logging to warnings and errors only.',
        )
        parser.add_argument(
            '--neo4j-uri',
            type=str,
            default='bolt://localhost:7687',
            help=(
                'A valid Neo4j URI to sync against. See '
                'https://neo4j.com/docs/api/python-driver/current/driver.html#uri for complete documentation on the '
                'structure of a Neo4j URI.'
            ),
        )
        parser.add_argument(
            '--neo4j-user',
            type=str,
            default=None,
            help='A username with which to authenticate to Neo4j.',
        )
        parser.add_argument(
            '--neo4j-password-env-var',
            type=str,
            default=None,
            help='The name of an environment variable containing a password with which to authenticate to Neo4j.',
        )
        parser.add_argument(
            '--neo4j-password-prompt',
            action='store_true',
            help=(
                'Present an interactive prompt for a password with which to authenticate to Neo4j. This parameter '
                'supersedes other methods of supplying a Neo4j password.'
            ),
        )
        # TODO add the below parameters to a 'sync' subparser
        parser.add_argument(
            '--update-tag',
            type=int,
            default=None,
            help=(
                'A unique tag to apply to all Neo4j nodes and relationships created or updated during the sync run. '
                'This tag is used by cleanup jobs to identify nodes and relationships that are stale and need to be '
                'removed from the graph. By default, cartography will use a UNIX timestamp as the update tag.'
            ),
        )
        parser.add_argument(
            '--aws-sync-all-profiles',
            action='store_true',
            help=(
                'Enable AWS sync for all discovered named profiles. When this parameter is supplied cartography will '
                'discover all configured AWS named profiles (see '
                'https://docs.aws.amazon.com/cli/latest/userguide/cli-configure-profiles.html) and run the AWS sync '
                'job for each profile not named "default". If this parameter is not supplied, cartography will use the '
                'default AWS credentials available in your environment to run the AWS sync once. When using this '
                'parameter it is suggested that you create an AWS config file containing a named profile for each AWS '
                'account you want to sync and use the AWS_CONFIG_FILE environment variable to point to that config '
                'file (see https://docs.aws.amazon.com/cli/latest/userguide/cli-configure-envvars.html). cartography '
                'respects the AWS CLI/SDK environment variables and does not override them.'
            ),
        )
        parser.add_argument(
<<<<<<< HEAD
            '--oci-sync-all-profiles',
            action='store_true',
            help=(
                'Enable OCI sync for all discovered named profiles. When this parameter is supplied cartography will '
                'discover all configured OCI named profiles (see '
                'https://docs.cloud.oracle.com/iaas/Content/API/Concepts/sdkconfig.htm) and run the OCI sync '
                'job for each profile not named "DEFAULT". If this parameter is not supplied, cartography will use the '
                'default OCI credentials available in your environment to run the OCI sync once.'
=======
            '--crxcavator-api-base-uri',
            type=str,
            default='https://api.crxcavator.io/v1',
            help=(
                'Base URI for the CRXcavator API. Defaults to public API endpoint.'
            ),
        )
        parser.add_argument(
            '--crxcavator-api-key-env-var',
            type=str,
            default=None,
            help=(
                'The name of an environment variable containing a key with which to auth to the CRXcavator API. '
                'Required if you are using the CRXcavator intel module. Ignored otherwise.'
>>>>>>> f7befec0
            ),
        )
        parser.add_argument(
            '--analysis-job-directory',
            type=str,
            default=None,
            help=(
                'A path to a directory containing analysis jobs to run at the conclusion of the sync. cartography will '
                'discover all JSON files in the given directory (and its subdirectories) and pass them to the GraphJob '
                'API to execute against the graph. This allows you to apply data transformation and augmentation at '
                'the end of a sync run without writing code. cartography does not guarantee the order in which the '
                'jobs are executed.'
            ),
        )
        parser.add_argument(
            '--okta-org-id',
            type=str,
            default=None,
            help=(
                'Okta organizational id to sync. Required if you are using the Okta intel module. Ignored otherwise.'
            ),
        )
        parser.add_argument(
            '--okta-api-key-env-var',
            type=str,
            default=None,
            help=(
                'The name of an environment variable containing a key with which to auth to the Okta API.'
                'Required if you are using the Okta intel module. Ignored otherwise.'
            ),
        )
        parser.add_argument(
            '--okta-saml-role-regex',
            type=str,
            default=r"^aws\#\S+\#(?{{role}}[\w\-]+)\#(?{{accountid}}\d+)$",
            help=(
                'The regex used to map Okta groups to AWS roles when using okta as a SAML provider.'
                'The regex is the one entered in Step 5: Enabling Group Based Role Mapping in Okta'
                'https://saml-doc.okta.com/SAML_Docs/How-to-Configure-SAML-2.0-for-Amazon-Web-Service#c-step5'
                'The regex must contain the {{role}} and {{accountid}} tags'
            ),
        )
        parser.add_argument(
            '--github-config-env-var',
            type=str,
            default=None,
            help=(
                'The name of an environment variable containing a Base64 encoded GitHub config object.'
                'Required if you are using the GitHub intel module. Ignored otherwise.'
            ),
        )
        parser.add_argument(
            '--permission-relationships-file',
            type=str,
            default="cartography/data/permission_relationships.yaml",
            help=(
                'The path to the permission relationships mapping file.'
                'If omitted the default permission relationships will be created'
            ),
        )
        parser.add_argument(
            '--statsd-enabled',
            action='store_true',
            help=(
                'If set, enables sending metrics using statsd to a server of your choice.'
            ),
        )
        parser.add_argument(
            '--statsd-prefix',
            type=str,
            default='',
            help=(
                'The string to prefix statsd metrics with. Only used if --statsd-enabled is on. Default = empty string.'
            ),
        )
        parser.add_argument(
            '--statsd-host',
            type=str,
            default='127.0.0.1',
            help=(
                'The IP address of your statsd server. Only used if --statsd-enabled is on. Default = 127.0.0.1.'
            ),
        )
        parser.add_argument(
            '--statsd-port',
            type=int,
            default=8125,
            help=(
                'The port of your statsd server. Only used if --statsd-enabled is on. Default = UDP 8125.'
            ),
        )
        return parser

    def main(self, argv):
        """
        Entrypoint for the command line interface.

        :type argv: string
        :param argv: The parameters supplied to the command line program.
        """
        # TODO support parameter lookup in environment variables if not present on command line
        config = self.parser.parse_args(argv)
        # Logging config
        if config.verbose:
            logging.getLogger('cartography').setLevel(logging.DEBUG)
        elif config.quiet:
            logging.getLogger('cartography').setLevel(logging.WARNING)
        else:
            logging.getLogger('cartography').setLevel(logging.INFO)
        logger.debug("Launching cartography with CLI configuration: %r", vars(config))
        # Neo4j config
        if config.neo4j_user:
            config.neo4j_password = None
            if config.neo4j_password_prompt:
                logger.info("Reading password for Neo4j user '%s' interactively.", config.neo4j_user)
                config.neo4j_password = getpass.getpass()
            elif config.neo4j_password_env_var:
                logger.debug(
                    "Reading password for Neo4j user '%s' from environment variable '%s'.",
                    config.neo4j_user,
                    config.neo4j_password_env_var,
                )
                config.neo4j_password = os.environ.get(config.neo4j_password_env_var)
            if not config.neo4j_password:
                logger.warning("Neo4j username was provided but a password could not be found.")
        else:
            config.neo4j_password = None

        # Okta config
        if config.okta_org_id and config.okta_api_key_env_var:
            logger.debug(f"Reading API key for Okta from environment variable {config.okta_api_key_env_var}")
            config.okta_api_key = os.environ.get(config.okta_api_key_env_var)
        else:
            config.okta_api_key = None

        # CRXcavator config
        if config.crxcavator_api_base_uri and config.crxcavator_api_key_env_var:
            logger.debug(f"Reading API key for CRXcavator from env variable {config.crxcavator_api_key_env_var}.")
            config.crxcavator_api_key = os.environ.get(config.crxcavator_api_key_env_var)
        else:
            config.crxcavator_api_key = None

        # GitHub config
        if config.github_config_env_var:
            logger.debug(f"Reading config string for GitHub from environment variable {config.github_config_env_var}")
            config.github_config = os.environ.get(config.github_config_env_var)
        else:
            config.github_config = None

        if config.statsd_enabled:
            logger.debug(
                f'statsd enabled. Sending metrics to server {config.statsd_host}:{config.statsd_port}. '
                f'Metrics have prefix "{config.statsd_prefix}".',
            )

        # Run cartography
        try:
            return cartography.sync.run_with_config(self.sync, config)
        except KeyboardInterrupt:
            return 130


def main(argv=None):
    """
    Entrypoint for the default cartography command line interface.

    This entrypoint build and executed the default cartography sync. See cartography.sync.build_default_sync.

    :rtype: int
    :return: The return code.
    """
    logging.basicConfig(level=logging.INFO)
    logging.getLogger('botocore').setLevel(logging.WARNING)
    logging.getLogger('googleapiclient').setLevel(logging.WARNING)
    logging.getLogger('neo4j.bolt').setLevel(logging.WARNING)
    argv = argv if argv is not None else sys.argv[1:]
    default_sync = cartography.sync.build_default_sync()
    return CLI(default_sync, prog='cartography').main(argv)<|MERGE_RESOLUTION|>--- conflicted
+++ resolved
@@ -114,7 +114,6 @@
             ),
         )
         parser.add_argument(
-<<<<<<< HEAD
             '--oci-sync-all-profiles',
             action='store_true',
             help=(
@@ -123,7 +122,9 @@
                 'https://docs.cloud.oracle.com/iaas/Content/API/Concepts/sdkconfig.htm) and run the OCI sync '
                 'job for each profile not named "DEFAULT". If this parameter is not supplied, cartography will use the '
                 'default OCI credentials available in your environment to run the OCI sync once.'
-=======
+                 )
+        ),
+        parser.add_argument(
             '--crxcavator-api-base-uri',
             type=str,
             default='https://api.crxcavator.io/v1',
@@ -138,7 +139,6 @@
             help=(
                 'The name of an environment variable containing a key with which to auth to the CRXcavator API. '
                 'Required if you are using the CRXcavator intel module. Ignored otherwise.'
->>>>>>> f7befec0
             ),
         )
         parser.add_argument(
