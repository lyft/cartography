--- conflicted
+++ resolved
@@ -404,7 +404,6 @@
             ),
         )
         parser.add_argument(
-<<<<<<< HEAD
             '--mde-tenant-id',
             type=str,
             default=None,
@@ -437,13 +436,6 @@
             ),
         )
         parser.add_argument(
-            '--experimental-neo4j-4x-support',
-            default=False,
-            action='store_true',
-            help=(
-                'enable the experimental suppor for neo4j 4.x. Can also be enabled by environment variable. '
-                'See cartography.__init__.py'
-=======
             '--gsuite-auth-method',
             type=str,
             default='delegated',
@@ -458,7 +450,6 @@
             default='GSUITE_GOOGLE_APPLICATION_CREDENTIALS',
             help=(
                 'The name of environment variable containing secrets for GSuite authentication.'
->>>>>>> 7768c830
             ),
         )
         return parser
@@ -590,7 +581,6 @@
         else:
             config.crowdstrike_client_secret = None
 
-<<<<<<< HEAD
         # MDE config
         if config.mde_client_id_env_var:
             logger.debug(
@@ -608,19 +598,12 @@
         else:
             config.mde_client_secret = None
 
-        if config.experimental_neo4j_4x_support:
-            logger.warning(
-                'EXPERIMENTAL_NEO4J_4X_SUPPORT is now enabled by default,'
-                ' and this option will be removed when code hard-coded syntax upgrades are completed',
-            )
-=======
         # GSuite config
         if config.gsuite_tokens_env_var:
             logger.debug(f"Reading config string for GSuite from environment variable {config.gsuite_tokens_env_var}")
             config.gsuite_config = os.environ.get(config.gsuite_tokens_env_var)
         else:
             config.github_config = None
->>>>>>> 7768c830
 
         # Run cartography
         try:
