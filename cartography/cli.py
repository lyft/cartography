import argparse
import getpass
import logging
import os
import sys

import cartography.config
import cartography.sync
import cartography.util
from cartography.experimental_neo4j_4x_support import patch_driver
from cartography.intel.aws.util.common import parse_and_validate_aws_requested_syncs


logger = logging.getLogger(__name__)


class CLI:
    """
    :type sync: cartography.sync.Sync
    :param sync: A sync task for the command line program to execute.
    :type prog: string
    :param prog: The name of the command line program. This will be displayed in usage and help output.
    """

    def __init__(self, sync, prog=None):
        self.prog = prog
        self.sync = sync
        self.parser = self._build_parser()

    def _build_parser(self):
        """
        :rtype: argparse.ArgumentParser
        :return: A cartography argument parser. Calling parse_args on the argument parser will return an object which
            implements the cartography.config.Config interface.
        """
        parser = argparse.ArgumentParser(
            prog=self.prog,
            description=(
                "cartography consolidates infrastructure assets and the relationships between them in an intuitive "
                "graph view. This application can be used to pull configuration data from multiple sources, load it "
                "in to Neo4j, and run arbitrary enrichment and analysis on that data. Please make sure you have Neo4j "
                "running and have configured AWS credentials with the SecurityAudit IAM policy before getting started. "
                "Running cartography with no parameters will execute a simple sync against a Neo4j instance running "
                "locally. It will use your default AWS credentials and will not execute and post-sync analysis jobs. "
                "Please see the per-parameter documentation below for information on how to connect to different Neo4j "
                "instances, use auth when communicating with Neo4j, sync data from multiple AWS accounts, and execute "
                "arbitrary analysis jobs after the conclusion of the sync."
            ),
            epilog='For more documentation please visit: https://github.com/lyft/cartography',
        )
        parser.add_argument(
            '-v',
            '--verbose',
            action='store_true',
            help='Enable verbose logging for cartography.',
        )
        parser.add_argument(
            '-q',
            '--quiet',
            action='store_true',
            help='Restrict cartography logging to warnings and errors only.',
        )
        parser.add_argument(
            '--neo4j-uri',
            type=str,
            default='bolt://localhost:7687',
            help=(
                'A valid Neo4j URI to sync against. See '
                'https://neo4j.com/docs/api/python-driver/current/driver.html#uri for complete documentation on the '
                'structure of a Neo4j URI.'
            ),
        )
        parser.add_argument(
            '--neo4j-user',
            type=str,
            default=None,
            help='A username with which to authenticate to Neo4j.',
        )
        parser.add_argument(
            '--neo4j-password-env-var',
            type=str,
            default=None,
            help='The name of an environment variable containing a password with which to authenticate to Neo4j.',
        )
        parser.add_argument(
            '--neo4j-password-prompt',
            action='store_true',
            help=(
                'Present an interactive prompt for a password with which to authenticate to Neo4j. This parameter '
                'supersedes other methods of supplying a Neo4j password.'
            ),
        )
        parser.add_argument(
            '--neo4j-max-connection-lifetime',
            type=int,
            default=3600,
            help=(
                'Time in seconds for the Neo4j driver to consider a TCP connection alive. cartography default = 3600, '
                'which is the same as the Neo4j driver default. See '
                'https://neo4j.com/docs/driver-manual/1.7/client-applications/#driver-config-connection-pool-management'
                '.'
            ),
        )
        # TODO add the below parameters to a 'sync' subparser
        parser.add_argument(
            '--update-tag',
            type=int,
            default=None,
            help=(
                'A unique tag to apply to all Neo4j nodes and relationships created or updated during the sync run. '
                'This tag is used by cleanup jobs to identify nodes and relationships that are stale and need to be '
                'removed from the graph. By default, cartography will use a UNIX timestamp as the update tag.'
            ),
        )
        parser.add_argument(
            '--aws-sync-all-profiles',
            action='store_true',
            help=(
                'Enable AWS sync for all discovered named profiles. When this parameter is supplied cartography will '
                'discover all configured AWS named profiles (see '
                'https://docs.aws.amazon.com/cli/latest/userguide/cli-configure-profiles.html) and run the AWS sync '
                'job for each profile not named "default". If this parameter is not supplied, cartography will use the '
                'default AWS credentials available in your environment to run the AWS sync once. When using this '
                'parameter it is suggested that you create an AWS config file containing a named profile for each AWS '
                'account you want to sync and use the AWS_CONFIG_FILE environment variable to point to that config '
                'file (see https://docs.aws.amazon.com/cli/latest/userguide/cli-configure-envvars.html). cartography '
                'respects the AWS CLI/SDK environment variables and does not override them.'
            ),
        )
        parser.add_argument(
<<<<<<< HEAD
            '--oci-sync-all-profiles',
            action='store_true',
            help=(
                'Enable OCI sync for all discovered named profiles. When this parameter is supplied cartography will '
                'discover all configured OCI named profiles (see '
                'https://docs.cloud.oracle.com/iaas/Content/API/Concepts/sdkconfig.htm) and run the OCI sync '
                'job for each profile not named "DEFAULT". If this parameter is not supplied, cartography will use the '
                'default OCI credentials available in your environment to run the OCI sync once.'
             ),
=======
            '--aws-best-effort-mode',
            action='store_true',
            help=(
                'Enable AWS sync best effort mode when syncing AWS accounts. This will allow cartography to continue '
                'syncing other accounts and delay raising an exception until the very end.'
            ),
>>>>>>> 73918709
        )
        parser.add_argument(
            '--azure-sync-all-subscriptions',
            action='store_true',
            help=(
                'Enable Azure sync for all discovered subscriptions. When this parameter is supplied cartography will '
                'discover all configured Azure subscriptions.'
            ),
        )
        parser.add_argument(
            '--azure-sp-auth',
            action='store_true',
            help=(
                'Use Service Principal authentication for Azure sync.'
            ),
        )
        parser.add_argument(
            '--azure-tenant-id',
            type=str,
            default=None,
            help=(
                'Azure Tenant Id for Service Principal Authentication.'
            ),
        )
        parser.add_argument(
            '--azure-client-id',
            type=str,
            default=None,
            help=(
                'Azure Client Id for Service Principal Authentication.'
            ),
        )
        parser.add_argument(
            '--azure-client-secret-env-var',
            type=str,
            default=None,
            help=(
                'The name of environment variable containing Azure Client Secret for Service Principal Authentication.'
            ),
        )
        parser.add_argument(
            '--aws-requested-syncs',
            type=str,
            default=None,
            help=(
                'Comma-separated list of AWS resources to sync. Example 1: "ecr,s3,ec2:instance" for ECR, S3, and all '
                'EC2 instance resources. See the full list available in source code at cartography.intel.aws.resources.'
                ' If not specified, cartography by default will run all AWS sync modules available.'
            ),
        )
        parser.add_argument(
            '--crxcavator-api-base-uri',
            type=str,
            default='https://api.crxcavator.io/v1',
            help=(
                'Base URI for the CRXcavator API. Defaults to public API endpoint.'
            ),
        )
        parser.add_argument(
            '--crxcavator-api-key-env-var',
            type=str,
            default=None,
            help=(
                'The name of an environment variable containing a key with which to auth to the CRXcavator API. '
                'Required if you are using the CRXcavator intel module. Ignored otherwise.'
            ),
        )
        parser.add_argument(
            '--analysis-job-directory',
            type=str,
            default=None,
            help=(
                'A path to a directory containing analysis jobs to run at the conclusion of the sync. cartography will '
                'discover all JSON files in the given directory (and its subdirectories) and pass them to the GraphJob '
                'API to execute against the graph. This allows you to apply data transformation and augmentation at '
                'the end of a sync run without writing code. cartography does not guarantee the order in which the '
                'jobs are executed.'
            ),
        )
        parser.add_argument(
            '--okta-org-id',
            type=str,
            default=None,
            help=(
                'Okta organizational id to sync. Required if you are using the Okta intel module. Ignored otherwise.'
            ),
        )
        parser.add_argument(
            '--okta-api-key-env-var',
            type=str,
            default=None,
            help=(
                'The name of an environment variable containing a key with which to auth to the Okta API.'
                'Required if you are using the Okta intel module. Ignored otherwise.'
            ),
        )
        parser.add_argument(
            '--okta-saml-role-regex',
            type=str,
            default=r"^aws\#\S+\#(?{{role}}[\w\-]+)\#(?{{accountid}}\d+)$",
            help=(
                'The regex used to map Okta groups to AWS roles when using okta as a SAML provider.'
                'The regex is the one entered in Step 5: Enabling Group Based Role Mapping in Okta'
                'https://saml-doc.okta.com/SAML_Docs/How-to-Configure-SAML-2.0-for-Amazon-Web-Service#c-step5'
                'The regex must contain the {{role}} and {{accountid}} tags'
            ),
        )
        parser.add_argument(
            '--github-config-env-var',
            type=str,
            default=None,
            help=(
                'The name of an environment variable containing a Base64 encoded GitHub config object.'
                'Required if you are using the GitHub intel module. Ignored otherwise.'
            ),
        )
        parser.add_argument(
            '--digitalocean-token-env-var',
            type=str,
            default=None,
            help=(
                'The name of an environment variable containing a DigitalOcean access token.'
                'Required if you are using the DigitalOcean intel module. Ignored otherwise.'
            ),
        )
        parser.add_argument(
            '--permission-relationships-file',
            type=str,
            default="cartography/data/permission_relationships.yaml",
            help=(
                'The path to the permission relationships mapping file.'
                'If omitted the default permission relationships will be created'
            ),
        )
        parser.add_argument(
            '--jamf-base-uri',
            type=str,
            default=None,
            help=(
                'Your Jamf base URI, e.g. https://hostname.com/JSSResource.'
                'Required if you are using the Jamf intel module. Ignored otherwise.'
            ),
        )
        parser.add_argument(
            '--jamf-user',
            type=str,
            default=None,
            help='A username with which to authenticate to Jamf.',
        )
        parser.add_argument(
            '--jamf-password-env-var',
            type=str,
            default=None,
            help='The name of an environment variable containing a password with which to authenticate to Jamf.',
        )
        parser.add_argument(
            '--k8s-kubeconfig',
            default=None,
            type=str,
            help=(
                'The path to kubeconfig file specifying context to access K8s cluster(s).'
            ),
        )
        parser.add_argument(
            '--nist-cve-url',
            type=str,
            default='https://nvd.nist.gov/feeds/json/cve/1.1',
            help=(
                'The base url for the NIST CVE data. Default = https://nvd.nist.gov/feeds/json/cve/1.1'
            ),
        )
        parser.add_argument(
            '--cve-enabled',
            action='store_true',
            help=(
                'If set, CVE data will be synced from NIST.'
            ),
        )
        parser.add_argument(
            '--statsd-enabled',
            action='store_true',
            help=(
                'If set, enables sending metrics using statsd to a server of your choice.'
            ),
        )
        parser.add_argument(
            '--statsd-prefix',
            type=str,
            default='',
            help=(
                'The string to prefix statsd metrics with. Only used if --statsd-enabled is on. Default = empty string.'
            ),
        )
        parser.add_argument(
            '--statsd-host',
            type=str,
            default='127.0.0.1',
            help=(
                'The IP address of your statsd server. Only used if --statsd-enabled is on. Default = 127.0.0.1.'
            ),
        )
        parser.add_argument(
            '--statsd-port',
            type=int,
            default=8125,
            help=(
                'The port of your statsd server. Only used if --statsd-enabled is on. Default = UDP 8125.'
            ),
        )
        parser.add_argument(
            '--pagerduty-api-key-env-var',
            type=str,
            default=None,
            help=(
                'The name of environment variable containing the pagerduty API key for authentication.'
            ),
        )
        parser.add_argument(
            '--crowdstrike-client-id-env-var',
            type=str,
            default=None,
            help=(
                'The name of environment variable containing the crowdstrike client id for authentication.'
            ),
        )
        parser.add_argument(
            '--crowdstrike-client-secret-env-var',
            type=str,
            default=None,
            help=(
                'The name of environment variable containing the crowdstrike secret key for authentication.'
            ),
        )
        parser.add_argument(
            '--crowdstrike-api-url',
            type=str,
            default=None,
            help=(
                'The crowdstrike URL, if using self-hosted. Defaults to the public crowdstrike API URL otherwise.'
            ),
        )
        parser.add_argument(
            '--experimental-neo4j-4x-support',
            default=False,
            action='store_true',
            help=(
                'enable the experimental suppor for neo4j 4.x. Can also be enabled by environment variable. '
                'See cartography.__init__.py'
            ),
        )
        return parser

    def main(self, argv: str) -> int:
        """
        Entrypoint for the command line interface.

        :type argv: string
        :param argv: The parameters supplied to the command line program.
        """
        # TODO support parameter lookup in environment variables if not present on command line
        config: argparse.Namespace = self.parser.parse_args(argv)
        # Logging config
        if config.verbose:
            logging.getLogger('cartography').setLevel(logging.DEBUG)
        elif config.quiet:
            logging.getLogger('cartography').setLevel(logging.WARNING)
        else:
            logging.getLogger('cartography').setLevel(logging.INFO)
        logger.debug("Launching cartography with CLI configuration: %r", vars(config))
        # Neo4j config
        if config.neo4j_user:
            config.neo4j_password = None
            if config.neo4j_password_prompt:
                logger.info("Reading password for Neo4j user '%s' interactively.", config.neo4j_user)
                config.neo4j_password = getpass.getpass()
            elif config.neo4j_password_env_var:
                logger.debug(
                    "Reading password for Neo4j user '%s' from environment variable '%s'.",
                    config.neo4j_user,
                    config.neo4j_password_env_var,
                )
                config.neo4j_password = os.environ.get(config.neo4j_password_env_var)
            if not config.neo4j_password:
                logger.warning("Neo4j username was provided but a password could not be found.")
        else:
            config.neo4j_password = None

        # AWS config
        if config.aws_requested_syncs:
            # No need to store the returned value; we're using this for input validation.
            parse_and_validate_aws_requested_syncs(config.aws_requested_syncs)

        # Azure config
        if config.azure_sp_auth and config.azure_client_secret_env_var:
            logger.debug(
                "Reading Client Secret for Azure Service Principal Authentication from environment variable %s",
                config.azure_client_secret_env_var,
            )
            config.azure_client_secret = os.environ.get(config.azure_client_secret_env_var)
        else:
            config.azure_client_secret = None

        # Okta config
        if config.okta_org_id and config.okta_api_key_env_var:
            logger.debug(f"Reading API key for Okta from environment variable {config.okta_api_key_env_var}")
            config.okta_api_key = os.environ.get(config.okta_api_key_env_var)
        else:
            config.okta_api_key = None

        # CRXcavator config
        if config.crxcavator_api_base_uri and config.crxcavator_api_key_env_var:
            logger.debug(f"Reading API key for CRXcavator from env variable {config.crxcavator_api_key_env_var}.")
            config.crxcavator_api_key = os.environ.get(config.crxcavator_api_key_env_var)
        else:
            config.crxcavator_api_key = None

        # GitHub config
        if config.github_config_env_var:
            logger.debug(f"Reading config string for GitHub from environment variable {config.github_config_env_var}")
            config.github_config = os.environ.get(config.github_config_env_var)
        else:
            config.github_config = None

        # DigitalOcean config
        if config.digitalocean_token_env_var:
            logger.debug(f"Reading token for DigitalOcean from env variable {config.digitalocean_token_env_var}")
            config.digitalocean_token = os.environ.get(config.digitalocean_token_env_var)
        else:
            config.digitalocean_token = None

        # Jamf config
        if config.jamf_base_uri:
            if config.jamf_user:
                config.jamf_password = None
                if config.jamf_password_env_var:
                    logger.debug(
                        "Reading password for Jamf user '%s' from environment variable '%s'.",
                        config.jamf_user,
                        config.jamf_password_env_var,
                    )
                    config.jamf_password = os.environ.get(config.jamf_password_env_var)
            if not config.jamf_user:
                logger.warning("A Jamf base URI was provided but a user was not.")
            if not config.jamf_password:
                logger.warning("A Jamf password could not be found.")
        else:
            config.jamf_user = None
            config.jamf_password = None

        if config.statsd_enabled:
            logger.debug(
                f'statsd enabled. Sending metrics to server {config.statsd_host}:{config.statsd_port}. '
                f'Metrics have prefix "{config.statsd_prefix}".',
            )

        # Pagerduty config
        if config.pagerduty_api_key_env_var:
            logger.debug(f"Reading API key for PagerDuty from environment variable {config.pagerduty_api_key_env_var}")
            config.pagerduty_api_key = os.environ.get(config.pagerduty_api_key_env_var)
        else:
            config.pagerduty_api_key = None

        # Crowdstrike config
        if config.crowdstrike_client_id_env_var:
            logger.debug(
                f"Reading API key for Crowdstrike from environment variable {config.crowdstrike_client_id_env_var}",
            )
            config.crowdstrike_client_id = os.environ.get(config.crowdstrike_client_id_env_var)
        else:
            config.crowdstrike_client_id = None

        if config.crowdstrike_client_secret_env_var:
            logger.debug(
                f"Reading API key for Crowdstrike from environment variable {config.crowdstrike_client_secret_env_var}",
            )
            config.crowdstrike_client_secret = os.environ.get(config.crowdstrike_client_secret_env_var)
        else:
            config.crowdstrike_client_secret = None

        if config.experimental_neo4j_4x_support:
            cartography.EXPERIMENTAL_NEO4J_4X_SUPPORT = True
            patch_driver()

        # Run cartography
        try:
            return cartography.sync.run_with_config(self.sync, config)
        except KeyboardInterrupt:
            return cartography.util.STATUS_KEYBOARD_INTERRUPT


def main(argv=None):
    """
    Entrypoint for the default cartography command line interface.

    This entrypoint build and executed the default cartography sync. See cartography.sync.build_default_sync.

    :rtype: int
    :return: The return code.
    """
    logging.basicConfig(level=logging.INFO)
    logging.getLogger('botocore').setLevel(logging.WARNING)
    logging.getLogger('googleapiclient').setLevel(logging.WARNING)
    logging.getLogger('neo4j.bolt').setLevel(logging.WARNING)
    argv = argv if argv is not None else sys.argv[1:]
    default_sync = cartography.sync.build_default_sync()
    sys.exit(CLI(default_sync, prog='cartography').main(argv))<|MERGE_RESOLUTION|>--- conflicted
+++ resolved
@@ -128,24 +128,23 @@
             ),
         )
         parser.add_argument(
-<<<<<<< HEAD
+            '--aws-best-effort-mode',
+            action='store_true',
+            help=(
+                'Enable AWS sync best effort mode when syncing AWS accounts. This will allow cartography to continue '
+                'syncing other accounts and delay raising an exception until the very end.'
+            ),
+        )
+        parser.add_argument(
             '--oci-sync-all-profiles',
             action='store_true',
             help=(
                 'Enable OCI sync for all discovered named profiles. When this parameter is supplied cartography will '
                 'discover all configured OCI named profiles (see '
-                'https://docs.cloud.oracle.com/iaas/Content/API/Concepts/sdkconfig.htm) and run the OCI sync '
+                'https://docs.oracle.com/en-us/iaas/Content/API/Concepts/sdkconfig.htm) and run the OCI sync '
                 'job for each profile not named "DEFAULT". If this parameter is not supplied, cartography will use the '
                 'default OCI credentials available in your environment to run the OCI sync once.'
-             ),
-=======
-            '--aws-best-effort-mode',
-            action='store_true',
-            help=(
-                'Enable AWS sync best effort mode when syncing AWS accounts. This will allow cartography to continue '
-                'syncing other accounts and delay raising an exception until the very end.'
-            ),
->>>>>>> 73918709
+            ),
         )
         parser.add_argument(
             '--azure-sync-all-subscriptions',
