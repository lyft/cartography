--- conflicted
+++ resolved
@@ -404,21 +404,6 @@
             ),
         )
         parser.add_argument(
-<<<<<<< HEAD
-            '--hexnode-api-key-env-var',
-            type=str,
-            default=None,
-            help=(
-                'The name of environment variable containing the Hexnode API key for authentication.'
-            ),
-        )
-        parser.add_argument(
-            '--hexnode-tenant',
-            type=str,
-            default=None,
-            help=(
-                'Hexnode Tenant ID.'
-=======
             '--gsuite-auth-method',
             type=str,
             default='delegated',
@@ -433,8 +418,21 @@
             default='GSUITE_GOOGLE_APPLICATION_CREDENTIALS',
             help=(
                 'The name of environment variable containing secrets for GSuite authentication.'
->>>>>>> a187fbcd
-            ),
+            ),
+        )
+        parser.add_argument(
+            '--hexnode-api-key-env-var',
+            type=str,
+            default=None,
+            help=(
+                'The name of environment variable containing the Hexnode API key for authentication.'
+            ),
+        )
+        parser.add_argument(
+            '--hexnode-tenant',
+            type=str,
+            default=None,
+            help=('Hexnode Tenant ID.'),
         )
         return parser
 
@@ -565,21 +563,19 @@
         else:
             config.crowdstrike_client_secret = None
 
-<<<<<<< HEAD
+        # GSuite config
+        if config.gsuite_tokens_env_var:
+            logger.debug(f"Reading config string for GSuite from environment variable {config.gsuite_tokens_env_var}")
+            config.gsuite_config = os.environ.get(config.gsuite_tokens_env_var)
+        else:
+            config.github_config = None
+
         # Hexnode config
         if config.hexnode_api_key_env_var:
             logger.debug(f"Reading API key for Hexnode from environment variable {config.hexnode_api_key_env_var}")
             config.hexnode_api_key = os.environ.get(config.hexnode_api_key_env_var)
         else:
             config.hexnode_api_key = None
-=======
-        # GSuite config
-        if config.gsuite_tokens_env_var:
-            logger.debug(f"Reading config string for GSuite from environment variable {config.gsuite_tokens_env_var}")
-            config.gsuite_config = os.environ.get(config.gsuite_tokens_env_var)
-        else:
-            config.github_config = None
->>>>>>> a187fbcd
 
         # Run cartography
         try:
