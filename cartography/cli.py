--- conflicted
+++ resolved
@@ -404,13 +404,6 @@
             ),
         )
         parser.add_argument(
-<<<<<<< HEAD
-            '--hibob-api-key-env-var',
-            type=str,
-            default=None,
-            help=(
-                'The name of environment variable containing the HiBob API key for authentication.'
-=======
             '--gsuite-auth-method',
             type=str,
             default='delegated',
@@ -425,7 +418,14 @@
             default='GSUITE_GOOGLE_APPLICATION_CREDENTIALS',
             help=(
                 'The name of environment variable containing secrets for GSuite authentication.'
->>>>>>> a187fbcd
+            ),
+        )
+        parser.add_argument(
+            '--hibob-api-key-env-var',
+            type=str,
+            default=None,
+            help=(
+                'The name of environment variable containing the HiBob API key for authentication.'
             ),
         )
         return parser
@@ -557,21 +557,19 @@
         else:
             config.crowdstrike_client_secret = None
 
-<<<<<<< HEAD
+        # GSuite config
+        if config.gsuite_tokens_env_var:
+            logger.debug(f"Reading config string for GSuite from environment variable {config.gsuite_tokens_env_var}")
+            config.gsuite_config = os.environ.get(config.gsuite_tokens_env_var)
+        else:
+            config.github_config = None
+
         # HiBob config
         if config.hibob_api_key_env_var:
             logger.debug(f"Reading API key for HiBob from environment variable {config.hibob_api_key_env_var}")
             config.hibob_api_key = os.environ.get(config.hibob_api_key_env_var)
         else:
             config.hibob_api_key = None
-=======
-        # GSuite config
-        if config.gsuite_tokens_env_var:
-            logger.debug(f"Reading config string for GSuite from environment variable {config.gsuite_tokens_env_var}")
-            config.gsuite_config = os.environ.get(config.gsuite_tokens_env_var)
-        else:
-            config.github_config = None
->>>>>>> a187fbcd
 
         # Run cartography
         try:
