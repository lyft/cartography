--- conflicted
+++ resolved
@@ -501,20 +501,20 @@
             ),
         )
         parser.add_argument(
-<<<<<<< HEAD
-            '--gandi-apikey-env-var',
-            type=str,
-            default=None,
-            help=(
-                'The name of environment variable containing the gandi API key for authentication.'
-=======
             '--semgrep-app-token-env-var',
             type=str,
             default=None,
             help=(
                 'The name of environment variable containing the Semgrep app token key. '
                 'Required if you are using the Semgrep intel module. Ignored otherwise.'
->>>>>>> ab04b205
+            ),
+        )
+        parser.add_argument(
+            '--gandi-apikey-env-var',
+            type=str,
+            default=None,
+            help=(
+                'The name of environment variable containing the gandi API key for authentication.'
             ),
         )
         return parser
