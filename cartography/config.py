class Config:
    """
    A common interface for cartography configuration.

    All fields defined on this class must be present on a configuration object. Fields documented as required must
    contain valid values. Fields documented as optional may contain None, in which case cartography will choose a
    sensible default value for that piece of configuration.

    :type neo4j_uri: string
    :param neo4j_uri: URI for a Neo4j graph database service. Required.
    :type neo4j_user: string
    :param neo4j_user: User name for a Neo4j graph database service. Optional.
    :type neo4j_password: string
    :param neo4j_password: Password for a Neo4j graph database service. Optional.
    :type neo4j_max_connection_lifetime: int
    :param neo4j_max_connection_lifetime: Time in seconds for Neo4j driver to consider a TCP connection alive.
        See https://neo4j.com/docs/driver-manual/1.7/client-applications/. Optional.
    :type update_tag: int
    :param update_tag: Update tag for a cartography sync run. Optional.
    :type aws_sync_all_profiles: bool
    :param aws_sync_all_profiles: If True, AWS sync will run for all non-default profiles in the AWS_CONFIG_FILE. If
        False (default), AWS sync will run using the default credentials only. Optional.
    :type azure_sync_all_subscriptions: bool
    :param azure_sync_all_subscriptions: If True, Azure sync will run for all profiles in azureProfile.json. If
        False (default), Azure sync will run using current user session via CLI credentials. Optional.
    :type azure_sp_auth: bool
    :param azure_sp_auth: If True, Azure sync will run using Service Principal Authentication. If
        False (default), Azure sync will run using current user session via CLI credentials. Optional.
    :type azure_tenant_id: str
    :param azure_tenant_id: Tenant Id for connecting in a Service Principal Authentication approach. Optional.
    :type azure_client_id: str
    :param azure_client_id: Client Id for connecting in a Service Principal Authentication approach. Optional.
    :type azure_client_secret: str
    :param azure_client_secret: Client Secret for connecting in a Service Principal Authentication approach. Optional.
    :type aws_requested_syncs: str
    :param aws_requested_syncs: Comma-separated list of AWS resources to sync. Optional.
    :type crxcavator_api_base_uri: str
    :param crxcavator_api_base_uri: URI for CRXcavator API. Optional.
    :type crxcavator_api_key: str
    :param crxcavator_api_key: Auth key for CRXcavator API. Optional.
    :type analysis_job_directory: str
    :param analysis_job_directory: Path to a directory tree containing analysis jobs to run. Optional.
    :type okta_org_id: str
    :param okta_org_id: Okta organization id. Optional.
    :type okta_api_key: str
    :param okta_api_key: Okta API key. Optional.
    :type okta_saml_role_regex: str
    :param okta_saml_role_regex: The regex used to map okta groups to AWS roles. Optional.
    :type github_config: str
    :param github_config: Base64 encoded config object for GitHub ingestion. Optional.
    :type digitalocean_token: str
    :param digitalocean_token: DigitalOcean access token. Optional.
    :type permission_relationships_file: str
    :param permission_relationships_file: File path for the resource permission relationships file. Optional.
    :type jamf_base_uri: string
    :param jamf_base_uri: Jamf data provider base URI, e.g. https://example.com/JSSResource. Optional.
    :type jamf_user: string
    :param jamf_user: User name used to authenticate to the Jamf data provider. Optional.
    :type jamf_password: string
    :param jamf_password: Password used to authenticate to the Jamf data provider. Optional.
    :type statsd_enabled: bool
    :param statsd_enabled: Whether to collect statsd metrics such as sync execution times. Optional.
    :type statsd_host: str
    :param statsd_host: If statsd_enabled is True, send metrics to this host. Optional.
    :type: statsd_port: int
    :param statsd_port: If statsd_enabled is True, send metrics to this port on statsd_host. Optional.
<<<<<<< HEAD
    :type: k8s_kubeconfig: str
    :param k8s_kubeconfig: Path to kubeconfig file for kubernetes cluster(s). Optional
=======
    :type: pagerduty_api_key: str
    :param pagerduty_api_key: API authentication key for pagerduty. Optional.
>>>>>>> 29f3b7d5
    """

    def __init__(
        self,
        neo4j_uri,
        neo4j_user=None,
        neo4j_password=None,
        neo4j_max_connection_lifetime=None,
        update_tag=None,
        aws_sync_all_profiles=False,
        azure_sync_all_subscriptions=False,
        azure_sp_auth=None,
        azure_tenant_id=None,
        azure_client_id=None,
        azure_client_secret=None,
        aws_requested_syncs=None,
        analysis_job_directory=None,
        crxcavator_api_base_uri=None,
        crxcavator_api_key=None,
        okta_org_id=None,
        okta_api_key=None,
        okta_saml_role_regex=None,
        github_config=None,
        digitalocean_token=None,
        permission_relationships_file=None,
        jamf_base_uri=None,
        jamf_user=None,
        jamf_password=None,
        k8s_kubeconfig=None,
        statsd_enabled=False,
        statsd_prefix=None,
        statsd_host=None,
        statsd_port=None,
        pagerduty_api_key=None,
    ):
        self.neo4j_uri = neo4j_uri
        self.neo4j_user = neo4j_user
        self.neo4j_password = neo4j_password
        self.neo4j_max_connection_lifetime = neo4j_max_connection_lifetime
        self.update_tag = update_tag
        self.aws_sync_all_profiles = aws_sync_all_profiles
        self.azure_sync_all_subscriptions = azure_sync_all_subscriptions
        self.azure_sp_auth = azure_sp_auth
        self.azure_tenant_id = azure_tenant_id
        self.azure_client_id = azure_client_id
        self.azure_client_secret = azure_client_secret
        self.aws_requested_syncs = aws_requested_syncs
        self.analysis_job_directory = analysis_job_directory
        self.crxcavator_api_base_uri = crxcavator_api_base_uri
        self.crxcavator_api_key = crxcavator_api_key
        self.okta_org_id = okta_org_id
        self.okta_api_key = okta_api_key
        self.okta_saml_role_regex = okta_saml_role_regex
        self.github_config = github_config
        self.digitalocean_token = digitalocean_token
        self.permission_relationships_file = permission_relationships_file
        self.jamf_base_uri = jamf_base_uri
        self.jamf_user = jamf_user
        self.jamf_password = jamf_password
        self.k8s_kubeconfig = k8s_kubeconfig
        self.statsd_enabled = statsd_enabled
        self.statsd_prefix = statsd_prefix
        self.statsd_host = statsd_host
        self.statsd_port = statsd_port
        self.pagerduty_api_key = pagerduty_api_key<|MERGE_RESOLUTION|>--- conflicted
+++ resolved
@@ -64,13 +64,10 @@
     :param statsd_host: If statsd_enabled is True, send metrics to this host. Optional.
     :type: statsd_port: int
     :param statsd_port: If statsd_enabled is True, send metrics to this port on statsd_host. Optional.
-<<<<<<< HEAD
     :type: k8s_kubeconfig: str
     :param k8s_kubeconfig: Path to kubeconfig file for kubernetes cluster(s). Optional
-=======
     :type: pagerduty_api_key: str
     :param pagerduty_api_key: API authentication key for pagerduty. Optional.
->>>>>>> 29f3b7d5
     """
 
     def __init__(
