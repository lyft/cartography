class Config:
    """
    A common interface for cartography configuration.

    All fields defined on this class must be present on a configuration object. Fields documented as required must
    contain valid values. Fields documented as optional may contain None, in which case cartography will choose a
    sensible default value for that piece of configuration.

    :type neo4j_uri: string
    :param neo4j_uri: URI for a Neo4j graph database service. Required.
    :type neo4j_user: string
    :param neo4j_user: User name for a Neo4j graph database service. Optional.
    :type neo4j_password: string
    :param neo4j_password: Password for a Neo4j graph database service. Optional.
    :type neo4j_max_connection_lifetime: int
    :param neo4j_max_connection_lifetime: Time in seconds for Neo4j driver to consider a TCP connection alive.
        See https://neo4j.com/docs/driver-manual/1.7/client-applications/. Optional.
    :type neo4j_database: string
    :param neo4j_database: The name of the database in Neo4j to connect to. If not specified, uses your Neo4j database
    settings to infer which database is set to default.
    See https://neo4j.com/docs/api/python-driver/4.4/api.html#database. Optional.
    :type update_tag: int
    :param update_tag: Update tag for a cartography sync run. Optional.
    :type aws_sync_all_profiles: bool
    :param aws_sync_all_profiles: If True, AWS sync will run for all non-default profiles in the AWS_CONFIG_FILE. If
        False (default), AWS sync will run using the default credentials only. Optional.
    :type aws_best_effort_mode: bool
    :param aws_best_effort_mode: If True, AWS sync will not raise any exceptions, just log. If False (default),
        exceptions will be raised.
    :type azure_sync_all_subscriptions: bool
    :param azure_sync_all_subscriptions: If True, Azure sync will run for all profiles in azureProfile.json. If
        False (default), Azure sync will run using current user session via CLI credentials. Optional.
    :type azure_sp_auth: bool
    :param azure_sp_auth: If True, Azure sync will run using Service Principal Authentication. If
        False (default), Azure sync will run using current user session via CLI credentials. Optional.
    :type azure_tenant_id: str
    :param azure_tenant_id: Tenant Id for connecting in a Service Principal Authentication approach. Optional.
    :type azure_client_id: str
    :param azure_client_id: Client Id for connecting in a Service Principal Authentication approach. Optional.
    :type azure_client_secret: str
    :param azure_client_secret: Client Secret for connecting in a Service Principal Authentication approach. Optional.
    :type aws_requested_syncs: str
    :param aws_requested_syncs: Comma-separated list of AWS resources to sync. Optional.
    :type crxcavator_api_base_uri: str
    :param crxcavator_api_base_uri: URI for CRXcavator API. Optional.
    :type crxcavator_api_key: str
    :param crxcavator_api_key: Auth key for CRXcavator API. Optional.
    :type analysis_job_directory: str
    :param analysis_job_directory: Path to a directory tree containing analysis jobs to run. Optional.
    :type oci_sync_all_profiles: bool
    :param oci_sync_all_profiles: whether OCI will sync non-default profiles in OCI_CONFIG_FILE. Optional.
    :type okta_org_id: str
    :param okta_org_id: Okta organization id. Optional.
    :type okta_api_key: str
    :param okta_api_key: Okta API key. Optional.
    :type okta_saml_role_regex: str
    :param okta_saml_role_regex: The regex used to map okta groups to AWS roles. Optional.
    :type github_config: str
    :param github_config: Base64 encoded config object for GitHub ingestion. Optional.
    :type digitalocean_token: str
    :param digitalocean_token: DigitalOcean access token. Optional.
    :type permission_relationships_file: str
    :param permission_relationships_file: File path for the resource permission relationships file. Optional.
    :type jamf_base_uri: string
    :param jamf_base_uri: Jamf data provider base URI, e.g. https://example.com/JSSResource. Optional.
    :type jamf_user: string
    :param jamf_user: User name used to authenticate to the Jamf data provider. Optional.
    :type jamf_password: string
    :param jamf_password: Password used to authenticate to the Jamf data provider. Optional.
    :type statsd_enabled: bool
    :param statsd_enabled: Whether to collect statsd metrics such as sync execution times. Optional.
    :type statsd_host: str
    :param statsd_host: If statsd_enabled is True, send metrics to this host. Optional.
    :type: statsd_port: int
    :param statsd_port: If statsd_enabled is True, send metrics to this port on statsd_host. Optional.
    :type: k8s_kubeconfig: str
    :param k8s_kubeconfig: Path to kubeconfig file for kubernetes cluster(s). Optional
    :type: pagerduty_api_key: str
    :param pagerduty_api_key: API authentication key for pagerduty. Optional.
    :type: pagerduty_request_timeout: int
    :param pagerduty_request_timeout: Seconds to timeout for pagerduty session requests. Optional
    :type: nist_cve_url: str
    :param nist_cve_url: NIST CVE data provider base URI, e.g. https://nvd.nist.gov/feeds/json/cve/1.1. Optional.
<<<<<<< HEAD
    :type lastpass_cid: str
    :param lastpass_cid: Lastpass account ID. Optional.
    :type lastpass_provhash: str
    :param lastpass_provhash: Lastpass API KEY. Optional.
=======
    :type: gsuite_auth_method: str
    :param gsuite_auth_method: Auth method (delegated, oauth) used for Google Workspace. Optional.
    :type gsuite_config: str
    :param gsuite_config: Base64 encoded config object or config file path for Google Workspace. Optional.
>>>>>>> a187fbcd
    """

    def __init__(
        self,
        neo4j_uri,
        neo4j_user=None,
        neo4j_password=None,
        neo4j_max_connection_lifetime=None,
        neo4j_database=None,
        update_tag=None,
        aws_sync_all_profiles=False,
        aws_best_effort_mode=False,
        azure_sync_all_subscriptions=False,
        azure_sp_auth=None,
        azure_tenant_id=None,
        azure_client_id=None,
        azure_client_secret=None,
        aws_requested_syncs=None,
        analysis_job_directory=None,
        crxcavator_api_base_uri=None,
        crxcavator_api_key=None,
        oci_sync_all_profiles=None,
        okta_org_id=None,
        okta_api_key=None,
        okta_saml_role_regex=None,
        github_config=None,
        digitalocean_token=None,
        permission_relationships_file=None,
        jamf_base_uri=None,
        jamf_user=None,
        jamf_password=None,
        k8s_kubeconfig=None,
        statsd_enabled=False,
        statsd_prefix=None,
        statsd_host=None,
        statsd_port=None,
        pagerduty_api_key=None,
        pagerduty_request_timeout=None,
        nist_cve_url=None,
        cve_enabled=False,
        crowdstrike_client_id=None,
        crowdstrike_client_secret=None,
        crowdstrike_api_url=None,
<<<<<<< HEAD
        lastpass_cid=None,
        lastpass_provhash=None,
=======
        gsuite_auth_method=None,
        gsuite_config=None,
>>>>>>> a187fbcd
    ):
        self.neo4j_uri = neo4j_uri
        self.neo4j_user = neo4j_user
        self.neo4j_password = neo4j_password
        self.neo4j_max_connection_lifetime = neo4j_max_connection_lifetime
        self.neo4j_database = neo4j_database
        self.update_tag = update_tag
        self.aws_sync_all_profiles = aws_sync_all_profiles
        self.aws_best_effort_mode = aws_best_effort_mode
        self.azure_sync_all_subscriptions = azure_sync_all_subscriptions
        self.azure_sp_auth = azure_sp_auth
        self.azure_tenant_id = azure_tenant_id
        self.azure_client_id = azure_client_id
        self.azure_client_secret = azure_client_secret
        self.aws_requested_syncs = aws_requested_syncs
        self.analysis_job_directory = analysis_job_directory
        self.crxcavator_api_base_uri = crxcavator_api_base_uri
        self.crxcavator_api_key = crxcavator_api_key
        self.oci_sync_all_profiles = oci_sync_all_profiles
        self.okta_org_id = okta_org_id
        self.okta_api_key = okta_api_key
        self.okta_saml_role_regex = okta_saml_role_regex
        self.github_config = github_config
        self.digitalocean_token = digitalocean_token
        self.permission_relationships_file = permission_relationships_file
        self.jamf_base_uri = jamf_base_uri
        self.jamf_user = jamf_user
        self.jamf_password = jamf_password
        self.k8s_kubeconfig = k8s_kubeconfig
        self.statsd_enabled = statsd_enabled
        self.statsd_prefix = statsd_prefix
        self.statsd_host = statsd_host
        self.statsd_port = statsd_port
        self.pagerduty_api_key = pagerduty_api_key
        self.pagerduty_request_timeout = pagerduty_request_timeout
        self.nist_cve_url = nist_cve_url
        self.cve_enabled = cve_enabled
        self.crowdstrike_client_id = crowdstrike_client_id
        self.crowdstrike_client_secret = crowdstrike_client_secret
        self.crowdstrike_api_url = crowdstrike_api_url
<<<<<<< HEAD
        self.lastpass_cid = lastpass_cid
        self.lastpass_provhash = lastpass_provhash
=======
        self.gsuite_auth_method = gsuite_auth_method
        self.gsuite_config = gsuite_config
>>>>>>> a187fbcd
<|MERGE_RESOLUTION|>--- conflicted
+++ resolved
@@ -81,17 +81,14 @@
     :param pagerduty_request_timeout: Seconds to timeout for pagerduty session requests. Optional
     :type: nist_cve_url: str
     :param nist_cve_url: NIST CVE data provider base URI, e.g. https://nvd.nist.gov/feeds/json/cve/1.1. Optional.
-<<<<<<< HEAD
+    :type: gsuite_auth_method: str
+    :param gsuite_auth_method: Auth method (delegated, oauth) used for Google Workspace. Optional.
+    :type gsuite_config: str
+    :param gsuite_config: Base64 encoded config object or config file path for Google Workspace. Optional.
     :type lastpass_cid: str
     :param lastpass_cid: Lastpass account ID. Optional.
     :type lastpass_provhash: str
     :param lastpass_provhash: Lastpass API KEY. Optional.
-=======
-    :type: gsuite_auth_method: str
-    :param gsuite_auth_method: Auth method (delegated, oauth) used for Google Workspace. Optional.
-    :type gsuite_config: str
-    :param gsuite_config: Base64 encoded config object or config file path for Google Workspace. Optional.
->>>>>>> a187fbcd
     """
 
     def __init__(
@@ -135,13 +132,10 @@
         crowdstrike_client_id=None,
         crowdstrike_client_secret=None,
         crowdstrike_api_url=None,
-<<<<<<< HEAD
+        gsuite_auth_method=None,
+        gsuite_config=None,
         lastpass_cid=None,
         lastpass_provhash=None,
-=======
-        gsuite_auth_method=None,
-        gsuite_config=None,
->>>>>>> a187fbcd
     ):
         self.neo4j_uri = neo4j_uri
         self.neo4j_user = neo4j_user
@@ -182,10 +176,7 @@
         self.crowdstrike_client_id = crowdstrike_client_id
         self.crowdstrike_client_secret = crowdstrike_client_secret
         self.crowdstrike_api_url = crowdstrike_api_url
-<<<<<<< HEAD
-        self.lastpass_cid = lastpass_cid
-        self.lastpass_provhash = lastpass_provhash
-=======
         self.gsuite_auth_method = gsuite_auth_method
         self.gsuite_config = gsuite_config
->>>>>>> a187fbcd
+        self.lastpass_cid = lastpass_cid
+        self.lastpass_provhash = lastpass_provhash