--- conflicted
+++ resolved
@@ -128,17 +128,14 @@
         crowdstrike_client_id=None,
         crowdstrike_client_secret=None,
         crowdstrike_api_url=None,
-<<<<<<< HEAD
         rapid7_user=None,
         rapid7_password=None,
         rapid7_server_url=None,
         rapid7_verify_cert=None,
         rapid7_dirpath=None,
         rapid7_report_id=None,
-=======
         gsuite_auth_method=None,
         gsuite_config=None,
->>>>>>> 7768c830
     ):
         self.neo4j_uri = neo4j_uri
         self.neo4j_user = neo4j_user
@@ -179,14 +176,11 @@
         self.crowdstrike_client_id = crowdstrike_client_id
         self.crowdstrike_client_secret = crowdstrike_client_secret
         self.crowdstrike_api_url = crowdstrike_api_url
-<<<<<<< HEAD
         self.rapid7_user = rapid7_user
         self.rapid7_password = rapid7_password
         self.rapid7_server_url = rapid7_server_url
         self.rapid7_verify_cert = rapid7_verify_cert
         self.rapid7_dirpath = rapid7_dirpath
         self.rapid7_report_id = rapid7_report_id
-=======
         self.gsuite_auth_method = gsuite_auth_method
-        self.gsuite_config = gsuite_config
->>>>>>> 7768c830
+        self.gsuite_config = gsuite_config