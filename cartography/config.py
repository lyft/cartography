class Config:
    """
    A common interface for cartography configuration.

    All fields defined on this class must be present on a configuration object. Fields documented as required must
    contain valid values. Fields documented as optional may contain None, in which case cartography will choose a
    sensible default value for that piece of configuration.

    :type neo4j_uri: string
    :param neo4j_uri: URI for a Neo4j graph database service. Required.
    :type neo4j_user: string
    :param neo4j_user: User name for a Neo4j graph database service. Optional.
    :type neo4j_password: string
    :param neo4j_password: Password for a Neo4j graph database service. Optional.
    :type neo4j_max_connection_lifetime: int
    :param neo4j_max_connection_lifetime: Time in seconds for Neo4j driver to consider a TCP connection alive.
        See https://neo4j.com/docs/driver-manual/1.7/client-applications/. Optional.
    :type neo4j_database: string
    :param neo4j_database: The name of the database in Neo4j to connect to. If not specified, uses your Neo4j database
    settings to infer which database is set to default.
    See https://neo4j.com/docs/api/python-driver/4.4/api.html#database. Optional.
    :type update_tag: int
    :param update_tag: Update tag for a cartography sync run. Optional.
    :type aws_sync_all_profiles: bool
    :param aws_sync_all_profiles: If True, AWS sync will run for all non-default profiles in the AWS_CONFIG_FILE. If
        False (default), AWS sync will run using the default credentials only. Optional.
    :type aws_best_effort_mode: bool
    :param aws_best_effort_mode: If True, AWS sync will not raise any exceptions, just log. If False (default),
        exceptions will be raised.
    :type azure_sync_all_subscriptions: bool
    :param azure_sync_all_subscriptions: If True, Azure sync will run for all profiles in azureProfile.json. If
        False (default), Azure sync will run using current user session via CLI credentials. Optional.
    :type azure_sp_auth: bool
    :param azure_sp_auth: If True, Azure sync will run using Service Principal Authentication. If
        False (default), Azure sync will run using current user session via CLI credentials. Optional.
    :type azure_tenant_id: str
    :param azure_tenant_id: Tenant Id for connecting in a Service Principal Authentication approach. Optional.
    :type azure_client_id: str
    :param azure_client_id: Client Id for connecting in a Service Principal Authentication approach. Optional.
    :type azure_client_secret: str
    :param azure_client_secret: Client Secret for connecting in a Service Principal Authentication approach. Optional.
    :type aws_requested_syncs: str
    :param aws_requested_syncs: Comma-separated list of AWS resources to sync. Optional.
    :type crxcavator_api_base_uri: str
    :param crxcavator_api_base_uri: URI for CRXcavator API. Optional.
    :type crxcavator_api_key: str
    :param crxcavator_api_key: Auth key for CRXcavator API. Optional.
    :type analysis_job_directory: str
    :param analysis_job_directory: Path to a directory tree containing analysis jobs to run. Optional.
    :type oci_sync_all_profiles: bool
    :param oci_sync_all_profiles: whether OCI will sync non-default profiles in OCI_CONFIG_FILE. Optional.
    :type okta_org_id: str
    :param okta_org_id: Okta organization id. Optional.
    :type okta_api_key: str
    :param okta_api_key: Okta API key. Optional.
    :type okta_saml_role_regex: str
    :param okta_saml_role_regex: The regex used to map okta groups to AWS roles. Optional.
    :type github_config: str
    :param github_config: Base64 encoded config object for GitHub ingestion. Optional.
    :type digitalocean_token: str
    :param digitalocean_token: DigitalOcean access token. Optional.
    :type permission_relationships_file: str
    :param permission_relationships_file: File path for the resource permission relationships file. Optional.
    :type jamf_base_uri: string
    :param jamf_base_uri: Jamf data provider base URI, e.g. https://example.com/JSSResource. Optional.
    :type jamf_user: string
    :param jamf_user: User name used to authenticate to the Jamf data provider. Optional.
    :type jamf_password: string
    :param jamf_password: Password used to authenticate to the Jamf data provider. Optional.
    :type statsd_enabled: bool
    :param statsd_enabled: Whether to collect statsd metrics such as sync execution times. Optional.
    :type statsd_host: str
    :param statsd_host: If statsd_enabled is True, send metrics to this host. Optional.
    :type: statsd_port: int
    :param statsd_port: If statsd_enabled is True, send metrics to this port on statsd_host. Optional.
    :type: k8s_kubeconfig: str
    :param k8s_kubeconfig: Path to kubeconfig file for kubernetes cluster(s). Optional
    :type: pagerduty_api_key: str
    :param pagerduty_api_key: API authentication key for pagerduty. Optional.
    :type: pagerduty_request_timeout: int
    :param pagerduty_request_timeout: Seconds to timeout for pagerduty session requests. Optional
    :type: nist_cve_url: str
    :param nist_cve_url: NIST CVE data provider base URI, e.g. https://nvd.nist.gov/feeds/json/cve/1.1. Optional.
    :type: gsuite_auth_method: str
    :param gsuite_auth_method: Auth method (delegated, oauth) used for Google Workspace. Optional.
    :type gsuite_config: str
    :param gsuite_config: Base64 encoded config object or config file path for Google Workspace. Optional.
    """

    def __init__(
        self,
        neo4j_uri,
        neo4j_user=None,
        neo4j_password=None,
        neo4j_max_connection_lifetime=None,
        neo4j_database=None,
        update_tag=None,
        aws_sync_all_profiles=False,
        aws_best_effort_mode=False,
        azure_sync_all_subscriptions=False,
        azure_sp_auth=None,
        azure_tenant_id=None,
        azure_client_id=None,
        azure_client_secret=None,
        aws_requested_syncs=None,
        analysis_job_directory=None,
        crxcavator_api_base_uri=None,
        crxcavator_api_key=None,
        oci_sync_all_profiles=None,
        okta_org_id=None,
        okta_api_key=None,
        okta_saml_role_regex=None,
        github_config=None,
        digitalocean_token=None,
        permission_relationships_file=None,
        jamf_base_uri=None,
        jamf_user=None,
        jamf_password=None,
        k8s_kubeconfig=None,
        statsd_enabled=False,
        statsd_prefix=None,
        statsd_host=None,
        statsd_port=None,
        pagerduty_api_key=None,
        pagerduty_request_timeout=None,
        nist_cve_url=None,
        cve_enabled=False,
        crowdstrike_client_id=None,
        crowdstrike_client_secret=None,
        crowdstrike_api_url=None,
<<<<<<< HEAD
        hibob_api_key=None,
=======
        gsuite_auth_method=None,
        gsuite_config=None,
>>>>>>> a187fbcd
    ):
        self.neo4j_uri = neo4j_uri
        self.neo4j_user = neo4j_user
        self.neo4j_password = neo4j_password
        self.neo4j_max_connection_lifetime = neo4j_max_connection_lifetime
        self.neo4j_database = neo4j_database
        self.update_tag = update_tag
        self.aws_sync_all_profiles = aws_sync_all_profiles
        self.aws_best_effort_mode = aws_best_effort_mode
        self.azure_sync_all_subscriptions = azure_sync_all_subscriptions
        self.azure_sp_auth = azure_sp_auth
        self.azure_tenant_id = azure_tenant_id
        self.azure_client_id = azure_client_id
        self.azure_client_secret = azure_client_secret
        self.aws_requested_syncs = aws_requested_syncs
        self.analysis_job_directory = analysis_job_directory
        self.crxcavator_api_base_uri = crxcavator_api_base_uri
        self.crxcavator_api_key = crxcavator_api_key
        self.oci_sync_all_profiles = oci_sync_all_profiles
        self.okta_org_id = okta_org_id
        self.okta_api_key = okta_api_key
        self.okta_saml_role_regex = okta_saml_role_regex
        self.github_config = github_config
        self.digitalocean_token = digitalocean_token
        self.permission_relationships_file = permission_relationships_file
        self.jamf_base_uri = jamf_base_uri
        self.jamf_user = jamf_user
        self.jamf_password = jamf_password
        self.k8s_kubeconfig = k8s_kubeconfig
        self.statsd_enabled = statsd_enabled
        self.statsd_prefix = statsd_prefix
        self.statsd_host = statsd_host
        self.statsd_port = statsd_port
        self.pagerduty_api_key = pagerduty_api_key
        self.pagerduty_request_timeout = pagerduty_request_timeout
        self.nist_cve_url = nist_cve_url
        self.cve_enabled = cve_enabled
        self.crowdstrike_client_id = crowdstrike_client_id
        self.crowdstrike_client_secret = crowdstrike_client_secret
        self.crowdstrike_api_url = crowdstrike_api_url
<<<<<<< HEAD
        self.hibob_api_key = hibob_api_key
=======
        self.gsuite_auth_method = gsuite_auth_method
        self.gsuite_config = gsuite_config
>>>>>>> a187fbcd
<|MERGE_RESOLUTION|>--- conflicted
+++ resolved
@@ -128,12 +128,9 @@
         crowdstrike_client_id=None,
         crowdstrike_client_secret=None,
         crowdstrike_api_url=None,
-<<<<<<< HEAD
-        hibob_api_key=None,
-=======
         gsuite_auth_method=None,
         gsuite_config=None,
->>>>>>> a187fbcd
+        hibob_api_key=None,
     ):
         self.neo4j_uri = neo4j_uri
         self.neo4j_user = neo4j_user
@@ -174,9 +171,6 @@
         self.crowdstrike_client_id = crowdstrike_client_id
         self.crowdstrike_client_secret = crowdstrike_client_secret
         self.crowdstrike_api_url = crowdstrike_api_url
-<<<<<<< HEAD
-        self.hibob_api_key = hibob_api_key
-=======
         self.gsuite_auth_method = gsuite_auth_method
         self.gsuite_config = gsuite_config
->>>>>>> a187fbcd
+        self.hibob_api_key = hibob_api_key