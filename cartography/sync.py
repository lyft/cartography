--- conflicted
+++ resolved
@@ -13,7 +13,6 @@
 from statsd import StatsClient
 
 import cartography.intel.analysis
-<<<<<<< HEAD
 import cartography.intel.aws
 import cartography.intel.create_indexes
 import cloudanix
@@ -25,6 +24,7 @@
 # import cartography.intel.gcp
 # import cartography.intel.github
 # import cartography.intel.gsuite
+# import cartography.intel.kubernetes
 # import cartography.intel.okta
 # import cartography.intel.kubernetes
 # import cartography.intel.okta
@@ -42,23 +42,6 @@
 from cartography.stats import set_stats_client
 from cartography.util import STATUS_FAILURE
 from cartography.util import STATUS_SUCCESS
-=======
-import cartography.intel.create_indexes
-import cartography.intel.gcp
-import cloudanix
-from cartography.stats import set_stats_client
-# import cartography.intel.aws
-# import cartography.intel.azure
-# import cartography.intel.crxcavator.crxcavator
-# import cartography.intel.digitalocean
-import cartography.intel.gcp
-# import cartography.intel.github
-# import cartography.intel.gsuite
-# import cartography.intel.kubernetes
-# import cartography.intel.okta
-
-# from cartography.scoped_stats_client import ScopedStatsClient
->>>>>>> 256ca972
 
 logger = logging.getLogger(__name__)
 
@@ -116,11 +99,7 @@
                         response = stage_func(neo4j_session, config)
                     else:
                         stage_func(neo4j_session, config)
-<<<<<<< HEAD
                 except (KeyboardInterrupt, SystemExit) as ex:
-=======
-                except (KeyboardInterrupt, SystemExit):
->>>>>>> 256ca972
                     logger.warning("Sync interrupted during stage '%s'.", stage_name)
 
                     traceback.print_exception(type(ex), ex, ex.__traceback__)
@@ -224,52 +203,12 @@
         # ('okta', cartography.intel.okta.start_okta_ingestion),
         # ('github', cartography.intel.github.start_github_ingestion),
         # ('digitalocean', cartography.intel.digitalocean.start_digitalocean_ingestion),
-<<<<<<< HEAD
-=======
         ('analysis', cartography.intel.analysis.run),
     ])
 
     return sync
 
 
-def build_aws_sync():
-    """
-    Build the aws cartography sync, which runs all intelligence modules shipped with the cartography package.
-
-    :rtype: cartography.sync.Sync
-    :return: The aws cartography sync object.
-    """
-    sync = Sync()
-    sync.add_stages([
-        ('create-indexes', cartography.intel.create_indexes.run),
-        # ('cloudanix-workspace', cloudanix.run),
-        # ('aws', cartography.intel.aws.start_aws_ingestion),
-        ('analysis', cartography.intel.analysis.run),
-    ])
-
-    return sync
-
-
-def build_azure_sync():
-    """
-    Build the azure cartography sync, which runs all intelligence modules shipped with the cartography package.
-
-    :rtype: cartography.sync.Sync
-    :return: The azure cartography sync object.
-    """
-    sync = Sync()
-    sync.add_stages([
-        ('create-indexes', cartography.intel.create_indexes.run),
-        # ('cloudanix-workspace', cloudanix.run),
-        # ('azure', cartography.intel.azure.start_azure_ingestion),
->>>>>>> 256ca972
-        ('analysis', cartography.intel.analysis.run),
-    ])
-
-    return sync
-
-
-<<<<<<< HEAD
 def build_aws_sync(init_indexes):
     """
     Build the aws cartography sync, which runs all intelligence modules shipped with the cartography package.
@@ -314,8 +253,6 @@
     return sync
 
 
-=======
->>>>>>> 256ca972
 def build_gcp_sync(init_indexes):
     """
     Build the default cartography sync, which runs all intelligence modules shipped with the cartography package.
