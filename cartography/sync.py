--- conflicted
+++ resolved
@@ -7,10 +7,9 @@
 from statsd import StatsClient
 
 import cartography.intel.analysis
-import cartography.intel.aws
+# import cartography.intel.aws
 import cartography.intel.azure
 import cartography.intel.create_indexes
-<<<<<<< HEAD
 # import cartography.intel.crxcavator.crxcavator
 # import cartography.intel.digitalocean
 # import cartography.intel.gcp
@@ -19,15 +18,7 @@
 # import cartography.intel.okta
 
 import cloudanix
-=======
-import cartography.intel.crxcavator.crxcavator
-import cartography.intel.digitalocean
-import cartography.intel.gcp
-import cartography.intel.github
-import cartography.intel.gsuite
-import cartography.intel.okta
 from cartography.scoped_stats_client import ScopedStatsClient
->>>>>>> 45958986
 
 logger = logging.getLogger(__name__)
 
@@ -194,7 +185,7 @@
     sync.add_stages([
         ('create-indexes', cartography.intel.create_indexes.run),
         ('cloudanix-workspace', cloudanix.run),
-        ('aws', cartography.intel.aws.start_aws_ingestion),
+        # ('aws', cartography.intel.aws.start_aws_ingestion),
         ('analysis', cartography.intel.analysis.run),
     ])
 
