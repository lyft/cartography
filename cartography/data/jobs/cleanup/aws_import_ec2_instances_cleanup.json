--- conflicted
+++ resolved
@@ -1,69 +1,4 @@
 {
-<<<<<<< HEAD
-  "statements": [
-    {
-      "query": "MATCH (n:EC2Reservation)<-[:RESOURCE]-(:AWSAccount{id: {AWS_ID}}) WHERE n.lastupdated <> {UPDATE_TAG} WITH n LIMIT {LIMIT_SIZE} DETACH DELETE (n) return COUNT(*) as TotalCompleted",
-      "iterative": true,
-      "iterationsize": 100
-    },
-    {
-      "query": "MATCH (n:EC2Instance)<-[:RESOURCE]-(:AWSAccount{id: {AWS_ID}}) WHERE n.lastupdated <> {UPDATE_TAG} WITH n LIMIT {LIMIT_SIZE} DETACH DELETE (n) return COUNT(*) as TotalCompleted",
-      "iterative": true,
-      "iterationsize": 100
-    },
-    {
-      "query": "MATCH (n:EC2Subnet)<-[:PART_OF_SUBNET]-(:EC2Instance)<-[:RESOURCE]-(:AWSAccount{id: {AWS_ID}}) WHERE n.lastupdated <> {UPDATE_TAG} WITH n LIMIT {LIMIT_SIZE} DETACH DELETE (n) return COUNT(*) as TotalCompleted",
-      "iterative": true,
-      "iterationsize": 100
-    },
-    {
-      "query": "MATCH (:EC2Subnet)<-[r:PART_OF_SUBNET]-(:EC2Instance)<-[:RESOURCE]-(:AWSAccount{id: {AWS_ID}}) WHERE r.lastupdated <> {UPDATE_TAG} WITH r LIMIT {LIMIT_SIZE} DELETE (r) return COUNT(*) as TotalCompleted",
-      "iterative": true,
-      "iterationsize": 100
-    },
-    {
-      "query": "MATCH (:AWSAccount{id: {AWS_ID}})-[:RESOURCE]->(:EC2Instance)-[r:MEMBER_OF_EC2_RESERVATION]->(:EC2Reservation) WHERE r.lastupdated <> {UPDATE_TAG} WITH r LIMIT {LIMIT_SIZE} DELETE (r) return COUNT(*) as TotalCompleted",
-      "iterative": true,
-      "iterationsize": 100
-    },
-    {
-      "query": "MATCH (:AWSAccount{id: {AWS_ID}})-[:RESOURCE]->(:EC2Instance)-[r:MEMBER_OF_EC2_SECURITY_GROUP]->(:EC2SecurityGroup) WHERE r.lastupdated <> {UPDATE_TAG} WITH r LIMIT {LIMIT_SIZE} DELETE (r) return COUNT(*) as TotalCompleted",
-      "iterative": true,
-      "iterationsize": 100
-    },
-    {
-      "query": "MATCH (n:NetworkInterface)<-[:NETWORK_INTERFACE]-(:EC2Instance)<-[:RESOURCE]-(:AWSAccount{id: {AWS_ID}}) WHERE n.lastupdated <> {UPDATE_TAG} WITH n LIMIT {LIMIT_SIZE} DETACH DELETE (n) return COUNT(*) as TotalCompleted",
-      "iterative": true,
-      "iterationsize": 100
-    },
-    {
-      "query": "MATCH (:AWSAccount{id: {AWS_ID}})-[:RESOURCE]->(:EC2Instance)-[r:NETWORK_INTERFACE]->(:NetworkInterface) WHERE r.lastupdated <> {UPDATE_TAG} WITH r LIMIT {LIMIT_SIZE} DELETE (r) return COUNT(*) as TotalCompleted",
-      "iterative": true,
-      "iterationsize": 100
-    },
-    {
-      "query": "MATCH (:NetworkInterface)-[r:MEMBER_OF_EC2_SECURITY_GROUP]->(:EC2SecurityGroup)<-[:RESOURCE]-(:AWSAccount{id: {AWS_ID}}) WHERE r.lastupdated <> {UPDATE_TAG} WITH r LIMIT {LIMIT_SIZE} DELETE (r) return COUNT(*) as TotalCompleted",
-      "iterative": true,
-      "iterationsize": 100
-    },
-    {
-      "query": "MATCH (:AWSAccount{id: {AWS_ID}})-[:RESOURCE]->(n:EBSVolume)-[:ATTACHED_TO]->(:EC2Instance) WHERE n.lastupdated <> {UPDATE_TAG} WITH n LIMIT {LIMIT_SIZE} DETACH DELETE (n) return COUNT(*) as TotalCompleted",
-      "iterative": true,
-      "iterationsize": 100
-    },
-    {
-      "query": "MATCH (:AWSAccount{id: {AWS_ID}})-[:RESOURCE]->(:EBSVolume)-[r:ATTACHED_TO]->(:EC2Instance) WHERE r.lastupdated <> {UPDATE_TAG} WITH r LIMIT {LIMIT_SIZE} DELETE (r) return COUNT(*) as TotalCompleted",
-      "iterative": true,
-      "iterationsize": 100
-    },
-    {
-      "query": "MATCH (:AWSAccount{id: {AWS_ID}})-[r:RESOURCE]->(:EBSVolume)-[:ATTACHED_TO]->(:EC2Instance) WHERE r.lastupdated <> {UPDATE_TAG} WITH r LIMIT {LIMIT_SIZE} DELETE (r) return COUNT(*) as TotalCompleted",
-      "iterative": true,
-      "iterationsize": 100
-    }
-  ],
-  "name": "cleanup EC2Instance|EC2Subnet|NetworkInterface"
-=======
   "statements": [{
     "query": "MATCH (n:EC2Reservation)<-[:RESOURCE]-(:AWSAccount{id: {AWS_ID}}) WHERE n.lastupdated <> {UPDATE_TAG} WITH n LIMIT {LIMIT_SIZE} DETACH DELETE (n) return COUNT(*) as TotalCompleted",
     "iterative": true,
@@ -113,7 +48,22 @@
     "query": "MATCH (:EC2Instance)-[r:STS_ASSUMEROLE_ALLOW]->(:AWSRole)<-[:RESOURCE]-(:AWSAccount{id: {AWS_ID}}) WHERE r.lastupdated <> {UPDATE_TAG} WITH r LIMIT {LIMIT_SIZE} DELETE (r) return COUNT(*) as TotalCompleted",
     "iterative": true,
     "iterationsize": 100
-  }],
+  },
+  {
+      "query": "MATCH (:AWSAccount{id: {AWS_ID}})-[:RESOURCE]->(n:EBSVolume)-[:ATTACHED_TO]->(:EC2Instance) WHERE n.lastupdated <> {UPDATE_TAG} WITH n LIMIT {LIMIT_SIZE} DETACH DELETE (n) return COUNT(*) as TotalCompleted",
+      "iterative": true,
+      "iterationsize": 100
+   },
+   {
+      "query": "MATCH (:AWSAccount{id: {AWS_ID}})-[:RESOURCE]->(:EBSVolume)-[r:ATTACHED_TO]->(:EC2Instance) WHERE r.lastupdated <> {UPDATE_TAG} WITH r LIMIT {LIMIT_SIZE} DELETE (r) return COUNT(*) as TotalCompleted",
+      "iterative": true,
+      "iterationsize": 100
+    },
+    {
+      "query": "MATCH (:AWSAccount{id: {AWS_ID}})-[r:RESOURCE]->(:EBSVolume)-[:ATTACHED_TO]->(:EC2Instance) WHERE r.lastupdated <> {UPDATE_TAG} WITH r LIMIT {LIMIT_SIZE} DELETE (r) return COUNT(*) as TotalCompleted",
+      "iterative": true,
+      "iterationsize": 100
+    }
+                ],
   "name": "cleanup EC2Instance|EC2Subnet|NetworkInterface|IAMInstanceProfile"
->>>>>>> 8867f64e
 }