{
  "statements": [
    {
<<<<<<< HEAD
      "query": "MATCH (:CloudanixWorkspace{id: $WORKSPACE_ID})-[:OWNER]->(:AWSAccount{id: $AWS_ID})-[:RESOURCE]->(n:AWSLambda) WHERE n.lastupdated <> $UPDATE_TAG WITH n LIMIT $LIMIT_SIZE DETACH DELETE (n) return COUNT(*) as TotalCompleted",
=======
      "query": "MATCH (n:AWSLambdaFunctionAlias)<-[:KNOWN_AS]-(:AWSLambda)<-[:RESOURCE]-(:AWSAccount{id: $AWS_ID}) WHERE n.lastupdated <> $UPDATE_TAG WITH n LIMIT $LIMIT_SIZE DETACH DELETE (n)",
>>>>>>> 7f3b7f7b
      "iterative": true,
      "iterationsize": 100
    },
    {
<<<<<<< HEAD
      "query": "MATCH (:CloudanixWorkspace{id: $WORKSPACE_ID})-[:OWNER]->(:AWSAccount{id: $AWS_ID})-[r:RESOURCE]->(:AWSLambda) WHERE r.lastupdated <> $UPDATE_TAG WITH r LIMIT $LIMIT_SIZE DELETE (r) return COUNT(*) as TotalCompleted",
=======
      "query": "MATCH (:AWSLambdaFunctionAlias)<-[r:KNOWN_AS]-(:AWSLambda)<-[:RESOURCE]-(:AWSAccount{id: $AWS_ID}) WHERE r.lastupdated <> $UPDATE_TAG WITH r LIMIT $LIMIT_SIZE DELETE (r)",
>>>>>>> 7f3b7f7b
      "iterative": true,
      "iterationsize": 100
    },
    {
<<<<<<< HEAD
      "query": "MATCH (:CloudanixWorkspace{id: $WORKSPACE_ID})-[:OWNER]->(:AWSAccount{id: $AWS_ID})-[:RESOURCE]->(:AWSLambda)-[r:STS_ASSUME_ROLE_ALLOW]->(:AWSPrincipal) WITH r LIMIT $LIMIT_SIZE DELETE r return COUNT(*) as TotalCompleted",
=======
      "query": "MATCH (n:AWSLambdaEventSourceMapping)<-[:RESOURCE]-(:AWSLambda)<-[:RESOURCE]-(:AWSAccount{id: $AWS_ID}) WHERE n.lastupdated <> $UPDATE_TAG WITH n LIMIT $LIMIT_SIZE DETACH DELETE (n)",
>>>>>>> 7f3b7f7b
      "iterative": true,
      "iterationsize": 100
    },
    {
<<<<<<< HEAD
      "query": "MATCH (n:AWSLambdaFunctionAlias)<-[:KNOWN_AS]-(:AWSLambda)<-[:RESOURCE]-(:AWSAccount{id: $AWS_ID})<-[:OWNER]-(:CloudanixWorkspace{id: $WORKSPACE_ID}) WHERE n.lastupdated <> $UPDATE_TAG WITH n LIMIT $LIMIT_SIZE DETACH DELETE (n) return COUNT(*) as TotalCompleted",
=======
      "query": "MATCH (:AWSLambdaEventSourceMapping)<-[r:RESOURCE]-(:AWSLambda)<-[:RESOURCE]-(:AWSAccount{id: $AWS_ID}) WHERE r.lastupdated <> $UPDATE_TAG WITH r LIMIT $LIMIT_SIZE DELETE (r)",
>>>>>>> 7f3b7f7b
      "iterative": true,
      "iterationsize": 100
    },
    {
<<<<<<< HEAD
      "query": "MATCH (:AWSLambdaFunctionAlias)<-[r:KNOWN_AS]-(:AWSLambda)<-[:RESOURCE]-(:AWSAccount{id: $AWS_ID})<-[:OWNER]-(:CloudanixWorkspace{id: $WORKSPACE_ID}) WHERE r.lastupdated <> $UPDATE_TAG WITH r LIMIT $LIMIT_SIZE DELETE (r) return COUNT(*) as TotalCompleted",
=======
      "query": "MATCH (n:AWSLambdaLayer)<-[:HAS]-(:AWSLambda)<-[:RESOURCE]-(:AWSAccount{id: $AWS_ID}) WHERE n.lastupdated <> $UPDATE_TAG WITH n LIMIT $LIMIT_SIZE DETACH DELETE (n)",
>>>>>>> 7f3b7f7b
      "iterative": true,
      "iterationsize": 100
    },
    {
<<<<<<< HEAD
      "query": "MATCH (n:AWSLambdaEventSourceMapping)<-[:RESOURCE]-(:AWSLambda)<-[:RESOURCE]-(:AWSAccount{id: $AWS_ID})<-[:OWNER]-(:CloudanixWorkspace{id: $WORKSPACE_ID}) WHERE n.lastupdated <> $UPDATE_TAG WITH n LIMIT $LIMIT_SIZE DETACH DELETE (n) return COUNT(*) as TotalCompleted",
=======
      "query": "MATCH (:AWSLambdaLayer)<-[r:HAS]-(:AWSLambda)<-[:RESOURCE]-(:AWSAccount{id: $AWS_ID}) WHERE r.lastupdated <> $UPDATE_TAG WITH r LIMIT $LIMIT_SIZE DELETE (r)",
>>>>>>> 7f3b7f7b
      "iterative": true,
      "iterationsize": 100
    },
    {
<<<<<<< HEAD
      "query": "MATCH (:AWSLambdaEventSourceMapping)<-[r:RESOURCE]-(:AWSLambda)<-[:RESOURCE]-(:AWSAccount{id: $AWS_ID})<-[:OWNER]-(:CloudanixWorkspace{id: $WORKSPACE_ID}) WHERE r.lastupdated <> $UPDATE_TAG WITH r LIMIT $LIMIT_SIZE DELETE (r) return COUNT(*) as TotalCompleted",
=======
      "query": "MATCH (:AWSAccount{id: $AWS_ID})-[:RESOURCE]->(:AWSLambda)-[r:STS_ASSUME_ROLE_ALLOW]->(:AWSPrincipal) WHERE r.lastupdated <> $UPDATE_TAG WITH r LIMIT $LIMIT_SIZE DELETE r",
>>>>>>> 7f3b7f7b
      "iterative": true,
      "iterationsize": 100
    },
    {
<<<<<<< HEAD
      "query": "MATCH (n:AWSLambdaLayer)<-[:HAS]-(:AWSLambda)<-[:RESOURCE]-(:AWSAccount{id: $AWS_ID})<-[:OWNER]-(:CloudanixWorkspace{id: $WORKSPACE_ID}) WHERE n.lastupdated <> $UPDATE_TAG WITH n LIMIT $LIMIT_SIZE DETACH DELETE (n) return COUNT(*) as TotalCompleted",
=======
      "query": "MATCH (:AWSAccount{id: $AWS_ID})-[:RESOURCE]->(n:AWSLambda) WHERE n.lastupdated <> $UPDATE_TAG WITH n LIMIT $LIMIT_SIZE DETACH DELETE (n)",
>>>>>>> 7f3b7f7b
      "iterative": true,
      "iterationsize": 100
    },
    {
<<<<<<< HEAD
      "query": "MATCH (:AWSLambdaLayer)<-[r:HAS]-(:AWSLambda)<-[:RESOURCE]-(:AWSAccount{id: $AWS_ID})<-[:OWNER]-(:CloudanixWorkspace{id: $WORKSPACE_ID}) WHERE r.lastupdated <> $UPDATE_TAG WITH r LIMIT $LIMIT_SIZE DELETE (r) return COUNT(*) as TotalCompleted",
=======
      "query": "MATCH (:AWSAccount{id: $AWS_ID})-[r:RESOURCE]->(:AWSLambda) WHERE r.lastupdated <> $UPDATE_TAG WITH r LIMIT $LIMIT_SIZE DELETE (r)",
>>>>>>> 7f3b7f7b
      "iterative": true,
      "iterationsize": 100
    }
  ],
  "name": "cleanup AWSLambda"
}<|MERGE_RESOLUTION|>--- conflicted
+++ resolved
@@ -1,86 +1,50 @@
 {
-  "statements": [
-    {
-<<<<<<< HEAD
-      "query": "MATCH (:CloudanixWorkspace{id: $WORKSPACE_ID})-[:OWNER]->(:AWSAccount{id: $AWS_ID})-[:RESOURCE]->(n:AWSLambda) WHERE n.lastupdated <> $UPDATE_TAG WITH n LIMIT $LIMIT_SIZE DETACH DELETE (n) return COUNT(*) as TotalCompleted",
-=======
-      "query": "MATCH (n:AWSLambdaFunctionAlias)<-[:KNOWN_AS]-(:AWSLambda)<-[:RESOURCE]-(:AWSAccount{id: $AWS_ID}) WHERE n.lastupdated <> $UPDATE_TAG WITH n LIMIT $LIMIT_SIZE DETACH DELETE (n)",
->>>>>>> 7f3b7f7b
-      "iterative": true,
-      "iterationsize": 100
-    },
-    {
-<<<<<<< HEAD
-      "query": "MATCH (:CloudanixWorkspace{id: $WORKSPACE_ID})-[:OWNER]->(:AWSAccount{id: $AWS_ID})-[r:RESOURCE]->(:AWSLambda) WHERE r.lastupdated <> $UPDATE_TAG WITH r LIMIT $LIMIT_SIZE DELETE (r) return COUNT(*) as TotalCompleted",
-=======
-      "query": "MATCH (:AWSLambdaFunctionAlias)<-[r:KNOWN_AS]-(:AWSLambda)<-[:RESOURCE]-(:AWSAccount{id: $AWS_ID}) WHERE r.lastupdated <> $UPDATE_TAG WITH r LIMIT $LIMIT_SIZE DELETE (r)",
->>>>>>> 7f3b7f7b
-      "iterative": true,
-      "iterationsize": 100
-    },
-    {
-<<<<<<< HEAD
-      "query": "MATCH (:CloudanixWorkspace{id: $WORKSPACE_ID})-[:OWNER]->(:AWSAccount{id: $AWS_ID})-[:RESOURCE]->(:AWSLambda)-[r:STS_ASSUME_ROLE_ALLOW]->(:AWSPrincipal) WITH r LIMIT $LIMIT_SIZE DELETE r return COUNT(*) as TotalCompleted",
-=======
-      "query": "MATCH (n:AWSLambdaEventSourceMapping)<-[:RESOURCE]-(:AWSLambda)<-[:RESOURCE]-(:AWSAccount{id: $AWS_ID}) WHERE n.lastupdated <> $UPDATE_TAG WITH n LIMIT $LIMIT_SIZE DETACH DELETE (n)",
->>>>>>> 7f3b7f7b
-      "iterative": true,
-      "iterationsize": 100
-    },
-    {
-<<<<<<< HEAD
-      "query": "MATCH (n:AWSLambdaFunctionAlias)<-[:KNOWN_AS]-(:AWSLambda)<-[:RESOURCE]-(:AWSAccount{id: $AWS_ID})<-[:OWNER]-(:CloudanixWorkspace{id: $WORKSPACE_ID}) WHERE n.lastupdated <> $UPDATE_TAG WITH n LIMIT $LIMIT_SIZE DETACH DELETE (n) return COUNT(*) as TotalCompleted",
-=======
-      "query": "MATCH (:AWSLambdaEventSourceMapping)<-[r:RESOURCE]-(:AWSLambda)<-[:RESOURCE]-(:AWSAccount{id: $AWS_ID}) WHERE r.lastupdated <> $UPDATE_TAG WITH r LIMIT $LIMIT_SIZE DELETE (r)",
->>>>>>> 7f3b7f7b
-      "iterative": true,
-      "iterationsize": 100
-    },
-    {
-<<<<<<< HEAD
-      "query": "MATCH (:AWSLambdaFunctionAlias)<-[r:KNOWN_AS]-(:AWSLambda)<-[:RESOURCE]-(:AWSAccount{id: $AWS_ID})<-[:OWNER]-(:CloudanixWorkspace{id: $WORKSPACE_ID}) WHERE r.lastupdated <> $UPDATE_TAG WITH r LIMIT $LIMIT_SIZE DELETE (r) return COUNT(*) as TotalCompleted",
-=======
-      "query": "MATCH (n:AWSLambdaLayer)<-[:HAS]-(:AWSLambda)<-[:RESOURCE]-(:AWSAccount{id: $AWS_ID}) WHERE n.lastupdated <> $UPDATE_TAG WITH n LIMIT $LIMIT_SIZE DETACH DELETE (n)",
->>>>>>> 7f3b7f7b
-      "iterative": true,
-      "iterationsize": 100
-    },
-    {
-<<<<<<< HEAD
-      "query": "MATCH (n:AWSLambdaEventSourceMapping)<-[:RESOURCE]-(:AWSLambda)<-[:RESOURCE]-(:AWSAccount{id: $AWS_ID})<-[:OWNER]-(:CloudanixWorkspace{id: $WORKSPACE_ID}) WHERE n.lastupdated <> $UPDATE_TAG WITH n LIMIT $LIMIT_SIZE DETACH DELETE (n) return COUNT(*) as TotalCompleted",
-=======
-      "query": "MATCH (:AWSLambdaLayer)<-[r:HAS]-(:AWSLambda)<-[:RESOURCE]-(:AWSAccount{id: $AWS_ID}) WHERE r.lastupdated <> $UPDATE_TAG WITH r LIMIT $LIMIT_SIZE DELETE (r)",
->>>>>>> 7f3b7f7b
-      "iterative": true,
-      "iterationsize": 100
-    },
-    {
-<<<<<<< HEAD
-      "query": "MATCH (:AWSLambdaEventSourceMapping)<-[r:RESOURCE]-(:AWSLambda)<-[:RESOURCE]-(:AWSAccount{id: $AWS_ID})<-[:OWNER]-(:CloudanixWorkspace{id: $WORKSPACE_ID}) WHERE r.lastupdated <> $UPDATE_TAG WITH r LIMIT $LIMIT_SIZE DELETE (r) return COUNT(*) as TotalCompleted",
-=======
-      "query": "MATCH (:AWSAccount{id: $AWS_ID})-[:RESOURCE]->(:AWSLambda)-[r:STS_ASSUME_ROLE_ALLOW]->(:AWSPrincipal) WHERE r.lastupdated <> $UPDATE_TAG WITH r LIMIT $LIMIT_SIZE DELETE r",
->>>>>>> 7f3b7f7b
-      "iterative": true,
-      "iterationsize": 100
-    },
-    {
-<<<<<<< HEAD
-      "query": "MATCH (n:AWSLambdaLayer)<-[:HAS]-(:AWSLambda)<-[:RESOURCE]-(:AWSAccount{id: $AWS_ID})<-[:OWNER]-(:CloudanixWorkspace{id: $WORKSPACE_ID}) WHERE n.lastupdated <> $UPDATE_TAG WITH n LIMIT $LIMIT_SIZE DETACH DELETE (n) return COUNT(*) as TotalCompleted",
-=======
-      "query": "MATCH (:AWSAccount{id: $AWS_ID})-[:RESOURCE]->(n:AWSLambda) WHERE n.lastupdated <> $UPDATE_TAG WITH n LIMIT $LIMIT_SIZE DETACH DELETE (n)",
->>>>>>> 7f3b7f7b
-      "iterative": true,
-      "iterationsize": 100
-    },
-    {
-<<<<<<< HEAD
-      "query": "MATCH (:AWSLambdaLayer)<-[r:HAS]-(:AWSLambda)<-[:RESOURCE]-(:AWSAccount{id: $AWS_ID})<-[:OWNER]-(:CloudanixWorkspace{id: $WORKSPACE_ID}) WHERE r.lastupdated <> $UPDATE_TAG WITH r LIMIT $LIMIT_SIZE DELETE (r) return COUNT(*) as TotalCompleted",
-=======
-      "query": "MATCH (:AWSAccount{id: $AWS_ID})-[r:RESOURCE]->(:AWSLambda) WHERE r.lastupdated <> $UPDATE_TAG WITH r LIMIT $LIMIT_SIZE DELETE (r)",
->>>>>>> 7f3b7f7b
-      "iterative": true,
-      "iterationsize": 100
-    }
-  ],
-  "name": "cleanup AWSLambda"
+      "statements": [
+            {
+                  "query": "MATCH (:CloudanixWorkspace{id: $WORKSPACE_ID})-[:OWNER]->(:AWSAccount{id: $AWS_ID})-[:RESOURCE]->(n:AWSLambda) WHERE n.lastupdated <> $UPDATE_TAG WITH n LIMIT $LIMIT_SIZE DETACH DELETE (n) return COUNT(*) as TotalCompleted",
+                  "iterative": true,
+                  "iterationsize": 100
+            },
+            {
+                  "query": "MATCH (:CloudanixWorkspace{id: $WORKSPACE_ID})-[:OWNER]->(:AWSAccount{id: $AWS_ID})-[r:RESOURCE]->(:AWSLambda) WHERE r.lastupdated <> $UPDATE_TAG WITH r LIMIT $LIMIT_SIZE DELETE (r) return COUNT(*) as TotalCompleted",
+                  "iterative": true,
+                  "iterationsize": 100
+            },
+            {
+                  "query": "MATCH (:CloudanixWorkspace{id: $WORKSPACE_ID})-[:OWNER]->(:AWSAccount{id: $AWS_ID})-[:RESOURCE]->(:AWSLambda)-[r:STS_ASSUME_ROLE_ALLOW]->(:AWSPrincipal) WITH r LIMIT $LIMIT_SIZE DELETE r return COUNT(*) as TotalCompleted",
+                  "iterative": true,
+                  "iterationsize": 100
+            },
+            {
+                  "query": "MATCH (n:AWSLambdaFunctionAlias)<-[:KNOWN_AS]-(:AWSLambda)<-[:RESOURCE]-(:AWSAccount{id: $AWS_ID})<-[:OWNER]-(:CloudanixWorkspace{id: $WORKSPACE_ID}) WHERE n.lastupdated <> $UPDATE_TAG WITH n LIMIT $LIMIT_SIZE DETACH DELETE (n) return COUNT(*) as TotalCompleted",
+                  "iterative": true,
+                  "iterationsize": 100
+            },
+            {
+                  "query": "MATCH (:AWSLambdaFunctionAlias)<-[r:KNOWN_AS]-(:AWSLambda)<-[:RESOURCE]-(:AWSAccount{id: $AWS_ID})<-[:OWNER]-(:CloudanixWorkspace{id: $WORKSPACE_ID}) WHERE r.lastupdated <> $UPDATE_TAG WITH r LIMIT $LIMIT_SIZE DELETE (r) return COUNT(*) as TotalCompleted",
+                  "iterative": true,
+                  "iterationsize": 100
+            },
+            {
+                  "query": "MATCH (n:AWSLambdaEventSourceMapping)<-[:RESOURCE]-(:AWSLambda)<-[:RESOURCE]-(:AWSAccount{id: $AWS_ID})<-[:OWNER]-(:CloudanixWorkspace{id: $WORKSPACE_ID}) WHERE n.lastupdated <> $UPDATE_TAG WITH n LIMIT $LIMIT_SIZE DETACH DELETE (n) return COUNT(*) as TotalCompleted",
+                  "iterative": true,
+                  "iterationsize": 100
+            },
+            {
+                  "query": "MATCH (:AWSLambdaEventSourceMapping)<-[r:RESOURCE]-(:AWSLambda)<-[:RESOURCE]-(:AWSAccount{id: $AWS_ID})<-[:OWNER]-(:CloudanixWorkspace{id: $WORKSPACE_ID}) WHERE r.lastupdated <> $UPDATE_TAG WITH r LIMIT $LIMIT_SIZE DELETE (r) return COUNT(*) as TotalCompleted",
+                  "iterative": true,
+                  "iterationsize": 100
+            },
+            {
+                  "query": "MATCH (n:AWSLambdaLayer)<-[:HAS]-(:AWSLambda)<-[:RESOURCE]-(:AWSAccount{id: $AWS_ID})<-[:OWNER]-(:CloudanixWorkspace{id: $WORKSPACE_ID}) WHERE n.lastupdated <> $UPDATE_TAG WITH n LIMIT $LIMIT_SIZE DETACH DELETE (n) return COUNT(*) as TotalCompleted",
+                  "iterative": true,
+                  "iterationsize": 100
+            },
+            {
+                  "query": "MATCH (:AWSLambdaLayer)<-[r:HAS]-(:AWSLambda)<-[:RESOURCE]-(:AWSAccount{id: $AWS_ID})<-[:OWNER]-(:CloudanixWorkspace{id: $WORKSPACE_ID}) WHERE r.lastupdated <> $UPDATE_TAG WITH r LIMIT $LIMIT_SIZE DELETE (r) return COUNT(*) as TotalCompleted",
+                  "iterative": true,
+                  "iterationsize": 100
+            }
+      ],
+      "name": "cleanup AWSLambda"
 }