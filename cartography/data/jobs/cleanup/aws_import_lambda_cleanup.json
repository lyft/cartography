--- conflicted
+++ resolved
@@ -11,11 +11,7 @@
             "iterationsize": 100
         },
         {
-<<<<<<< HEAD
-            "query": "MATCH (:AWSAccount{id: {AWS_ID}})-[:RESOURCE]->(:AWSLambda)-[r:STS_ASSUME_ROLE_ALLOW]->(:AWSPrincipal) WITH r LIMIT {LIMIT_SIZE} DELETE r return COUNT(*) as TotalCompleted",
-=======
             "query": "MATCH (:CloudanixWorkspace{id: {WORKSPACE_ID}})-[:OWNER]->(:AWSAccount{id: {AWS_ID}})-[:RESOURCE]->(:AWSLambda)-[r:STS_ASSUME_ROLE_ALLOW]->(:AWSPrincipal) WITH r LIMIT {LIMIT_SIZE} DELETE r return COUNT(*) as TotalCompleted",
->>>>>>> e14b77ed
             "iterative": true,
             "iterationsize": 100
         }
