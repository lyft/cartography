{
  "statements": [
    {
<<<<<<< HEAD
      "query": "MATCH (n:EBSVolume)<-[:RESOURCE]-(:AWSAccount{id: {AWS_ID}})<-[:OWNER]-(:CloudanixWorkspace{id: {WORKSPACE_ID}}) WHERE n.lastupdated <> {UPDATE_TAG} WITH n LIMIT {LIMIT_SIZE} DETACH DELETE (n) return COUNT(*) as TotalCompleted",
=======
      "query": "MATCH (n:EBSVolume)<-[:RESOURCE]-(:AWSAccount{id: {AWS_ID}}) WHERE n.lastupdated <> {UPDATE_TAG} WITH n LIMIT {LIMIT_SIZE} DETACH DELETE (n)",
>>>>>>> c22611ff
      "iterative": true,
      "iterationsize": 100
    },
    {
<<<<<<< HEAD
      "query": "MATCH (:EBSVolume)<-[r:RESOURCE]-(:AWSAccount{id: {AWS_ID}})<-[:OWNER]-(:CloudanixWorkspace{id: {WORKSPACE_ID}}) WHERE r.lastupdated <> {UPDATE_TAG} WITH r LIMIT {LIMIT_SIZE} DELETE (r) return COUNT(*) as TotalCompleted",
=======
      "query": "MATCH (:EBSVolume)<-[r:RESOURCE]-(:AWSAccount{id: {AWS_ID}}) WHERE r.lastupdated <> {UPDATE_TAG} WITH r LIMIT {LIMIT_SIZE} DELETE (r)",
      "iterative": true,
      "iterationsize": 100
    },
    {
      "query": "MATCH (:EBSVolume)-[r:ATTACHED_TO_EC2_INSTANCE]->(:EC2Instance)<-[:RESOURCE]-(:AWSAccount{id: {AWS_ID}}) WHERE r.lastupdated <> {UPDATE_TAG} WITH r LIMIT {LIMIT_SIZE} DELETE (r)",
>>>>>>> c22611ff
      "iterative": true,
      "iterationsize": 100
    }
  ],
  "name": "cleanup EC2 Volumes"
}<|MERGE_RESOLUTION|>--- conflicted
+++ resolved
@@ -1,28 +1,20 @@
 {
-  "statements": [
-    {
-<<<<<<< HEAD
-      "query": "MATCH (n:EBSVolume)<-[:RESOURCE]-(:AWSAccount{id: {AWS_ID}})<-[:OWNER]-(:CloudanixWorkspace{id: {WORKSPACE_ID}}) WHERE n.lastupdated <> {UPDATE_TAG} WITH n LIMIT {LIMIT_SIZE} DETACH DELETE (n) return COUNT(*) as TotalCompleted",
-=======
-      "query": "MATCH (n:EBSVolume)<-[:RESOURCE]-(:AWSAccount{id: {AWS_ID}}) WHERE n.lastupdated <> {UPDATE_TAG} WITH n LIMIT {LIMIT_SIZE} DETACH DELETE (n)",
->>>>>>> c22611ff
-      "iterative": true,
-      "iterationsize": 100
-    },
-    {
-<<<<<<< HEAD
-      "query": "MATCH (:EBSVolume)<-[r:RESOURCE]-(:AWSAccount{id: {AWS_ID}})<-[:OWNER]-(:CloudanixWorkspace{id: {WORKSPACE_ID}}) WHERE r.lastupdated <> {UPDATE_TAG} WITH r LIMIT {LIMIT_SIZE} DELETE (r) return COUNT(*) as TotalCompleted",
-=======
-      "query": "MATCH (:EBSVolume)<-[r:RESOURCE]-(:AWSAccount{id: {AWS_ID}}) WHERE r.lastupdated <> {UPDATE_TAG} WITH r LIMIT {LIMIT_SIZE} DELETE (r)",
-      "iterative": true,
-      "iterationsize": 100
-    },
-    {
-      "query": "MATCH (:EBSVolume)-[r:ATTACHED_TO_EC2_INSTANCE]->(:EC2Instance)<-[:RESOURCE]-(:AWSAccount{id: {AWS_ID}}) WHERE r.lastupdated <> {UPDATE_TAG} WITH r LIMIT {LIMIT_SIZE} DELETE (r)",
->>>>>>> c22611ff
-      "iterative": true,
-      "iterationsize": 100
-    }
-  ],
-  "name": "cleanup EC2 Volumes"
+	"statements": [
+		{
+			"query": "MATCH (n:EBSVolume)<-[:RESOURCE]-(:AWSAccount{id: {AWS_ID}})<-[:OWNER]-(:CloudanixWorkspace{id: {WORKSPACE_ID}}) WHERE n.lastupdated <> {UPDATE_TAG} WITH n LIMIT {LIMIT_SIZE} DETACH DELETE (n)",
+			"iterative": true,
+			"iterationsize": 100
+		},
+		{
+			"query": "MATCH (:EBSVolume)<-[r:RESOURCE]-(:AWSAccount{id: {AWS_ID}})<-[:OWNER]-(:CloudanixWorkspace{id: {WORKSPACE_ID}}) WHERE r.lastupdated <> {UPDATE_TAG} WITH r LIMIT {LIMIT_SIZE} DELETE (r)",
+			"iterative": true,
+			"iterationsize": 100
+		},
+		{
+			"query": "MATCH (:EBSVolume)-[r:ATTACHED_TO_EC2_INSTANCE]->(:EC2Instance)<-[:RESOURCE]-(:AWSAccount{id: {AWS_ID}})<-[:OWNER]-(:CloudanixWorkspace{id: {WORKSPACE_ID}}) WHERE r.lastupdated <> {UPDATE_TAG} WITH r LIMIT {LIMIT_SIZE} DELETE (r)",
+			"iterative": true,
+			"iterationsize": 100
+		}
+	],
+	"name": "cleanup EC2 Volumes"
 }