--- conflicted
+++ resolved
@@ -1,221 +1,125 @@
 {
-  "statements": [
-    {
-<<<<<<< HEAD
-      "query": "MATCH (n:AzureSQLServer)<-[:RESOURCE]-(:AzureSubscription{id: $AZURE_SUBSCRIPTION_ID})<-[:RESOURCE]-(:AzureTenant{id: $AZURE_TENANT_ID})<-[:OWNER]-(:CloudanixWorkspace{id: $WORKSPACE_ID}) WHERE n.lastupdated <> $UPDATE_TAG WITH n LIMIT $LIMIT_SIZE DETACH DELETE (n) return COUNT(*) as TotalCompleted",
-=======
-      "query": "MATCH (n:AzureSQLServer)<-[:RESOURCE]-(:AzureSubscription{id: $AZURE_SUBSCRIPTION_ID}) WHERE n.lastupdated <> $UPDATE_TAG WITH n LIMIT $LIMIT_SIZE DETACH DELETE (n)",
->>>>>>> 7f3b7f7b
-      "iterative": true,
-      "iterationsize": 100
-    },
-    {
-<<<<<<< HEAD
-      "query": "MATCH (:AzureSQLServer)<-[r:RESOURCE]-(:AzureSubscription{id: $AZURE_SUBSCRIPTION_ID})<-[:RESOURCE]-(:AzureTenant{id: $AZURE_TENANT_ID})<-[:OWNER]-(:CloudanixWorkspace{id: $WORKSPACE_ID}) WHERE r.lastupdated <> $UPDATE_TAG WITH r LIMIT $LIMIT_SIZE DELETE (r) return COUNT(*) as TotalCompleted",
-=======
-      "query": "MATCH (:AzureSQLServer)<-[r:RESOURCE]-(:AzureSubscription{id: $AZURE_SUBSCRIPTION_ID}) WHERE r.lastupdated <> $UPDATE_TAG WITH r LIMIT $LIMIT_SIZE DELETE (r)",
->>>>>>> 7f3b7f7b
-      "iterative": true,
-      "iterationsize": 100
-    },
-    {
-<<<<<<< HEAD
-      "query": "MATCH (n:AzureServerDNSAlias)<-[:USED_BY]-(:AzureSQLServer)<-[:RESOURCE]-(:AzureSubscription{id: $AZURE_SUBSCRIPTION_ID})<-[:RESOURCE]-(:AzureTenant{id: $AZURE_TENANT_ID})<-[:OWNER]-(:CloudanixWorkspace{id: $WORKSPACE_ID}) WHERE n.lastupdated <> $UPDATE_TAG WITH n LIMIT $LIMIT_SIZE DETACH DELETE (n) return COUNT(*) as TotalCompleted",
-=======
-      "query": "MATCH (n:AzureServerDNSAlias)<-[:USED_BY]-(:AzureSQLServer)<-[:RESOURCE]-(:AzureSubscription{id: $AZURE_SUBSCRIPTION_ID}) WHERE n.lastupdated <> $UPDATE_TAG WITH n LIMIT $LIMIT_SIZE DETACH DELETE (n)",
->>>>>>> 7f3b7f7b
-      "iterative": true,
-      "iterationsize": 100
-    },
-    {
-<<<<<<< HEAD
-      "query": "MATCH (:AzureServerDNSAlias)<-[r:USED_BY]-(:AzureSQLServer)<-[:RESOURCE]-(:AzureSubscription{id: $AZURE_SUBSCRIPTION_ID})<-[:RESOURCE]-(:AzureTenant{id: $AZURE_TENANT_ID})<-[:OWNER]-(:CloudanixWorkspace{id: $WORKSPACE_ID}) WHERE r.lastupdated <> $UPDATE_TAG WITH r LIMIT $LIMIT_SIZE DELETE (r) return COUNT(*) as TotalCompleted",
-=======
-      "query": "MATCH (:AzureServerDNSAlias)<-[r:USED_BY]-(:AzureSQLServer)<-[:RESOURCE]-(:AzureSubscription{id: $AZURE_SUBSCRIPTION_ID}) WHERE r.lastupdated <> $UPDATE_TAG WITH r LIMIT $LIMIT_SIZE DELETE (r)",
->>>>>>> 7f3b7f7b
-      "iterative": true,
-      "iterationsize": 100
-    },
-    {
-<<<<<<< HEAD
-      "query": "MATCH (n:AzureServerADAdministrator)<-[:ADMINISTERED_BY]-(:AzureSQLServer)<-[:RESOURCE]-(:AzureSubscription{id: $AZURE_SUBSCRIPTION_ID})<-[:RESOURCE]-(:AzureTenant{id: $AZURE_TENANT_ID})<-[:OWNER]-(:CloudanixWorkspace{id: $WORKSPACE_ID}) WHERE n.lastupdated <> $UPDATE_TAG WITH n LIMIT $LIMIT_SIZE DETACH DELETE (n) return COUNT(*) as TotalCompleted",
-=======
-      "query": "MATCH (n:AzureServerADAdministrator)<-[:ADMINISTERED_BY]-(:AzureSQLServer)<-[:RESOURCE]-(:AzureSubscription{id: $AZURE_SUBSCRIPTION_ID}) WHERE n.lastupdated <> $UPDATE_TAG WITH n LIMIT $LIMIT_SIZE DETACH DELETE (n)",
->>>>>>> 7f3b7f7b
-      "iterative": true,
-      "iterationsize": 100
-    },
-    {
-<<<<<<< HEAD
-      "query": "MATCH (:AzureServerADAdministrator)<-[r:ADMINISTERED_BY]-(:AzureSQLServer)<-[:RESOURCE]-(:AzureSubscription{id: $AZURE_SUBSCRIPTION_ID})<-[:RESOURCE]-(:AzureTenant{id: $AZURE_TENANT_ID})<-[:OWNER]-(:CloudanixWorkspace{id: $WORKSPACE_ID}) WHERE r.lastupdated <> $UPDATE_TAG WITH r LIMIT $LIMIT_SIZE DELETE (r) return COUNT(*) as TotalCompleted",
-=======
-      "query": "MATCH (:AzureServerADAdministrator)<-[r:ADMINISTERED_BY]-(:AzureSQLServer)<-[:RESOURCE]-(:AzureSubscription{id: $AZURE_SUBSCRIPTION_ID}) WHERE r.lastupdated <> $UPDATE_TAG WITH r LIMIT $LIMIT_SIZE DELETE (r)",
->>>>>>> 7f3b7f7b
-      "iterative": true,
-      "iterationsize": 100
-    },
-    {
-<<<<<<< HEAD
-      "query": "MATCH (n:AzureRecoverableDatabase)<-[:RESOURCE]-(:AzureSQLServer)<-[:RESOURCE]-(:AzureSubscription{id: $AZURE_SUBSCRIPTION_ID})<-[:RESOURCE]-(:AzureTenant{id: $AZURE_TENANT_ID})<-[:OWNER]-(:CloudanixWorkspace{id: $WORKSPACE_ID}) WHERE n.lastupdated <> $UPDATE_TAG WITH n LIMIT $LIMIT_SIZE DETACH DELETE (n) return COUNT(*) as TotalCompleted",
-=======
-      "query": "MATCH (n:AzureRecoverableDatabase)<-[:RESOURCE]-(:AzureSQLServer)<-[:RESOURCE]-(:AzureSubscription{id: $AZURE_SUBSCRIPTION_ID}) WHERE n.lastupdated <> $UPDATE_TAG WITH n LIMIT $LIMIT_SIZE DETACH DELETE (n)",
->>>>>>> 7f3b7f7b
-      "iterative": true,
-      "iterationsize": 100
-    },
-    {
-<<<<<<< HEAD
-      "query": "MATCH (:AzureRecoverableDatabase)<-[r:RESOURCE]-(:AzureSQLServer)<-[:RESOURCE]-(:AzureSubscription{id: $AZURE_SUBSCRIPTION_ID})<-[:RESOURCE]-(:AzureTenant{id: $AZURE_TENANT_ID})<-[:OWNER]-(:CloudanixWorkspace{id: $WORKSPACE_ID}) WHERE r.lastupdated <> $UPDATE_TAG WITH r LIMIT $LIMIT_SIZE DELETE (r) return COUNT(*) as TotalCompleted",
-=======
-      "query": "MATCH (:AzureRecoverableDatabase)<-[r:RESOURCE]-(:AzureSQLServer)<-[:RESOURCE]-(:AzureSubscription{id: $AZURE_SUBSCRIPTION_ID}) WHERE r.lastupdated <> $UPDATE_TAG WITH r LIMIT $LIMIT_SIZE DELETE (r)",
->>>>>>> 7f3b7f7b
-      "iterative": true,
-      "iterationsize": 100
-    },
-    {
-<<<<<<< HEAD
-      "query": "MATCH (n:AzureRestorableDroppedDatabase)<-[:RESOURCE]-(:AzureSQLServer)<-[:RESOURCE]-(:AzureSubscription{id: $AZURE_SUBSCRIPTION_ID})<-[:RESOURCE]-(:AzureTenant{id: $AZURE_TENANT_ID})<-[:OWNER]-(:CloudanixWorkspace{id: $WORKSPACE_ID}) WHERE n.lastupdated <> $UPDATE_TAG WITH n LIMIT $LIMIT_SIZE DETACH DELETE (n) return COUNT(*) as TotalCompleted",
-=======
-      "query": "MATCH (n:AzureRestorableDroppedDatabase)<-[:RESOURCE]-(:AzureSQLServer)<-[:RESOURCE]-(:AzureSubscription{id: $AZURE_SUBSCRIPTION_ID}) WHERE n.lastupdated <> $UPDATE_TAG WITH n LIMIT $LIMIT_SIZE DETACH DELETE (n)",
->>>>>>> 7f3b7f7b
-      "iterative": true,
-      "iterationsize": 100
-    },
-    {
-<<<<<<< HEAD
-      "query": "MATCH (:AzureRestorableDroppedDatabase)<-[r:RESOURCE]-(:AzureSQLServer)<-[:RESOURCE]-(:AzureSubscription{id: $AZURE_SUBSCRIPTION_ID})<-[:RESOURCE]-(:AzureTenant{id: $AZURE_TENANT_ID})<-[:OWNER]-(:CloudanixWorkspace{id: $WORKSPACE_ID}) WHERE r.lastupdated <> $UPDATE_TAG WITH r LIMIT $LIMIT_SIZE DELETE (r) return COUNT(*) as TotalCompleted",
-=======
-      "query": "MATCH (:AzureRestorableDroppedDatabase)<-[r:RESOURCE]-(:AzureSQLServer)<-[:RESOURCE]-(:AzureSubscription{id: $AZURE_SUBSCRIPTION_ID}) WHERE r.lastupdated <> $UPDATE_TAG WITH r LIMIT $LIMIT_SIZE DELETE (r)",
->>>>>>> 7f3b7f7b
-      "iterative": true,
-      "iterationsize": 100
-    },
-    {
-<<<<<<< HEAD
-      "query": "MATCH (n:AzureFailoverGroup)<-[:RESOURCE]-(:AzureSQLServer)<-[:RESOURCE]-(:AzureSubscription{id: $AZURE_SUBSCRIPTION_ID})<-[:RESOURCE]-(:AzureTenant{id: $AZURE_TENANT_ID})<-[:OWNER]-(:CloudanixWorkspace{id: $WORKSPACE_ID}) WHERE n.lastupdated <> $UPDATE_TAG WITH n LIMIT $LIMIT_SIZE DETACH DELETE (n) return COUNT(*) as TotalCompleted",
-=======
-      "query": "MATCH (n:AzureFailoverGroup)<-[:RESOURCE]-(:AzureSQLServer)<-[:RESOURCE]-(:AzureSubscription{id: $AZURE_SUBSCRIPTION_ID}) WHERE n.lastupdated <> $UPDATE_TAG WITH n LIMIT $LIMIT_SIZE DETACH DELETE (n)",
->>>>>>> 7f3b7f7b
-      "iterative": true,
-      "iterationsize": 100
-    },
-    {
-<<<<<<< HEAD
-      "query": "MATCH (:AzureFailoverGroup)<-[r:RESOURCE]-(:AzureSQLServer)<-[:RESOURCE]-(:AzureSubscription{id: $AZURE_SUBSCRIPTION_ID})<-[:RESOURCE]-(:AzureTenant{id: $AZURE_TENANT_ID})<-[:OWNER]-(:CloudanixWorkspace{id: $WORKSPACE_ID}) WHERE r.lastupdated <> $UPDATE_TAG WITH r LIMIT $LIMIT_SIZE DELETE (r) return COUNT(*) as TotalCompleted",
-=======
-      "query": "MATCH (:AzureFailoverGroup)<-[r:RESOURCE]-(:AzureSQLServer)<-[:RESOURCE]-(:AzureSubscription{id: $AZURE_SUBSCRIPTION_ID}) WHERE r.lastupdated <> $UPDATE_TAG WITH r LIMIT $LIMIT_SIZE DELETE (r)",
->>>>>>> 7f3b7f7b
-      "iterative": true,
-      "iterationsize": 100
-    },
-    {
-<<<<<<< HEAD
-      "query": "MATCH (n:AzureElasticPool)<-[:RESOURCE]-(:AzureSQLServer)<-[:RESOURCE]-(:AzureSubscription{id: $AZURE_SUBSCRIPTION_ID})<-[:RESOURCE]-(:AzureTenant{id: $AZURE_TENANT_ID})<-[:OWNER]-(:CloudanixWorkspace{id: $WORKSPACE_ID}) WHERE n.lastupdated <> $UPDATE_TAG WITH n LIMIT $LIMIT_SIZE DETACH DELETE (n) return COUNT(*) as TotalCompleted",
-=======
-      "query": "MATCH (n:AzureElasticPool)<-[:RESOURCE]-(:AzureSQLServer)<-[:RESOURCE]-(:AzureSubscription{id: $AZURE_SUBSCRIPTION_ID}) WHERE n.lastupdated <> $UPDATE_TAG WITH n LIMIT $LIMIT_SIZE DETACH DELETE (n)",
->>>>>>> 7f3b7f7b
-      "iterative": true,
-      "iterationsize": 100
-    },
-    {
-<<<<<<< HEAD
-      "query": "MATCH (:AzureElasticPool)<-[r:RESOURCE]-(:AzureSQLServer)<-[:RESOURCE]-(:AzureSubscription{id: $AZURE_SUBSCRIPTION_ID})<-[:RESOURCE]-(:AzureTenant{id: $AZURE_TENANT_ID})<-[:OWNER]-(:CloudanixWorkspace{id: $WORKSPACE_ID}) WHERE r.lastupdated <> $UPDATE_TAG WITH r LIMIT $LIMIT_SIZE DELETE (r) return COUNT(*) as TotalCompleted",
-=======
-      "query": "MATCH (:AzureElasticPool)<-[r:RESOURCE]-(:AzureSQLServer)<-[:RESOURCE]-(:AzureSubscription{id: $AZURE_SUBSCRIPTION_ID}) WHERE r.lastupdated <> $UPDATE_TAG WITH r LIMIT $LIMIT_SIZE DELETE (r)",
->>>>>>> 7f3b7f7b
-      "iterative": true,
-      "iterationsize": 100
-    },
-    {
-<<<<<<< HEAD
-      "query": "MATCH (n:AzureSQLDatabase)<-[:RESOURCE]-(:AzureSQLServer)<-[:RESOURCE]-(:AzureSubscription{id: $AZURE_SUBSCRIPTION_ID})<-[:RESOURCE]-(:AzureTenant{id: $AZURE_TENANT_ID})<-[:OWNER]-(:CloudanixWorkspace{id: $WORKSPACE_ID}) WHERE n.lastupdated <> $UPDATE_TAG WITH n LIMIT $LIMIT_SIZE DETACH DELETE (n) return COUNT(*) as TotalCompleted",
-=======
-      "query": "MATCH (n:AzureSQLDatabase)<-[:RESOURCE]-(:AzureSQLServer)<-[:RESOURCE]-(:AzureSubscription{id: $AZURE_SUBSCRIPTION_ID}) WHERE n.lastupdated <> $UPDATE_TAG WITH n LIMIT $LIMIT_SIZE DETACH DELETE (n)",
->>>>>>> 7f3b7f7b
-      "iterative": true,
-      "iterationsize": 100
-    },
-    {
-<<<<<<< HEAD
-      "query": "MATCH (:AzureSQLDatabase)<-[r:RESOURCE]-(:AzureSQLServer)<-[:RESOURCE]-(:AzureSubscription{id: $AZURE_SUBSCRIPTION_ID})<-[:RESOURCE]-(:AzureTenant{id: $AZURE_TENANT_ID})<-[:OWNER]-(:CloudanixWorkspace{id: $WORKSPACE_ID}) WHERE r.lastupdated <> $UPDATE_TAG WITH r LIMIT $LIMIT_SIZE DELETE (r) return COUNT(*) as TotalCompleted",
-=======
-      "query": "MATCH (:AzureSQLDatabase)<-[r:RESOURCE]-(:AzureSQLServer)<-[:RESOURCE]-(:AzureSubscription{id: $AZURE_SUBSCRIPTION_ID}) WHERE r.lastupdated <> $UPDATE_TAG WITH r LIMIT $LIMIT_SIZE DELETE (r)",
->>>>>>> 7f3b7f7b
-      "iterative": true,
-      "iterationsize": 100
-    },
-    {
-<<<<<<< HEAD
-      "query": "MATCH (n:ReplicationLink)<-[:CONTAINS]-(:AzureSQLDatabase)<-[:RESOURCE]-(:AzureSQLServer)<-[:RESOURCE]-(:AzureSubscription{id: $AZURE_SUBSCRIPTION_ID})<-[:RESOURCE]-(:AzureTenant{id: $AZURE_TENANT_ID})<-[:OWNER]-(:CloudanixWorkspace{id: $WORKSPACE_ID}) WHERE n.lastupdated <> $UPDATE_TAG WITH n LIMIT $LIMIT_SIZE DETACH DELETE (n) return COUNT(*) as TotalCompleted",
-=======
-      "query": "MATCH (n:ReplicationLink)<-[:CONTAINS]-(:AzureSQLDatabase)<-[:RESOURCE]-(:AzureSQLServer)<-[:RESOURCE]-(:AzureSubscription{id: $AZURE_SUBSCRIPTION_ID}) WHERE n.lastupdated <> $UPDATE_TAG WITH n LIMIT $LIMIT_SIZE DETACH DELETE (n)",
->>>>>>> 7f3b7f7b
-      "iterative": true,
-      "iterationsize": 100
-    },
-    {
-<<<<<<< HEAD
-      "query": "MATCH (:ReplicationLink)<-[r:CONTAINS]-(:AzureSQLDatabase)<-[:RESOURCE]-(:AzureSQLServer)<-[:RESOURCE]-(:AzureSubscription{id: $AZURE_SUBSCRIPTION_ID})<-[:RESOURCE]-(:AzureTenant{id: $AZURE_TENANT_ID})<-[:OWNER]-(:CloudanixWorkspace{id: $WORKSPACE_ID}) WHERE r.lastupdated <> $UPDATE_TAG WITH r LIMIT $LIMIT_SIZE DELETE (r) return COUNT(*) as TotalCompleted",
-=======
-      "query": "MATCH (:ReplicationLink)<-[r:CONTAINS]-(:AzureSQLDatabase)<-[:RESOURCE]-(:AzureSQLServer)<-[:RESOURCE]-(:AzureSubscription{id: $AZURE_SUBSCRIPTION_ID}) WHERE r.lastupdated <> $UPDATE_TAG WITH r LIMIT $LIMIT_SIZE DELETE (r)",
->>>>>>> 7f3b7f7b
-      "iterative": true,
-      "iterationsize": 100
-    },
-    {
-<<<<<<< HEAD
-      "query": "MATCH (n:AzureDatabaseThreatDetectionPolicy)<-[:CONTAINS]-(:AzureSQLDatabase)<-[:RESOURCE]-(:AzureSQLServer)<-[:RESOURCE]-(:AzureSubscription{id: $AZURE_SUBSCRIPTION_ID})<-[:RESOURCE]-(:AzureTenant{id: $AZURE_TENANT_ID})<-[:OWNER]-(:CloudanixWorkspace{id: $WORKSPACE_ID}) WHERE n.lastupdated <> $UPDATE_TAG WITH n LIMIT $LIMIT_SIZE DETACH DELETE (n) return COUNT(*) as TotalCompleted",
-=======
-      "query": "MATCH (n:AzureDatabaseThreatDetectionPolicy)<-[:CONTAINS]-(:AzureSQLDatabase)<-[:RESOURCE]-(:AzureSQLServer)<-[:RESOURCE]-(:AzureSubscription{id: $AZURE_SUBSCRIPTION_ID}) WHERE n.lastupdated <> $UPDATE_TAG WITH n LIMIT $LIMIT_SIZE DETACH DELETE (n)",
->>>>>>> 7f3b7f7b
-      "iterative": true,
-      "iterationsize": 100
-    },
-    {
-<<<<<<< HEAD
-      "query": "MATCH (:AzureDatabaseThreatDetectionPolicy)<-[r:CONTAINS]-(:AzureSQLDatabase)<-[:RESOURCE]-(:AzureSQLServer)<-[:RESOURCE]-(:AzureSubscription{id: $AZURE_SUBSCRIPTION_ID})<-[:RESOURCE]-(:AzureTenant{id: $AZURE_TENANT_ID})<-[:OWNER]-(:CloudanixWorkspace{id: $WORKSPACE_ID}) WHERE r.lastupdated <> $UPDATE_TAG WITH r LIMIT $LIMIT_SIZE DELETE (r) return COUNT(*) as TotalCompleted",
-=======
-      "query": "MATCH (:AzureDatabaseThreatDetectionPolicy)<-[r:CONTAINS]-(:AzureSQLDatabase)<-[:RESOURCE]-(:AzureSQLServer)<-[:RESOURCE]-(:AzureSubscription{id: $AZURE_SUBSCRIPTION_ID}) WHERE r.lastupdated <> $UPDATE_TAG WITH r LIMIT $LIMIT_SIZE DELETE (r)",
->>>>>>> 7f3b7f7b
-      "iterative": true,
-      "iterationsize": 100
-    },
-    {
-<<<<<<< HEAD
-      "query": "MATCH (n:RestorePoint)<-[:CONTAINS]-(:AzureSQLDatabase)<-[:RESOURCE]-(:AzureSQLServer)<-[:RESOURCE]-(:AzureSubscription{id: $AZURE_SUBSCRIPTION_ID})<-[:RESOURCE]-(:AzureTenant{id: $AZURE_TENANT_ID})<-[:OWNER]-(:CloudanixWorkspace{id: $WORKSPACE_ID}) WHERE n.lastupdated <> $UPDATE_TAG WITH n LIMIT $LIMIT_SIZE DETACH DELETE (n) return COUNT(*) as TotalCompleted",
-=======
-      "query": "MATCH (n:RestorePoint)<-[:CONTAINS]-(:AzureSQLDatabase)<-[:RESOURCE]-(:AzureSQLServer)<-[:RESOURCE]-(:AzureSubscription{id: $AZURE_SUBSCRIPTION_ID}) WHERE n.lastupdated <> $UPDATE_TAG WITH n LIMIT $LIMIT_SIZE DETACH DELETE (n)",
->>>>>>> 7f3b7f7b
-      "iterative": true,
-      "iterationsize": 100
-    },
-    {
-<<<<<<< HEAD
-      "query": "MATCH (:RestorePoint)<-[r:CONTAINS]-(:AzureSQLDatabase)<-[:RESOURCE]-(:AzureSQLServer)<-[:RESOURCE]-(:AzureSubscription{id: $AZURE_SUBSCRIPTION_ID})<-[:RESOURCE]-(:AzureTenant{id: $AZURE_TENANT_ID})<-[:OWNER]-(:CloudanixWorkspace{id: $WORKSPACE_ID}) WHERE r.lastupdated <> $UPDATE_TAG WITH r LIMIT $LIMIT_SIZE DELETE (r) return COUNT(*) as TotalCompleted",
-=======
-      "query": "MATCH (:RestorePoint)<-[r:CONTAINS]-(:AzureSQLDatabase)<-[:RESOURCE]-(:AzureSQLServer)<-[:RESOURCE]-(:AzureSubscription{id: $AZURE_SUBSCRIPTION_ID}) WHERE r.lastupdated <> $UPDATE_TAG WITH r LIMIT $LIMIT_SIZE DELETE (r)",
->>>>>>> 7f3b7f7b
-      "iterative": true,
-      "iterationsize": 100
-    },
-    {
-<<<<<<< HEAD
-      "query": "MATCH (n:TransparentDataEncryption)<-[:CONTAINS]-(:AzureSQLDatabase)<-[:RESOURCE]-(:AzureSQLServer)<-[:RESOURCE]-(:AzureSubscription{id: $AZURE_SUBSCRIPTION_ID})<-[:RESOURCE]-(:AzureTenant{id: $AZURE_TENANT_ID})<-[:OWNER]-(:CloudanixWorkspace{id: $WORKSPACE_ID}) WHERE n.lastupdated <> $UPDATE_TAG WITH n LIMIT $LIMIT_SIZE DETACH DELETE (n) return COUNT(*) as TotalCompleted",
-=======
-      "query": "MATCH (n:TransparentDataEncryption)<-[:CONTAINS]-(:AzureSQLDatabase)<-[:RESOURCE]-(:AzureSQLServer)<-[:RESOURCE]-(:AzureSubscription{id: $AZURE_SUBSCRIPTION_ID}) WHERE n.lastupdated <> $UPDATE_TAG WITH n LIMIT $LIMIT_SIZE DETACH DELETE (n)",
->>>>>>> 7f3b7f7b
-      "iterative": true,
-      "iterationsize": 100
-    },
-    {
-<<<<<<< HEAD
-      "query": "MATCH (:TransparentDataEncryption)<-[r:CONTAINS]-(:AzureSQLDatabase)<-[:RESOURCE]-(:AzureSQLServer)<-[:RESOURCE]-(:AzureSubscription{id: $AZURE_SUBSCRIPTION_ID})<-[:RESOURCE]-(:AzureTenant{id: $AZURE_TENANT_ID})<-[:OWNER]-(:CloudanixWorkspace{id: $WORKSPACE_ID}) WHERE r.lastupdated <> $UPDATE_TAG WITH r LIMIT $LIMIT_SIZE DELETE (r) return COUNT(*) as TotalCompleted",
-=======
-      "query": "MATCH (:TransparentDataEncryption)<-[r:CONTAINS]-(:AzureSQLDatabase)<-[:RESOURCE]-(:AzureSQLServer)<-[:RESOURCE]-(:AzureSubscription{id: $AZURE_SUBSCRIPTION_ID}) WHERE r.lastupdated <> $UPDATE_TAG WITH r LIMIT $LIMIT_SIZE DELETE (r)",
->>>>>>> 7f3b7f7b
-      "iterative": true,
-      "iterationsize": 100
-    }
-  ],
-  "name": "cleanup Azure SQL"
+      "statements": [
+            {
+                  "query": "MATCH (n:AzureSQLServer)<-[:RESOURCE]-(:AzureSubscription{id: $AZURE_SUBSCRIPTION_ID})<-[:RESOURCE]-(:AzureTenant{id: $AZURE_TENANT_ID})<-[:OWNER]-(:CloudanixWorkspace{id: $WORKSPACE_ID}) WHERE n.lastupdated <> $UPDATE_TAG WITH n LIMIT $LIMIT_SIZE DETACH DELETE (n) return COUNT(*) as TotalCompleted",
+                  "iterative": true,
+                  "iterationsize": 100
+            },
+            {
+                  "query": "MATCH (:AzureSQLServer)<-[r:RESOURCE]-(:AzureSubscription{id: $AZURE_SUBSCRIPTION_ID})<-[:RESOURCE]-(:AzureTenant{id: $AZURE_TENANT_ID})<-[:OWNER]-(:CloudanixWorkspace{id: $WORKSPACE_ID}) WHERE r.lastupdated <> $UPDATE_TAG WITH r LIMIT $LIMIT_SIZE DELETE (r) return COUNT(*) as TotalCompleted",
+                  "iterative": true,
+                  "iterationsize": 100
+            },
+            {
+                  "query": "MATCH (n:AzureServerDNSAlias)<-[:USED_BY]-(:AzureSQLServer)<-[:RESOURCE]-(:AzureSubscription{id: $AZURE_SUBSCRIPTION_ID})<-[:RESOURCE]-(:AzureTenant{id: $AZURE_TENANT_ID})<-[:OWNER]-(:CloudanixWorkspace{id: $WORKSPACE_ID}) WHERE n.lastupdated <> $UPDATE_TAG WITH n LIMIT $LIMIT_SIZE DETACH DELETE (n) return COUNT(*) as TotalCompleted",
+                  "iterative": true,
+                  "iterationsize": 100
+            },
+            {
+                  "query": "MATCH (:AzureServerDNSAlias)<-[r:USED_BY]-(:AzureSQLServer)<-[:RESOURCE]-(:AzureSubscription{id: $AZURE_SUBSCRIPTION_ID})<-[:RESOURCE]-(:AzureTenant{id: $AZURE_TENANT_ID})<-[:OWNER]-(:CloudanixWorkspace{id: $WORKSPACE_ID}) WHERE r.lastupdated <> $UPDATE_TAG WITH r LIMIT $LIMIT_SIZE DELETE (r) return COUNT(*) as TotalCompleted",
+                  "iterative": true,
+                  "iterationsize": 100
+            },
+            {
+                  "query": "MATCH (n:AzureServerADAdministrator)<-[:ADMINISTERED_BY]-(:AzureSQLServer)<-[:RESOURCE]-(:AzureSubscription{id: $AZURE_SUBSCRIPTION_ID})<-[:RESOURCE]-(:AzureTenant{id: $AZURE_TENANT_ID})<-[:OWNER]-(:CloudanixWorkspace{id: $WORKSPACE_ID}) WHERE n.lastupdated <> $UPDATE_TAG WITH n LIMIT $LIMIT_SIZE DETACH DELETE (n) return COUNT(*) as TotalCompleted",
+                  "iterative": true,
+                  "iterationsize": 100
+            },
+            {
+                  "query": "MATCH (:AzureServerADAdministrator)<-[r:ADMINISTERED_BY]-(:AzureSQLServer)<-[:RESOURCE]-(:AzureSubscription{id: $AZURE_SUBSCRIPTION_ID})<-[:RESOURCE]-(:AzureTenant{id: $AZURE_TENANT_ID})<-[:OWNER]-(:CloudanixWorkspace{id: $WORKSPACE_ID}) WHERE r.lastupdated <> $UPDATE_TAG WITH r LIMIT $LIMIT_SIZE DELETE (r) return COUNT(*) as TotalCompleted",
+                  "iterative": true,
+                  "iterationsize": 100
+            },
+            {
+                  "query": "MATCH (n:AzureRecoverableDatabase)<-[:RESOURCE]-(:AzureSQLServer)<-[:RESOURCE]-(:AzureSubscription{id: $AZURE_SUBSCRIPTION_ID})<-[:RESOURCE]-(:AzureTenant{id: $AZURE_TENANT_ID})<-[:OWNER]-(:CloudanixWorkspace{id: $WORKSPACE_ID}) WHERE n.lastupdated <> $UPDATE_TAG WITH n LIMIT $LIMIT_SIZE DETACH DELETE (n) return COUNT(*) as TotalCompleted",
+                  "iterative": true,
+                  "iterationsize": 100
+            },
+            {
+                  "query": "MATCH (:AzureRecoverableDatabase)<-[r:RESOURCE]-(:AzureSQLServer)<-[:RESOURCE]-(:AzureSubscription{id: $AZURE_SUBSCRIPTION_ID})<-[:RESOURCE]-(:AzureTenant{id: $AZURE_TENANT_ID})<-[:OWNER]-(:CloudanixWorkspace{id: $WORKSPACE_ID}) WHERE r.lastupdated <> $UPDATE_TAG WITH r LIMIT $LIMIT_SIZE DELETE (r) return COUNT(*) as TotalCompleted",
+                  "iterative": true,
+                  "iterationsize": 100
+            },
+            {
+                  "query": "MATCH (n:AzureRestorableDroppedDatabase)<-[:RESOURCE]-(:AzureSQLServer)<-[:RESOURCE]-(:AzureSubscription{id: $AZURE_SUBSCRIPTION_ID})<-[:RESOURCE]-(:AzureTenant{id: $AZURE_TENANT_ID})<-[:OWNER]-(:CloudanixWorkspace{id: $WORKSPACE_ID}) WHERE n.lastupdated <> $UPDATE_TAG WITH n LIMIT $LIMIT_SIZE DETACH DELETE (n) return COUNT(*) as TotalCompleted",
+                  "iterative": true,
+                  "iterationsize": 100
+            },
+            {
+                  "query": "MATCH (:AzureRestorableDroppedDatabase)<-[r:RESOURCE]-(:AzureSQLServer)<-[:RESOURCE]-(:AzureSubscription{id: $AZURE_SUBSCRIPTION_ID})<-[:RESOURCE]-(:AzureTenant{id: $AZURE_TENANT_ID})<-[:OWNER]-(:CloudanixWorkspace{id: $WORKSPACE_ID}) WHERE r.lastupdated <> $UPDATE_TAG WITH r LIMIT $LIMIT_SIZE DELETE (r) return COUNT(*) as TotalCompleted",
+                  "iterative": true,
+                  "iterationsize": 100
+            },
+            {
+                  "query": "MATCH (n:AzureFailoverGroup)<-[:RESOURCE]-(:AzureSQLServer)<-[:RESOURCE]-(:AzureSubscription{id: $AZURE_SUBSCRIPTION_ID})<-[:RESOURCE]-(:AzureTenant{id: $AZURE_TENANT_ID})<-[:OWNER]-(:CloudanixWorkspace{id: $WORKSPACE_ID}) WHERE n.lastupdated <> $UPDATE_TAG WITH n LIMIT $LIMIT_SIZE DETACH DELETE (n) return COUNT(*) as TotalCompleted",
+                  "iterative": true,
+                  "iterationsize": 100
+            },
+            {
+                  "query": "MATCH (:AzureFailoverGroup)<-[r:RESOURCE]-(:AzureSQLServer)<-[:RESOURCE]-(:AzureSubscription{id: $AZURE_SUBSCRIPTION_ID})<-[:RESOURCE]-(:AzureTenant{id: $AZURE_TENANT_ID})<-[:OWNER]-(:CloudanixWorkspace{id: $WORKSPACE_ID}) WHERE r.lastupdated <> $UPDATE_TAG WITH r LIMIT $LIMIT_SIZE DELETE (r) return COUNT(*) as TotalCompleted",
+                  "iterative": true,
+                  "iterationsize": 100
+            },
+            {
+                  "query": "MATCH (n:AzureElasticPool)<-[:RESOURCE]-(:AzureSQLServer)<-[:RESOURCE]-(:AzureSubscription{id: $AZURE_SUBSCRIPTION_ID})<-[:RESOURCE]-(:AzureTenant{id: $AZURE_TENANT_ID})<-[:OWNER]-(:CloudanixWorkspace{id: $WORKSPACE_ID}) WHERE n.lastupdated <> $UPDATE_TAG WITH n LIMIT $LIMIT_SIZE DETACH DELETE (n) return COUNT(*) as TotalCompleted",
+                  "iterative": true,
+                  "iterationsize": 100
+            },
+            {
+                  "query": "MATCH (:AzureElasticPool)<-[r:RESOURCE]-(:AzureSQLServer)<-[:RESOURCE]-(:AzureSubscription{id: $AZURE_SUBSCRIPTION_ID})<-[:RESOURCE]-(:AzureTenant{id: $AZURE_TENANT_ID})<-[:OWNER]-(:CloudanixWorkspace{id: $WORKSPACE_ID}) WHERE r.lastupdated <> $UPDATE_TAG WITH r LIMIT $LIMIT_SIZE DELETE (r) return COUNT(*) as TotalCompleted",
+                  "iterative": true,
+                  "iterationsize": 100
+            },
+            {
+                  "query": "MATCH (n:AzureSQLDatabase)<-[:RESOURCE]-(:AzureSQLServer)<-[:RESOURCE]-(:AzureSubscription{id: $AZURE_SUBSCRIPTION_ID})<-[:RESOURCE]-(:AzureTenant{id: $AZURE_TENANT_ID})<-[:OWNER]-(:CloudanixWorkspace{id: $WORKSPACE_ID}) WHERE n.lastupdated <> $UPDATE_TAG WITH n LIMIT $LIMIT_SIZE DETACH DELETE (n) return COUNT(*) as TotalCompleted",
+                  "iterative": true,
+                  "iterationsize": 100
+            },
+            {
+                  "query": "MATCH (:AzureSQLDatabase)<-[r:RESOURCE]-(:AzureSQLServer)<-[:RESOURCE]-(:AzureSubscription{id: $AZURE_SUBSCRIPTION_ID})<-[:RESOURCE]-(:AzureTenant{id: $AZURE_TENANT_ID})<-[:OWNER]-(:CloudanixWorkspace{id: $WORKSPACE_ID}) WHERE r.lastupdated <> $UPDATE_TAG WITH r LIMIT $LIMIT_SIZE DELETE (r) return COUNT(*) as TotalCompleted",
+                  "iterative": true,
+                  "iterationsize": 100
+            },
+            {
+                  "query": "MATCH (n:ReplicationLink)<-[:CONTAINS]-(:AzureSQLDatabase)<-[:RESOURCE]-(:AzureSQLServer)<-[:RESOURCE]-(:AzureSubscription{id: $AZURE_SUBSCRIPTION_ID})<-[:RESOURCE]-(:AzureTenant{id: $AZURE_TENANT_ID})<-[:OWNER]-(:CloudanixWorkspace{id: $WORKSPACE_ID}) WHERE n.lastupdated <> $UPDATE_TAG WITH n LIMIT $LIMIT_SIZE DETACH DELETE (n) return COUNT(*) as TotalCompleted",
+                  "iterative": true,
+                  "iterationsize": 100
+            },
+            {
+                  "query": "MATCH (:ReplicationLink)<-[r:CONTAINS]-(:AzureSQLDatabase)<-[:RESOURCE]-(:AzureSQLServer)<-[:RESOURCE]-(:AzureSubscription{id: $AZURE_SUBSCRIPTION_ID})<-[:RESOURCE]-(:AzureTenant{id: $AZURE_TENANT_ID})<-[:OWNER]-(:CloudanixWorkspace{id: $WORKSPACE_ID}) WHERE r.lastupdated <> $UPDATE_TAG WITH r LIMIT $LIMIT_SIZE DELETE (r) return COUNT(*) as TotalCompleted",
+                  "iterative": true,
+                  "iterationsize": 100
+            },
+            {
+                  "query": "MATCH (n:AzureDatabaseThreatDetectionPolicy)<-[:CONTAINS]-(:AzureSQLDatabase)<-[:RESOURCE]-(:AzureSQLServer)<-[:RESOURCE]-(:AzureSubscription{id: $AZURE_SUBSCRIPTION_ID})<-[:RESOURCE]-(:AzureTenant{id: $AZURE_TENANT_ID})<-[:OWNER]-(:CloudanixWorkspace{id: $WORKSPACE_ID}) WHERE n.lastupdated <> $UPDATE_TAG WITH n LIMIT $LIMIT_SIZE DETACH DELETE (n) return COUNT(*) as TotalCompleted",
+                  "iterative": true,
+                  "iterationsize": 100
+            },
+            {
+                  "query": "MATCH (:AzureDatabaseThreatDetectionPolicy)<-[r:CONTAINS]-(:AzureSQLDatabase)<-[:RESOURCE]-(:AzureSQLServer)<-[:RESOURCE]-(:AzureSubscription{id: $AZURE_SUBSCRIPTION_ID})<-[:RESOURCE]-(:AzureTenant{id: $AZURE_TENANT_ID})<-[:OWNER]-(:CloudanixWorkspace{id: $WORKSPACE_ID}) WHERE r.lastupdated <> $UPDATE_TAG WITH r LIMIT $LIMIT_SIZE DELETE (r) return COUNT(*) as TotalCompleted",
+                  "iterative": true,
+                  "iterationsize": 100
+            },
+            {
+                  "query": "MATCH (n:RestorePoint)<-[:CONTAINS]-(:AzureSQLDatabase)<-[:RESOURCE]-(:AzureSQLServer)<-[:RESOURCE]-(:AzureSubscription{id: $AZURE_SUBSCRIPTION_ID})<-[:RESOURCE]-(:AzureTenant{id: $AZURE_TENANT_ID})<-[:OWNER]-(:CloudanixWorkspace{id: $WORKSPACE_ID}) WHERE n.lastupdated <> $UPDATE_TAG WITH n LIMIT $LIMIT_SIZE DETACH DELETE (n) return COUNT(*) as TotalCompleted",
+                  "iterative": true,
+                  "iterationsize": 100
+            },
+            {
+                  "query": "MATCH (:RestorePoint)<-[r:CONTAINS]-(:AzureSQLDatabase)<-[:RESOURCE]-(:AzureSQLServer)<-[:RESOURCE]-(:AzureSubscription{id: $AZURE_SUBSCRIPTION_ID})<-[:RESOURCE]-(:AzureTenant{id: $AZURE_TENANT_ID})<-[:OWNER]-(:CloudanixWorkspace{id: $WORKSPACE_ID}) WHERE r.lastupdated <> $UPDATE_TAG WITH r LIMIT $LIMIT_SIZE DELETE (r) return COUNT(*) as TotalCompleted",
+                  "iterative": true,
+                  "iterationsize": 100
+            },
+            {
+                  "query": "MATCH (n:TransparentDataEncryption)<-[:CONTAINS]-(:AzureSQLDatabase)<-[:RESOURCE]-(:AzureSQLServer)<-[:RESOURCE]-(:AzureSubscription{id: $AZURE_SUBSCRIPTION_ID})<-[:RESOURCE]-(:AzureTenant{id: $AZURE_TENANT_ID})<-[:OWNER]-(:CloudanixWorkspace{id: $WORKSPACE_ID}) WHERE n.lastupdated <> $UPDATE_TAG WITH n LIMIT $LIMIT_SIZE DETACH DELETE (n) return COUNT(*) as TotalCompleted",
+                  "iterative": true,
+                  "iterationsize": 100
+            },
+            {
+                  "query": "MATCH (:TransparentDataEncryption)<-[r:CONTAINS]-(:AzureSQLDatabase)<-[:RESOURCE]-(:AzureSQLServer)<-[:RESOURCE]-(:AzureSubscription{id: $AZURE_SUBSCRIPTION_ID})<-[:RESOURCE]-(:AzureTenant{id: $AZURE_TENANT_ID})<-[:OWNER]-(:CloudanixWorkspace{id: $WORKSPACE_ID}) WHERE r.lastupdated <> $UPDATE_TAG WITH r LIMIT $LIMIT_SIZE DELETE (r) return COUNT(*) as TotalCompleted",
+                  "iterative": true,
+                  "iterationsize": 100
+            }
+      ],
+      "name": "cleanup Azure SQL"
 }