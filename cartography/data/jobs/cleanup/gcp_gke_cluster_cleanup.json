--- conflicted
+++ resolved
@@ -1,35 +1,17 @@
 {
-<<<<<<< HEAD
-	"statements": [
-		{
-			"query": "MATCH (n:GKECluster)<-[:RESOURCE]-(:GCPProject{id: $GCP_PROJECT_ID})<-[:OWNER]-(:CloudanixWorkspace{id: $WORKSPACE_ID}) WHERE n.lastupdated <> $UPDATE_TAG WITH n LIMIT $LIMIT_SIZE DETACH DELETE (n) return COUNT(*) as TotalCompleted",
-			"iterative": true,
-			"iterationsize": 100,
-			"__comment__": "Delete GCP GKE Clusters that no longer exist and detach them from all previously connected nodes."
-		},
-		{
-			"query": "MATCH (:GKECluster)<-[r:RESOURCE]-(:GCPProject{id: $GCP_PROJECT_ID})<-[:OWNER]-(:CloudanixWorkspace{id: $WORKSPACE_ID}) WHERE r.lastupdated <> $UPDATE_TAG WITH r LIMIT $LIMIT_SIZE DELETE (r) return COUNT(*) as TotalCompleted",
-			"iterative": true,
-			"iterationsize": 100,
-			"__comment__": "Remove GCP GKECluster-to-Project relationships that are out of date."
-		}
-	],
-	"name": "Cleanup GCP GKE Cluster Instances"
-=======
   "statements": [
     {
-      "query": "MATCH (n:GKECluster) WHERE n.lastupdated <> $UPDATE_TAG WITH n LIMIT $LIMIT_SIZE DETACH DELETE (n)",
+      "query": "MATCH (n:GKECluster)<-[:RESOURCE]-(:GCPProject{id: $GCP_PROJECT_ID})<-[:OWNER]-(:CloudanixWorkspace{id: $WORKSPACE_ID}) WHERE n.lastupdated <> $UPDATE_TAG WITH n LIMIT $LIMIT_SIZE DETACH DELETE (n) return COUNT(*) as TotalCompleted",
       "iterative": true,
       "iterationsize": 100,
       "__comment__": "Delete GCP GKE Clusters that no longer exist and detach them from all previously connected nodes."
     },
     {
-      "query": "MATCH (:GKECluster)<-[r:RESOURCE]-(:GCPProject) WHERE r.lastupdated <> $UPDATE_TAG WITH r LIMIT $LIMIT_SIZE DELETE (r)",
+      "query": "MATCH (:GKECluster)<-[r:RESOURCE]-(:GCPProject{id: $GCP_PROJECT_ID})<-[:OWNER]-(:CloudanixWorkspace{id: $WORKSPACE_ID}) WHERE r.lastupdated <> $UPDATE_TAG WITH r LIMIT $LIMIT_SIZE DELETE (r) return COUNT(*) as TotalCompleted",
       "iterative": true,
       "iterationsize": 100,
       "__comment__": "Remove GCP GKECluster-to-Project relationships that are out of date."
     }
   ],
   "name": "Cleanup GCP GKE Cluster Instances"
->>>>>>> 7f3b7f7b
 }