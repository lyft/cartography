--- conflicted
+++ resolved
@@ -1,77 +1,45 @@
 {
-  "statements": [
-    {
-<<<<<<< HEAD
-      "query": "MATCH (:CloudanixWorkspace{id: $WORKSPACE_ID})-[:OWNER1]->(:GitHubOrganization{id:$ORGANIZATION_ID})-[:OWNER]-> (n:GitHubRepository) WHERE n.lastupdated <> $UPDATE_TAG WITH n LIMIT $LIMIT_SIZE DETACH DELETE (n) return COUNT(*) as TotalCompleted",
-=======
-      "query": "MATCH (n:GitHubRepository) WHERE n.lastupdated <> $UPDATE_TAG WITH n LIMIT $LIMIT_SIZE DETACH DELETE (n) return COUNT(*) as TotalCompleted",
->>>>>>> 87e735de
-      "iterative": true,
-      "iterationsize": 100
-    },
-    {
-<<<<<<< HEAD
-      "query": "MATCH (:CloudanixWorkspace{id: $WORKSPACE_ID})-[:OWNER1]->(:GitHubOrganization{id:$ORGANIZATION_ID})-[:OWNER]->(:GitHubRepository)<-[:BRANCH]-(n:GitHubBranch) WHERE n.lastupdated <> $UPDATE_TAG WITH n LIMIT $LIMIT_SIZE DETACH DELETE (n) return COUNT(*) as TotalCompleted",
-=======
-      "query": "MATCH (n:GitHubBranch) WHERE n.lastupdated <> $UPDATE_TAG WITH n LIMIT $LIMIT_SIZE DETACH DELETE (n) return COUNT(*) as TotalCompleted",
->>>>>>> 87e735de
-      "iterative": true,
-      "iterationsize": 100
-    },
-    {
-<<<<<<< HEAD
-      "query": "MATCH (:CloudanixWorkspace{id: $WORKSPACE_ID})-[:OWNER1]->(:GitHubOrganization{id:$ORGANIZATION_ID})-[:OWNER]->(:GitHubRepository)-[:LANGUAGE]->(n:ProgrammingLanguage) WHERE n.lastupdated <> $UPDATE_TAG WITH n LIMIT $LIMIT_SIZE DETACH DELETE (n) return COUNT(*) as TotalCompleted",
-=======
-      "query": "MATCH (n:ProgrammingLanguage) WHERE n.lastupdated <> $UPDATE_TAG WITH n LIMIT $LIMIT_SIZE DETACH DELETE (n) return COUNT(*) as TotalCompleted",
->>>>>>> 87e735de
-      "iterative": true,
-      "iterationsize": 100
-    },
-    {
-<<<<<<< HEAD
-      "query": "MATCH  (:CloudanixWorkspace{id: $WORKSPACE_ID})-[:OWNER1]->(:GitHubOrganization{id:$ORGANIZATION_ID})-[r:OWNER]->(:GitHubRepository)-[:REQUIRES]->(n:PythonLibrary) WHERE n.lastupdated <> $UPDATE_TAG WITH n LIMIT $LIMIT_SIZE DETACH DELETE (n) return COUNT(*) as TotalCompleted",
-=======
-      "query": "MATCH (n:PythonLibrary) WHERE n.lastupdated <> $UPDATE_TAG WITH n LIMIT $LIMIT_SIZE DETACH DELETE (n) return COUNT(*) as TotalCompleted",
->>>>>>> 87e735de
-      "iterative": true,
-      "iterationsize": 100
-    },
-    {
-<<<<<<< HEAD
-      "query": "MATCH (:GitHubBranch)-[r:BRANCH]->(:GitHubRepository)<-[:OWNER]-(:GitHubOrganization{id:$ORGANIZATION_ID})<-[:OWNER1]-(:CloudanixWorkspace{id: $WORKSPACE_ID}) WHERE r.lastupdated <> $UPDATE_TAG WITH r LIMIT $LIMIT_SIZE DELETE (r) return COUNT(*) as TotalCompleted",
-=======
-      "query": "MATCH (:GitHubBranch)-[r:BRANCH]->(:GitHubRepository) WHERE r.lastupdated <> $UPDATE_TAG WITH r LIMIT $LIMIT_SIZE DELETE (r) return COUNT(*) as TotalCompleted",
->>>>>>> 87e735de
-      "iterative": true,
-      "iterationsize": 100
-    },
-    {
-<<<<<<< HEAD
-      "query": "MATCH (:CloudanixWorkspace{id: $WORKSPACE_ID})-[:OWNER1]->(:GitHubOrganization{id:$ORGANIZATION_ID})-[r:OWNER]->(:GitHubRepository) WHERE r.lastupdated <> $UPDATE_TAG WITH r LIMIT $LIMIT_SIZE DELETE (r) return COUNT(*) as TotalCompleted",
-=======
-      "query": "MATCH (:GitHubOrganization)-[r:OWNER]->(:GitHubRepository) WHERE r.lastupdated <> $UPDATE_TAG WITH r LIMIT $LIMIT_SIZE DELETE (r) return COUNT(*) as TotalCompleted",
->>>>>>> 87e735de
-      "iterative": true,
-      "iterationsize": 100
-    },
-    {
-<<<<<<< HEAD
-      "query": "MATCH (:CloudanixWorkspace{id: $WORKSPACE_ID})-[:OWNER1]->(:GitHubOrganization{id:$ORGANIZATION_ID})-[:OWNER]->(:GitHubRepository)-[r:LANGUAGE]->(:ProgrammingLanguage) WHERE r.lastupdated <> $UPDATE_TAG WITH r LIMIT $LIMIT_SIZE DELETE (r) return COUNT(*) as TotalCompleted",
-=======
-      "query": "MATCH (:GitHubRepository)-[r:LANGUAGE]->(:ProgrammingLanguage) WHERE r.lastupdated <> $UPDATE_TAG WITH r LIMIT $LIMIT_SIZE DELETE (r) return COUNT(*) as TotalCompleted",
->>>>>>> 87e735de
-      "iterative": true,
-      "iterationsize": 100
-    },
-    {
-<<<<<<< HEAD
-      "query": "MATCH (:CloudanixWorkspace{id: $WORKSPACE_ID})-[:OWNER1]->(:GitHubOrganization{id:$ORGANIZATION_ID})-[:OWNER]->(:GitHubRepository)-[r:REQUIRES]->(:PythonLibrary) WHERE r.lastupdated <> $UPDATE_TAG WITH r LIMIT $LIMIT_SIZE DELETE (r) return COUNT(*) as TotalCompleted",
-=======
-      "query": "MATCH (:GitHubRepository)-[r:REQUIRES]->(:PythonLibrary) WHERE r.lastupdated <> $UPDATE_TAG WITH r LIMIT $LIMIT_SIZE DELETE (r) return COUNT(*) as TotalCompleted",
->>>>>>> 87e735de
-      "iterative": true,
-      "iterationsize": 100
-    }
-  ],
-  "name": "cleanup GitHub repos data"
+	"statements": [
+		{
+			"query": "MATCH (:CloudanixWorkspace{id: $WORKSPACE_ID})-[:OWNER1]->(:GitHubOrganization{id:$ORGANIZATION_ID})-[:OWNER]-> (n:GitHubRepository) WHERE n.lastupdated <> $UPDATE_TAG WITH n LIMIT $LIMIT_SIZE DETACH DELETE (n) return COUNT(*) as TotalCompleted",
+			"iterative": true,
+			"iterationsize": 100
+		},
+		{
+			"query": "MATCH (:CloudanixWorkspace{id: $WORKSPACE_ID})-[:OWNER1]->(:GitHubOrganization{id:$ORGANIZATION_ID})-[:OWNER]->(:GitHubRepository)<-[:BRANCH]-(n:GitHubBranch) WHERE n.lastupdated <> $UPDATE_TAG WITH n LIMIT $LIMIT_SIZE DETACH DELETE (n) return COUNT(*) as TotalCompleted",
+			"iterative": true,
+			"iterationsize": 100
+		},
+		{
+			"query": "MATCH (:CloudanixWorkspace{id: $WORKSPACE_ID})-[:OWNER1]->(:GitHubOrganization{id:$ORGANIZATION_ID})-[:OWNER]->(:GitHubRepository)-[:LANGUAGE]->(n:ProgrammingLanguage) WHERE n.lastupdated <> $UPDATE_TAG WITH n LIMIT $LIMIT_SIZE DETACH DELETE (n) return COUNT(*) as TotalCompleted",
+			"iterative": true,
+			"iterationsize": 100
+		},
+		{
+			"query": "MATCH  (:CloudanixWorkspace{id: $WORKSPACE_ID})-[:OWNER1]->(:GitHubOrganization{id:$ORGANIZATION_ID})-[r:OWNER]->(:GitHubRepository)-[:REQUIRES]->(n:PythonLibrary) WHERE n.lastupdated <> $UPDATE_TAG WITH n LIMIT $LIMIT_SIZE DETACH DELETE (n) return COUNT(*) as TotalCompleted",
+			"iterative": true,
+			"iterationsize": 100
+		},
+		{
+			"query": "MATCH (:GitHubBranch)-[r:BRANCH]->(:GitHubRepository)<-[:OWNER]-(:GitHubOrganization{id:$ORGANIZATION_ID})<-[:OWNER1]-(:CloudanixWorkspace{id: $WORKSPACE_ID}) WHERE r.lastupdated <> $UPDATE_TAG WITH r LIMIT $LIMIT_SIZE DELETE (r) return COUNT(*) as TotalCompleted",
+			"iterative": true,
+			"iterationsize": 100
+		},
+		{
+			"query": "MATCH (:CloudanixWorkspace{id: $WORKSPACE_ID})-[:OWNER1]->(:GitHubOrganization{id:$ORGANIZATION_ID})-[r:OWNER]->(:GitHubRepository) WHERE r.lastupdated <> $UPDATE_TAG WITH r LIMIT $LIMIT_SIZE DELETE (r) return COUNT(*) as TotalCompleted",
+			"iterative": true,
+			"iterationsize": 100
+		},
+		{
+			"query": "MATCH (:CloudanixWorkspace{id: $WORKSPACE_ID})-[:OWNER1]->(:GitHubOrganization{id:$ORGANIZATION_ID})-[:OWNER]->(:GitHubRepository)-[r:LANGUAGE]->(:ProgrammingLanguage) WHERE r.lastupdated <> $UPDATE_TAG WITH r LIMIT $LIMIT_SIZE DELETE (r) return COUNT(*) as TotalCompleted",
+			"iterative": true,
+			"iterationsize": 100
+		},
+		{
+			"query": "MATCH (:CloudanixWorkspace{id: $WORKSPACE_ID})-[:OWNER1]->(:GitHubOrganization{id:$ORGANIZATION_ID})-[:OWNER]->(:GitHubRepository)-[r:REQUIRES]->(:PythonLibrary) WHERE r.lastupdated <> $UPDATE_TAG WITH r LIMIT $LIMIT_SIZE DELETE (r) return COUNT(*) as TotalCompleted",
+			"iterative": true,
+			"iterationsize": 100
+		}
+	],
+	"name": "cleanup GitHub repos data"
 }