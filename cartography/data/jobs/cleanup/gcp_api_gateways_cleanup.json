{
    "statements": [
        {
<<<<<<< HEAD
            "query": "MATCH (n:GCPAPIGateway)<-[:HAS_GATEWAY]-(:GCPAPIConfig)<-[:HAS_CONFIG]-(:GCPAPI)<-[:RESOURCE]-(:GCPProject{id: {GCP_PROJECT_ID})<-[:OWNER]-(:CloudanixWorkspace{id: {WORKSPACE_ID}}) WHERE n.lastupdated <> {UPDATE_TAG} WITH n LIMIT {LIMIT_SIZE} DETACH DELETE (n) return COUNT(*) as TotalCompleted",
=======
            "query": "MATCH (n:GCPAPIGateway)<-[:HAS_GATEWAY]-(:GCPAPIConfig)<-[:HAS_CONFIG]-(:GCPAPI)<-[:RESOURCE]-(:GCPProject{id: {GCP_PROJECT_ID}}) WHERE n.lastupdated <> {UPDATE_TAG} WITH n LIMIT {LIMIT_SIZE} DETACH DELETE (n) return COUNT(*) as TotalCompleted",
>>>>>>> 4012511d
            "iterative": true,
            "iterationsize": 100,
            "__comment__": "Delete GCP API Gateway Gateways that no longer exist and detach them from all previously connected nodes."
        },
        {
<<<<<<< HEAD
            "query": "MATCH (n:GCPAPIGateway)<-[r:HAS_GATEWAY]-(:GCPAPIConfig)<-[:HAS_CONFIG]-(:GCPAPI)<-[:RESOURCE]-(:GCPProject{id: {GCP_PROJECT_ID})<-[:OWNER]-(:CloudanixWorkspace{id: {WORKSPACE_ID}}) WHERE r.lastupdated <> {UPDATE_TAG} WITH r LIMIT {LIMIT_SIZE} DELETE (r) return COUNT(*) as TotalCompleted",
=======
            "query": "MATCH (n:GCPAPIGateway)<-[r:HAS_GATEWAY]-(:GCPAPIConfig)<-[:HAS_CONFIG]-(:GCPAPI)<-[:RESOURCE]-(:GCPProject{id: {GCP_PROJECT_ID}}) WHERE r.lastupdated <> {UPDATE_TAG} WITH r LIMIT {LIMIT_SIZE} DELETE (r) return COUNT(*) as TotalCompleted",
>>>>>>> 4012511d
            "iterative": true,
            "iterationsize": 100,
            "__comment__": "Remove GCP API Gateway API Gateway to API Configs relationships that are out of date"
        },
        {
<<<<<<< HEAD
            "query": "MATCH (n:GCPAPIConfig)<-[:HAS_CONFIG]-(:GCPAPI)<-[:RESOURCE]-(:GCPProject{id: {GCP_PROJECT_ID})<-[:OWNER]-(:CloudanixWorkspace{id: {WORKSPACE_ID}}) WHERE n.lastupdated <> {UPDATE_TAG} WITH n LIMIT {LIMIT_SIZE} DETACH DELETE (n) return COUNT(*) as TotalCompleted",
=======
            "query": "MATCH (n:GCPAPIConfig)<-[:HAS_CONFIG]-(:GCPAPI)<-[:RESOURCE]-(:GCPProject{id: {GCP_PROJECT_ID}}) WHERE n.lastupdated <> {UPDATE_TAG} WITH n LIMIT {LIMIT_SIZE} DETACH DELETE (n) return COUNT(*) as TotalCompleted",
>>>>>>> 4012511d
            "iterative": true,
            "iterationsize": 100,
            "__comment__": "Delete GCP API Gateway Gateways that no longer exist and detach them from all previously connected nodes."
        },
        {
<<<<<<< HEAD
            "query": "MATCH (:GCPAPIConfig)<-[r:HAS_CONFIG]-(:GCPAPI)<-[:RESOURCE]-(:GCPProject{id: {GCP_PROJECT_ID})<-[:OWNER]-(:CloudanixWorkspace{id: {WORKSPACE_ID}}) WHERE r.lastupdated <> {UPDATE_TAG} WITH r LIMIT {LIMIT_SIZE} DELETE (r) return COUNT(*) as TotalCompleted",
=======
            "query": "MATCH (:GCPAPIConfig)<-[r:HAS_CONFIG]-(:GCPAPI)<-[:RESOURCE]-(:GCPProject{id: {GCP_PROJECT_ID}}) WHERE r.lastupdated <> {UPDATE_TAG} WITH r LIMIT {LIMIT_SIZE} DELETE (r) return COUNT(*) as TotalCompleted",
>>>>>>> 4012511d
            "iterative": true,
            "iterationsize": 100,
            "__comment__": "Remove GCP API Gateway API Gateway to API Configs relationships that are out of date"
        },
        {
<<<<<<< HEAD
            "query": "MATCH (n:GCPAPI)<-[:HAS_API_ENABLED]-(:GCPProject{id: {GCP_PROJECT_ID})<-[:OWNER]-(:CloudanixWorkspace{id: {WORKSPACE_ID}}) WHERE n.lastupdated <> {UPDATE_TAG} WITH n LIMIT {LIMIT_SIZE} DETACH DELETE (n) return COUNT(*) as TotalCompleted",
=======
            "query": "MATCH (n:GCPAPI)<-[:HAS_API_ENABLED]-(:GCPProject{id: {GCP_PROJECT_ID}}) WHERE n.lastupdated <> {UPDATE_TAG} WITH n LIMIT {LIMIT_SIZE} DETACH DELETE (n) return COUNT(*) as TotalCompleted",
>>>>>>> 4012511d
            "iterative": true,
            "iterationsize": 100,
            "__comment__": "Delete GCP API Gateway APIs that no longer exist and detach them from all previously connected nodes."
        },
        {
<<<<<<< HEAD
            "query": "MATCH (:GCPAPI)<-[r:HAS_API_ENABLED]-(:GCPProject{id: {GCP_PROJECT_ID})<-[:OWNER]-(:CloudanixWorkspace{id: {WORKSPACE_ID}}) WHERE r.lastupdated <> {UPDATE_TAG} WITH r LIMIT {LIMIT_SIZE} DELETE (r) return COUNT(*) as TotalCompleted",
=======
            "query": "MATCH (:GCPAPI)<-[r:HAS_API_ENABLED]-(:GCPProject{id: {GCP_PROJECT_ID}}) WHERE r.lastupdated <> {UPDATE_TAG} WITH r LIMIT {LIMIT_SIZE} DELETE (r) return COUNT(*) as TotalCompleted",
>>>>>>> 4012511d
            "iterative": true,
            "iterationsize": 100,
            "__comment__": "Remove GCP API Gateway APIs to Project relationships that are out of date"
        }
    ],
    "name": "Cleanup GCP API Gateway Gateways"
}<|MERGE_RESOLUTION|>--- conflicted
+++ resolved
@@ -1,65 +1,41 @@
 {
-    "statements": [
-        {
-<<<<<<< HEAD
-            "query": "MATCH (n:GCPAPIGateway)<-[:HAS_GATEWAY]-(:GCPAPIConfig)<-[:HAS_CONFIG]-(:GCPAPI)<-[:RESOURCE]-(:GCPProject{id: {GCP_PROJECT_ID})<-[:OWNER]-(:CloudanixWorkspace{id: {WORKSPACE_ID}}) WHERE n.lastupdated <> {UPDATE_TAG} WITH n LIMIT {LIMIT_SIZE} DETACH DELETE (n) return COUNT(*) as TotalCompleted",
-=======
-            "query": "MATCH (n:GCPAPIGateway)<-[:HAS_GATEWAY]-(:GCPAPIConfig)<-[:HAS_CONFIG]-(:GCPAPI)<-[:RESOURCE]-(:GCPProject{id: {GCP_PROJECT_ID}}) WHERE n.lastupdated <> {UPDATE_TAG} WITH n LIMIT {LIMIT_SIZE} DETACH DELETE (n) return COUNT(*) as TotalCompleted",
->>>>>>> 4012511d
-            "iterative": true,
-            "iterationsize": 100,
-            "__comment__": "Delete GCP API Gateway Gateways that no longer exist and detach them from all previously connected nodes."
-        },
-        {
-<<<<<<< HEAD
-            "query": "MATCH (n:GCPAPIGateway)<-[r:HAS_GATEWAY]-(:GCPAPIConfig)<-[:HAS_CONFIG]-(:GCPAPI)<-[:RESOURCE]-(:GCPProject{id: {GCP_PROJECT_ID})<-[:OWNER]-(:CloudanixWorkspace{id: {WORKSPACE_ID}}) WHERE r.lastupdated <> {UPDATE_TAG} WITH r LIMIT {LIMIT_SIZE} DELETE (r) return COUNT(*) as TotalCompleted",
-=======
-            "query": "MATCH (n:GCPAPIGateway)<-[r:HAS_GATEWAY]-(:GCPAPIConfig)<-[:HAS_CONFIG]-(:GCPAPI)<-[:RESOURCE]-(:GCPProject{id: {GCP_PROJECT_ID}}) WHERE r.lastupdated <> {UPDATE_TAG} WITH r LIMIT {LIMIT_SIZE} DELETE (r) return COUNT(*) as TotalCompleted",
->>>>>>> 4012511d
-            "iterative": true,
-            "iterationsize": 100,
-            "__comment__": "Remove GCP API Gateway API Gateway to API Configs relationships that are out of date"
-        },
-        {
-<<<<<<< HEAD
-            "query": "MATCH (n:GCPAPIConfig)<-[:HAS_CONFIG]-(:GCPAPI)<-[:RESOURCE]-(:GCPProject{id: {GCP_PROJECT_ID})<-[:OWNER]-(:CloudanixWorkspace{id: {WORKSPACE_ID}}) WHERE n.lastupdated <> {UPDATE_TAG} WITH n LIMIT {LIMIT_SIZE} DETACH DELETE (n) return COUNT(*) as TotalCompleted",
-=======
-            "query": "MATCH (n:GCPAPIConfig)<-[:HAS_CONFIG]-(:GCPAPI)<-[:RESOURCE]-(:GCPProject{id: {GCP_PROJECT_ID}}) WHERE n.lastupdated <> {UPDATE_TAG} WITH n LIMIT {LIMIT_SIZE} DETACH DELETE (n) return COUNT(*) as TotalCompleted",
->>>>>>> 4012511d
-            "iterative": true,
-            "iterationsize": 100,
-            "__comment__": "Delete GCP API Gateway Gateways that no longer exist and detach them from all previously connected nodes."
-        },
-        {
-<<<<<<< HEAD
-            "query": "MATCH (:GCPAPIConfig)<-[r:HAS_CONFIG]-(:GCPAPI)<-[:RESOURCE]-(:GCPProject{id: {GCP_PROJECT_ID})<-[:OWNER]-(:CloudanixWorkspace{id: {WORKSPACE_ID}}) WHERE r.lastupdated <> {UPDATE_TAG} WITH r LIMIT {LIMIT_SIZE} DELETE (r) return COUNT(*) as TotalCompleted",
-=======
-            "query": "MATCH (:GCPAPIConfig)<-[r:HAS_CONFIG]-(:GCPAPI)<-[:RESOURCE]-(:GCPProject{id: {GCP_PROJECT_ID}}) WHERE r.lastupdated <> {UPDATE_TAG} WITH r LIMIT {LIMIT_SIZE} DELETE (r) return COUNT(*) as TotalCompleted",
->>>>>>> 4012511d
-            "iterative": true,
-            "iterationsize": 100,
-            "__comment__": "Remove GCP API Gateway API Gateway to API Configs relationships that are out of date"
-        },
-        {
-<<<<<<< HEAD
-            "query": "MATCH (n:GCPAPI)<-[:HAS_API_ENABLED]-(:GCPProject{id: {GCP_PROJECT_ID})<-[:OWNER]-(:CloudanixWorkspace{id: {WORKSPACE_ID}}) WHERE n.lastupdated <> {UPDATE_TAG} WITH n LIMIT {LIMIT_SIZE} DETACH DELETE (n) return COUNT(*) as TotalCompleted",
-=======
-            "query": "MATCH (n:GCPAPI)<-[:HAS_API_ENABLED]-(:GCPProject{id: {GCP_PROJECT_ID}}) WHERE n.lastupdated <> {UPDATE_TAG} WITH n LIMIT {LIMIT_SIZE} DETACH DELETE (n) return COUNT(*) as TotalCompleted",
->>>>>>> 4012511d
-            "iterative": true,
-            "iterationsize": 100,
-            "__comment__": "Delete GCP API Gateway APIs that no longer exist and detach them from all previously connected nodes."
-        },
-        {
-<<<<<<< HEAD
-            "query": "MATCH (:GCPAPI)<-[r:HAS_API_ENABLED]-(:GCPProject{id: {GCP_PROJECT_ID})<-[:OWNER]-(:CloudanixWorkspace{id: {WORKSPACE_ID}}) WHERE r.lastupdated <> {UPDATE_TAG} WITH r LIMIT {LIMIT_SIZE} DELETE (r) return COUNT(*) as TotalCompleted",
-=======
-            "query": "MATCH (:GCPAPI)<-[r:HAS_API_ENABLED]-(:GCPProject{id: {GCP_PROJECT_ID}}) WHERE r.lastupdated <> {UPDATE_TAG} WITH r LIMIT {LIMIT_SIZE} DELETE (r) return COUNT(*) as TotalCompleted",
->>>>>>> 4012511d
-            "iterative": true,
-            "iterationsize": 100,
-            "__comment__": "Remove GCP API Gateway APIs to Project relationships that are out of date"
-        }
-    ],
-    "name": "Cleanup GCP API Gateway Gateways"
+	"statements": [
+		{
+			"query": "MATCH (n:GCPAPIGateway)<-[:HAS_GATEWAY]-(:GCPAPIConfig)<-[:HAS_CONFIG]-(:GCPAPI)<-[:RESOURCE]-(:GCPProject{id: {GCP_PROJECT_ID})<-[:OWNER]-(:CloudanixWorkspace{id: {WORKSPACE_ID}}) WHERE n.lastupdated <> {UPDATE_TAG} WITH n LIMIT {LIMIT_SIZE} DETACH DELETE (n) return COUNT(*) as TotalCompleted",
+			"iterative": true,
+			"iterationsize": 100,
+			"__comment__": "Delete GCP API Gateway Gateways that no longer exist and detach them from all previously connected nodes."
+		},
+		{
+			"query": "MATCH (n:GCPAPIGateway)<-[r:HAS_GATEWAY]-(:GCPAPIConfig)<-[:HAS_CONFIG]-(:GCPAPI)<-[:RESOURCE]-(:GCPProject{id: {GCP_PROJECT_ID})<-[:OWNER]-(:CloudanixWorkspace{id: {WORKSPACE_ID}}) WHERE r.lastupdated <> {UPDATE_TAG} WITH r LIMIT {LIMIT_SIZE} DELETE (r) return COUNT(*) as TotalCompleted",
+			"iterative": true,
+			"iterationsize": 100,
+			"__comment__": "Remove GCP API Gateway API Gateway to API Configs relationships that are out of date"
+		},
+		{
+			"query": "MATCH (n:GCPAPIConfig)<-[:HAS_CONFIG]-(:GCPAPI)<-[:RESOURCE]-(:GCPProject{id: {GCP_PROJECT_ID})<-[:OWNER]-(:CloudanixWorkspace{id: {WORKSPACE_ID}}) WHERE n.lastupdated <> {UPDATE_TAG} WITH n LIMIT {LIMIT_SIZE} DETACH DELETE (n) return COUNT(*) as TotalCompleted",
+			"iterative": true,
+			"iterationsize": 100,
+			"__comment__": "Delete GCP API Gateway Gateways that no longer exist and detach them from all previously connected nodes."
+		},
+		{
+			"query": "MATCH (:GCPAPIConfig)<-[r:HAS_CONFIG]-(:GCPAPI)<-[:RESOURCE]-(:GCPProject{id: {GCP_PROJECT_ID})<-[:OWNER]-(:CloudanixWorkspace{id: {WORKSPACE_ID}}) WHERE r.lastupdated <> {UPDATE_TAG} WITH r LIMIT {LIMIT_SIZE} DELETE (r) return COUNT(*) as TotalCompleted",
+			"iterative": true,
+			"iterationsize": 100,
+			"__comment__": "Remove GCP API Gateway API Gateway to API Configs relationships that are out of date"
+		},
+		{
+			"query": "MATCH (n:GCPAPI)<-[:HAS_API_ENABLED]-(:GCPProject{id: {GCP_PROJECT_ID})<-[:OWNER]-(:CloudanixWorkspace{id: {WORKSPACE_ID}}) WHERE n.lastupdated <> {UPDATE_TAG} WITH n LIMIT {LIMIT_SIZE} DETACH DELETE (n) return COUNT(*) as TotalCompleted",
+			"iterative": true,
+			"iterationsize": 100,
+			"__comment__": "Delete GCP API Gateway APIs that no longer exist and detach them from all previously connected nodes."
+		},
+		{
+			"query": "MATCH (:GCPAPI)<-[r:HAS_API_ENABLED]-(:GCPProject{id: {GCP_PROJECT_ID})<-[:OWNER]-(:CloudanixWorkspace{id: {WORKSPACE_ID}}) WHERE r.lastupdated <> {UPDATE_TAG} WITH r LIMIT {LIMIT_SIZE} DELETE (r) return COUNT(*) as TotalCompleted",
+			"iterative": true,
+			"iterationsize": 100,
+			"__comment__": "Remove GCP API Gateway APIs to Project relationships that are out of date"
+		}
+	],
+	"name": "Cleanup GCP API Gateway Gateways"
 }