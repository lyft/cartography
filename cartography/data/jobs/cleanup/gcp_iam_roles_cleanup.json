{
    "statements": [
        {
<<<<<<< HEAD
            "query": "MATCH (n:GCPRole)<-[:RESOURCE]-(:GCPProject{id: {GCP_PROJECT_ID})<-[:OWNER]-(:CloudanixWorkspace{id: {WORKSPACE_ID}}) WHERE n.lastupdated <> {UPDATE_TAG} WITH n LIMIT {LIMIT_SIZE} DETACH DELETE (n) return COUNT(*) as TotalCompleted",
=======
            "query": "MATCH (n:GCPRole)<-[:RESOURCE]-(:GCPProject{id: {GCP_PROJECT_ID}}) WHERE n.lastupdated <> {UPDATE_TAG} WITH n LIMIT {LIMIT_SIZE} DETACH DELETE (n) return COUNT(*) as TotalCompleted",
>>>>>>> 4012511d
            "iterative": true,
            "iterationsize": 100,
            "__comment__": "Delete GCP IAM roles that no longer exist and detach them from all previously connected nodes."
        },
        {
<<<<<<< HEAD
            "query": "MATCH (:GCPRole)<-[r:RESOURCE]-(:GCPProject{id: {GCP_PROJECT_ID})<-[:OWNER]-(:CloudanixWorkspace{id: {WORKSPACE_ID}}) WHERE r.lastupdated <> {UPDATE_TAG} WITH r LIMIT {LIMIT_SIZE} DELETE (r) return COUNT(*) as TotalCompleted",
=======
            "query": "MATCH (:GCPRole)<-[r:RESOURCE]-(:GCPProject{id: {GCP_PROJECT_ID}}) WHERE r.lastupdated <> {UPDATE_TAG} WITH r LIMIT {LIMIT_SIZE} DELETE (r) return COUNT(*) as TotalCompleted",
>>>>>>> 4012511d
            "iterative": true,
            "iterationsize": 100,
            "__comment__": "Remove GCP GCPRole-to-Project relationships that are out of date."
        }
    ],
    "name": "Cleanup GCP IAM roles and all relationships."
}<|MERGE_RESOLUTION|>--- conflicted
+++ resolved
@@ -1,25 +1,17 @@
 {
-    "statements": [
-        {
-<<<<<<< HEAD
-            "query": "MATCH (n:GCPRole)<-[:RESOURCE]-(:GCPProject{id: {GCP_PROJECT_ID})<-[:OWNER]-(:CloudanixWorkspace{id: {WORKSPACE_ID}}) WHERE n.lastupdated <> {UPDATE_TAG} WITH n LIMIT {LIMIT_SIZE} DETACH DELETE (n) return COUNT(*) as TotalCompleted",
-=======
-            "query": "MATCH (n:GCPRole)<-[:RESOURCE]-(:GCPProject{id: {GCP_PROJECT_ID}}) WHERE n.lastupdated <> {UPDATE_TAG} WITH n LIMIT {LIMIT_SIZE} DETACH DELETE (n) return COUNT(*) as TotalCompleted",
->>>>>>> 4012511d
-            "iterative": true,
-            "iterationsize": 100,
-            "__comment__": "Delete GCP IAM roles that no longer exist and detach them from all previously connected nodes."
-        },
-        {
-<<<<<<< HEAD
-            "query": "MATCH (:GCPRole)<-[r:RESOURCE]-(:GCPProject{id: {GCP_PROJECT_ID})<-[:OWNER]-(:CloudanixWorkspace{id: {WORKSPACE_ID}}) WHERE r.lastupdated <> {UPDATE_TAG} WITH r LIMIT {LIMIT_SIZE} DELETE (r) return COUNT(*) as TotalCompleted",
-=======
-            "query": "MATCH (:GCPRole)<-[r:RESOURCE]-(:GCPProject{id: {GCP_PROJECT_ID}}) WHERE r.lastupdated <> {UPDATE_TAG} WITH r LIMIT {LIMIT_SIZE} DELETE (r) return COUNT(*) as TotalCompleted",
->>>>>>> 4012511d
-            "iterative": true,
-            "iterationsize": 100,
-            "__comment__": "Remove GCP GCPRole-to-Project relationships that are out of date."
-        }
-    ],
-    "name": "Cleanup GCP IAM roles and all relationships."
+	"statements": [
+		{
+			"query": "MATCH (n:GCPRole)<-[:RESOURCE]-(:GCPProject{id: {GCP_PROJECT_ID})<-[:OWNER]-(:CloudanixWorkspace{id: {WORKSPACE_ID}}) WHERE n.lastupdated <> {UPDATE_TAG} WITH n LIMIT {LIMIT_SIZE} DETACH DELETE (n) return COUNT(*) as TotalCompleted",
+			"iterative": true,
+			"iterationsize": 100,
+			"__comment__": "Delete GCP IAM roles that no longer exist and detach them from all previously connected nodes."
+		},
+		{
+			"query": "MATCH (:GCPRole)<-[r:RESOURCE]-(:GCPProject{id: {GCP_PROJECT_ID})<-[:OWNER]-(:CloudanixWorkspace{id: {WORKSPACE_ID}}) WHERE r.lastupdated <> {UPDATE_TAG} WITH r LIMIT {LIMIT_SIZE} DELETE (r) return COUNT(*) as TotalCompleted",
+			"iterative": true,
+			"iterationsize": 100,
+			"__comment__": "Remove GCP GCPRole-to-Project relationships that are out of date."
+		}
+	],
+	"name": "Cleanup GCP IAM roles and all relationships."
 }