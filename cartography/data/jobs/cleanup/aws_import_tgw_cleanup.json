{
  "statements": [
<<<<<<< HEAD
  {
    "query": "MATCH (:AWSTransitGateway)<-[r:RESOURCE|SHARED_WITH]-(:AWSAccount{id: {AWS_ID}})<-[:OWNER]-(:CloudanixWorkspace{id: {WORKSPACE_ID}}) WHERE r.lastupdated <> {UPDATE_TAG} WITH r LIMIT {LIMIT_SIZE} DELETE (r) return COUNT(*) as TotalCompleted",
    "iterative": true,
    "iterationsize": 100
  },
  {
    "query": "MATCH (:AWSTransitGatewayAttachment)<-[r:RESOURCE|SHARED_WITH]-(:AWSAccount{id: {AWS_ID}})<-[:OWNER]-(:CloudanixWorkspace{id: {WORKSPACE_ID}}) WHERE r.lastupdated <> {UPDATE_TAG} WITH r LIMIT {LIMIT_SIZE} DELETE (r) return COUNT(*) as TotalCompleted",
    "iterative": true,
    "iterationsize": 100
  },
  {
    "query": "MATCH (n:AWSTransitGateway)<-[:RESOURCE|SHARED_WITH]-(:AWSAccount{id: {AWS_ID}})<-[:OWNER]-(:CloudanixWorkspace{id: {WORKSPACE_ID}}) WHERE n.lastupdated <> {UPDATE_TAG} WITH n LIMIT {LIMIT_SIZE} DETACH DELETE (n) return COUNT(*) as TotalCompleted",
    "iterative": true,
    "iterationsize": 100
  },
  {
    "query": "MATCH (n:AWSTransitGatewayAttachment)<-[:RESOURCE|SHARED_WITH]-(:AWSAccount{id: {AWS_ID}})<-[:OWNER]-(:CloudanixWorkspace{id: {WORKSPACE_ID}}) WHERE n.lastupdated <> {UPDATE_TAG} WITH n LIMIT {LIMIT_SIZE} DETACH DELETE (n) return COUNT(*) as TotalCompleted",
    "iterative": true,
    "iterationsize": 100
  }],
=======
    {
      "query": "MATCH (n:AWSTransitGateway)-[r:RESOURCE|SHARED_WITH]-(:AWSAccount{id: {AWS_ID}}) WHERE r.lastupdated <> {UPDATE_TAG} WITH r LIMIT {LIMIT_SIZE} DETACH DELETE (r) return COUNT(*) as TotalCompleted",
      "iterative": true,
      "iterationsize": 100
    },
    {
      "query": "MATCH (n:AWSTransitGateway)-[r:RESOURCE|SHARED_WITH]-(:AWSAccount{id: {AWS_ID}}) WHERE n.lastupdated <> {UPDATE_TAG} WITH n LIMIT {LIMIT_SIZE} DETACH DELETE (n) return COUNT(*) as TotalCompleted",
      "iterative": true,
      "iterationsize": 100
    },
    {
      "query": "MATCH (n:AWSTransitGatewayAttachment)<-[r:RESOURCE]-(:AWSAccount{id: {AWS_ID}}) WHERE r.lastupdated <> {UPDATE_TAG} WITH r LIMIT {LIMIT_SIZE} DELETE (r) return COUNT(*) as TotalCompleted",
      "iterative": true,
      "iterationsize": 100
    },
    {
      "query": "MATCH (n:AWSTransitGatewayAttachment)<-[r:RESOURCE]-(:AWSAccount{id: {AWS_ID}}) WHERE n.lastupdated <> {UPDATE_TAG} WITH n LIMIT {LIMIT_SIZE} DELETE (n) return COUNT(*) as TotalCompleted",
      "iterative": true,
      "iterationsize": 100
    },
    {
      "query": "MATCH (n:AWSTransitGatewayAttachment)<-[r:RESOURCE]-(:AWSVpc)<-[:RESOURCE]-(:AWSAccount{id: {AWS_ID}}) WHERE r.lastupdated <> {UPDATE_TAG} WITH r LIMIT {LIMIT_SIZE} DELETE (r) return COUNT(*) as TotalCompleted",
      "iterative": true,
      "iterationsize": 100
    },
    {
      "query": "MATCH (n:AWSTransitGatewayAttachment)<-[r:RESOURCE]-(:AWSVpc)<-[:RESOURCE]-(:AWSAccount{id: {AWS_ID}}) WHERE n.lastupdated <> {UPDATE_TAG} WITH n LIMIT {LIMIT_SIZE} DELETE (n) return COUNT(*) as TotalCompleted",
      "iterative": true,
      "iterationsize": 100
    },
    {
      "query": "MATCH (n:AWSTransitGatewayAttachment)-[r:ATTACHED_TO]->(:AWSTransitGateway)-[:RESOURCE|SHARED_WITH]-(:AWSAccount{id: {AWS_ID}}) WHERE r.lastupdated <> {UPDATE_TAG} WITH r LIMIT {LIMIT_SIZE} DELETE (r) return COUNT(*) as TotalCompleted",
      "iterative": true,
      "iterationsize": 100
    },
    {
      "query": "MATCH (n:AWSTransitGatewayAttachment)-[r:ATTACHED_TO]->(:AWSTransitGateway)-[:RESOURCE|SHARED_WITH]-(:AWSAccount{id: {AWS_ID}}) WHERE n.lastupdated <> {UPDATE_TAG} WITH n LIMIT {LIMIT_SIZE} DELETE (n) return COUNT(*) as TotalCompleted",
      "iterative": true,
      "iterationsize": 100
    }],
>>>>>>> 219d3bb7
  "name": "cleanup AWS Transit Gateway information"
}<|MERGE_RESOLUTION|>--- conflicted
+++ resolved
@@ -1,67 +1,44 @@
 {
   "statements": [
-<<<<<<< HEAD
-  {
-    "query": "MATCH (:AWSTransitGateway)<-[r:RESOURCE|SHARED_WITH]-(:AWSAccount{id: {AWS_ID}})<-[:OWNER]-(:CloudanixWorkspace{id: {WORKSPACE_ID}}) WHERE r.lastupdated <> {UPDATE_TAG} WITH r LIMIT {LIMIT_SIZE} DELETE (r) return COUNT(*) as TotalCompleted",
-    "iterative": true,
-    "iterationsize": 100
-  },
-  {
-    "query": "MATCH (:AWSTransitGatewayAttachment)<-[r:RESOURCE|SHARED_WITH]-(:AWSAccount{id: {AWS_ID}})<-[:OWNER]-(:CloudanixWorkspace{id: {WORKSPACE_ID}}) WHERE r.lastupdated <> {UPDATE_TAG} WITH r LIMIT {LIMIT_SIZE} DELETE (r) return COUNT(*) as TotalCompleted",
-    "iterative": true,
-    "iterationsize": 100
-  },
-  {
-    "query": "MATCH (n:AWSTransitGateway)<-[:RESOURCE|SHARED_WITH]-(:AWSAccount{id: {AWS_ID}})<-[:OWNER]-(:CloudanixWorkspace{id: {WORKSPACE_ID}}) WHERE n.lastupdated <> {UPDATE_TAG} WITH n LIMIT {LIMIT_SIZE} DETACH DELETE (n) return COUNT(*) as TotalCompleted",
-    "iterative": true,
-    "iterationsize": 100
-  },
-  {
-    "query": "MATCH (n:AWSTransitGatewayAttachment)<-[:RESOURCE|SHARED_WITH]-(:AWSAccount{id: {AWS_ID}})<-[:OWNER]-(:CloudanixWorkspace{id: {WORKSPACE_ID}}) WHERE n.lastupdated <> {UPDATE_TAG} WITH n LIMIT {LIMIT_SIZE} DETACH DELETE (n) return COUNT(*) as TotalCompleted",
-    "iterative": true,
-    "iterationsize": 100
-  }],
-=======
     {
-      "query": "MATCH (n:AWSTransitGateway)-[r:RESOURCE|SHARED_WITH]-(:AWSAccount{id: {AWS_ID}}) WHERE r.lastupdated <> {UPDATE_TAG} WITH r LIMIT {LIMIT_SIZE} DETACH DELETE (r) return COUNT(*) as TotalCompleted",
+      "query": "MATCH (n:AWSTransitGateway)-[r:RESOURCE|SHARED_WITH]-(:AWSAccount{id: {AWS_ID}})<-[:OWNER]-(:CloudanixWorkspace{id: {WORKSPACE_ID}}) WHERE r.lastupdated <> {UPDATE_TAG} WITH r LIMIT {LIMIT_SIZE} DETACH DELETE (r) return COUNT(*) as TotalCompleted",
       "iterative": true,
       "iterationsize": 100
     },
     {
-      "query": "MATCH (n:AWSTransitGateway)-[r:RESOURCE|SHARED_WITH]-(:AWSAccount{id: {AWS_ID}}) WHERE n.lastupdated <> {UPDATE_TAG} WITH n LIMIT {LIMIT_SIZE} DETACH DELETE (n) return COUNT(*) as TotalCompleted",
+      "query": "MATCH (n:AWSTransitGateway)-[r:RESOURCE|SHARED_WITH]-(:AWSAccount{id: {AWS_ID}})<-[:OWNER]-(:CloudanixWorkspace{id: {WORKSPACE_ID}}) WHERE n.lastupdated <> {UPDATE_TAG} WITH n LIMIT {LIMIT_SIZE} DETACH DELETE (n) return COUNT(*) as TotalCompleted",
       "iterative": true,
       "iterationsize": 100
     },
     {
-      "query": "MATCH (n:AWSTransitGatewayAttachment)<-[r:RESOURCE]-(:AWSAccount{id: {AWS_ID}}) WHERE r.lastupdated <> {UPDATE_TAG} WITH r LIMIT {LIMIT_SIZE} DELETE (r) return COUNT(*) as TotalCompleted",
+      "query": "MATCH (n:AWSTransitGatewayAttachment)<-[r:RESOURCE]-(:AWSAccount{id: {AWS_ID}})<-[:OWNER]-(:CloudanixWorkspace{id: {WORKSPACE_ID}}) WHERE r.lastupdated <> {UPDATE_TAG} WITH r LIMIT {LIMIT_SIZE} DELETE (r) return COUNT(*) as TotalCompleted",
       "iterative": true,
       "iterationsize": 100
     },
     {
-      "query": "MATCH (n:AWSTransitGatewayAttachment)<-[r:RESOURCE]-(:AWSAccount{id: {AWS_ID}}) WHERE n.lastupdated <> {UPDATE_TAG} WITH n LIMIT {LIMIT_SIZE} DELETE (n) return COUNT(*) as TotalCompleted",
+      "query": "MATCH (n:AWSTransitGatewayAttachment)<-[r:RESOURCE]-(:AWSAccount{id: {AWS_ID}})<-[:OWNER]-(:CloudanixWorkspace{id: {WORKSPACE_ID}}) WHERE n.lastupdated <> {UPDATE_TAG} WITH n LIMIT {LIMIT_SIZE} DELETE (n) return COUNT(*) as TotalCompleted",
       "iterative": true,
       "iterationsize": 100
     },
     {
-      "query": "MATCH (n:AWSTransitGatewayAttachment)<-[r:RESOURCE]-(:AWSVpc)<-[:RESOURCE]-(:AWSAccount{id: {AWS_ID}}) WHERE r.lastupdated <> {UPDATE_TAG} WITH r LIMIT {LIMIT_SIZE} DELETE (r) return COUNT(*) as TotalCompleted",
+      "query": "MATCH (n:AWSTransitGatewayAttachment)<-[r:RESOURCE]-(:AWSVpc)<-[:RESOURCE]-(:AWSAccount{id: {AWS_ID}})<-[:OWNER]-(:CloudanixWorkspace{id: {WORKSPACE_ID}}) WHERE r.lastupdated <> {UPDATE_TAG} WITH r LIMIT {LIMIT_SIZE} DELETE (r) return COUNT(*) as TotalCompleted",
       "iterative": true,
       "iterationsize": 100
     },
     {
-      "query": "MATCH (n:AWSTransitGatewayAttachment)<-[r:RESOURCE]-(:AWSVpc)<-[:RESOURCE]-(:AWSAccount{id: {AWS_ID}}) WHERE n.lastupdated <> {UPDATE_TAG} WITH n LIMIT {LIMIT_SIZE} DELETE (n) return COUNT(*) as TotalCompleted",
+      "query": "MATCH (n:AWSTransitGatewayAttachment)<-[r:RESOURCE]-(:AWSVpc)<-[:RESOURCE]-(:AWSAccount{id: {AWS_ID}})<-[:OWNER]-(:CloudanixWorkspace{id: {WORKSPACE_ID}}) WHERE n.lastupdated <> {UPDATE_TAG} WITH n LIMIT {LIMIT_SIZE} DELETE (n) return COUNT(*) as TotalCompleted",
       "iterative": true,
       "iterationsize": 100
     },
     {
-      "query": "MATCH (n:AWSTransitGatewayAttachment)-[r:ATTACHED_TO]->(:AWSTransitGateway)-[:RESOURCE|SHARED_WITH]-(:AWSAccount{id: {AWS_ID}}) WHERE r.lastupdated <> {UPDATE_TAG} WITH r LIMIT {LIMIT_SIZE} DELETE (r) return COUNT(*) as TotalCompleted",
+      "query": "MATCH (n:AWSTransitGatewayAttachment)-[r:ATTACHED_TO]->(:AWSTransitGateway)-[:RESOURCE|SHARED_WITH]-(:AWSAccount{id: {AWS_ID}})<-[:OWNER]-(:CloudanixWorkspace{id: {WORKSPACE_ID}}) WHERE r.lastupdated <> {UPDATE_TAG} WITH r LIMIT {LIMIT_SIZE} DELETE (r) return COUNT(*) as TotalCompleted",
       "iterative": true,
       "iterationsize": 100
     },
     {
-      "query": "MATCH (n:AWSTransitGatewayAttachment)-[r:ATTACHED_TO]->(:AWSTransitGateway)-[:RESOURCE|SHARED_WITH]-(:AWSAccount{id: {AWS_ID}}) WHERE n.lastupdated <> {UPDATE_TAG} WITH n LIMIT {LIMIT_SIZE} DELETE (n) return COUNT(*) as TotalCompleted",
+      "query": "MATCH (n:AWSTransitGatewayAttachment)-[r:ATTACHED_TO]->(:AWSTransitGateway)-[:RESOURCE|SHARED_WITH]-(:AWSAccount{id: {AWS_ID}})<-[:OWNER]-(:CloudanixWorkspace{id: {WORKSPACE_ID}}) WHERE n.lastupdated <> {UPDATE_TAG} WITH n LIMIT {LIMIT_SIZE} DELETE (n) return COUNT(*) as TotalCompleted",
       "iterative": true,
       "iterationsize": 100
     }],
->>>>>>> 219d3bb7
   "name": "cleanup AWS Transit Gateway information"
 }