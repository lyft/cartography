--- conflicted
+++ resolved
@@ -1,61 +1,41 @@
 {
-  "statements": [
-    {
-<<<<<<< HEAD
-      "query": "MATCH (:CloudanixWorkspace{id: {WORKSPACE_ID}})-[:OWNER]->(:GCPProject{accountid: {WORKSPACE_ACCOUNT_ID}})-[:RESOURCE]->(:GCPVpc)-[:RESOURCE]->(n:GCPSubnet) WHERE n.lastupdated <> {UPDATE_TAG} WITH n LIMIT {LIMIT_SIZE} DETACH DELETE (n) return COUNT(*) as TotalCompleted",
-=======
-      "query": "MATCH (n:GCPNicAccessConfig)-[:RESOURCE]-(:GCPNetworkInterface)-[:PART_OF_SUBNET]-(:GCPSubnet)<-[:RESOURCE]-(:GCPVpc)<-[:RESOURCE]-(:GCPProject{id: {GCP_PROJECT_ID}}) WHERE n.lastupdated <> {UPDATE_TAG} WITH n LIMIT {LIMIT_SIZE} DETACH DELETE (n) return COUNT(*) as TotalCompleted",
->>>>>>> 4012511d
-      "iterative": true,
-      "iterationsize": 100,
-      "__comment__": "Remove GCP Network Interface Access Configs that no longer exist and detach them from all previously connected nodes."
-    },
-    {
-<<<<<<< HEAD
-      "query": "MATCH (:GCPSubnet)<-[r:RESOURCE]-(:GCPVpc)<-[:RESOURCE]-(:GCPProject{accountid: {WORKSPACE_ACCOUNT_ID}})<-[:OWNER]-(:CloudanixWorkspace{id: {WORKSPACE_ID}}) WHERE r.lastupdated <> {UPDATE_TAG} WITH r LIMIT {LIMIT_SIZE} DELETE (r) return COUNT(*) as TotalCompleted",
-=======
-      "query": "MATCH (:GCPNicAccessConfig)-[r:RESOURCE]-(:GCPNetworkInterface)-[:PART_OF_SUBNET]-(:GCPSubnet)<-[:RESOURCE]-(:GCPVpc)<-[:RESOURCE]-(:GCPProject{id: {GCP_PROJECT_ID}}) WHERE r.lastupdated <> {UPDATE_TAG} WITH r LIMIT {LIMIT_SIZE} DELETE (r) return COUNT(*) as TotalCompleted",
->>>>>>> 4012511d
-      "iterative": true,
-      "iterationsize": 100,
-      "__comment__": "Remove GCP NetworkInterface-to-NicAccessConfig relationships that are out of date."
-    },
-    {
-<<<<<<< HEAD
-      "query": "MATCH (:GCPNetworkInterface)-[r:PART_OF_SUBNET]-(:GCPSubnet)<-[:RESOURCE]-(:GCPVpc)<-[:RESOURCE]-(:GCPProject{accountid: {WORKSPACE_ACCOUNT_ID}})<-[:OWNER]-(:CloudanixWorkspace{id: {WORKSPACE_ID}}) WHERE r.lastupdated <> {UPDATE_TAG} WITH r LIMIT {LIMIT_SIZE} DELETE (r) return COUNT(*) as TotalCompleted",
-=======
-      "query": "MATCH (n:GCPNetworkInterface)-[:PART_OF_SUBNET]-(:GCPSubnet)<-[:RESOURCE]-(:GCPVpc)<-[:RESOURCE]-(:GCPProject{id: {GCP_PROJECT_ID}}) WHERE n.lastupdated <> {UPDATE_TAG} WITH n LIMIT {LIMIT_SIZE} DETACH DELETE (n) return COUNT(*) as TotalCompleted",
->>>>>>> 4012511d
-      "iterative": true,
-      "iterationsize": 100,
-      "__comment__": "Remove GCP NetworkInterface-to-Subnet relationships that are out of date."
-    },
-    {
-<<<<<<< HEAD
-      "query": "MATCH (n:GCPNicAccessConfig)-[:RESOURCE]-(:GCPNetworkInterface)-[:PART_OF_SUBNET]-(:GCPSubnet)<-[:RESOURCE]-(:GCPVpc)<-[:RESOURCE]-(:GCPProject{accountid: {WORKSPACE_ACCOUNT_ID}})<-[:OWNER]-(:CloudanixWorkspace{id: {WORKSPACE_ID}}) WHERE n.lastupdated <> {UPDATE_TAG} WITH n LIMIT {LIMIT_SIZE} DETACH DELETE (n) return COUNT(*) as TotalCompleted",
-=======
-      "query": "MATCH (:GCPNetworkInterface)-[r:PART_OF_SUBNET]-(:GCPSubnet)<-[:RESOURCE]-(:GCPVpc)<-[:RESOURCE]-(:GCPProject{id: {GCP_PROJECT_ID}}) WHERE r.lastupdated <> {UPDATE_TAG} WITH r LIMIT {LIMIT_SIZE} DELETE (r) return COUNT(*) as TotalCompleted",
->>>>>>> 4012511d
-      "iterative": true,
-      "iterationsize": 100,
-      "__comment__": "Remove GCP NetworkInterface-to-Subnet relationships that are out of date."
-    },
-    {
-<<<<<<< HEAD
-      "query": "MATCH (:GCPNicAccessConfig)-[r:RESOURCE]-(:GCPNetworkInterface)-[:PART_OF_SUBNET]-(:GCPSubnet)<-[:RESOURCE]-(:GCPVpc)<-[:RESOURCE]-(:GCPProject{accountid: {WORKSPACE_ACCOUNT_ID}})<-[:OWNER]-(:CloudanixWorkspace{id: {WORKSPACE_ID}}) WHERE r.lastupdated <> {UPDATE_TAG} WITH r LIMIT {LIMIT_SIZE} DELETE (r) return COUNT(*) as TotalCompleted",
-=======
-      "query": "MATCH (n:GCPSubnet)<-[:RESOURCE]-(:GCPVpc)<-[:RESOURCE]-(:GCPProject{id: {GCP_PROJECT_ID}}) WHERE n.lastupdated <> {UPDATE_TAG} WITH n LIMIT {LIMIT_SIZE} DETACH DELETE (n) return COUNT(*) as TotalCompleted",
->>>>>>> 4012511d
-      "iterative": true,
-      "iterationsize": 100,
-      "__comment__": "Delete GCP Subnets that no longer exist and detach them from all previously connected nodes."
-    },
-    {
-      "query": "MATCH (:GCPSubnet)<-[r:RESOURCE]-(:GCPVpc)<-[:RESOURCE]-(:GCPProject{id: {GCP_PROJECT_ID}}) WHERE r.lastupdated <> {UPDATE_TAG} WITH r LIMIT {LIMIT_SIZE} DELETE (r) return COUNT(*) as TotalCompleted",
-      "iterative": true,
-      "iterationsize": 100,
-      "__comment__": "Remove GCP VPC-to-Subnet relationships that are out of date."
-    }
-  ],
-  "name": "cleanup GCP Subnets"
+	"statements": [
+		{
+			"query": "MATCH (:CloudanixWorkspace{id: {WORKSPACE_ID}})-[:OWNER]->(:GCPProject{accountid: {WORKSPACE_ACCOUNT_ID}})-[:RESOURCE]->(:GCPVpc)-[:RESOURCE]->(n:GCPSubnet) WHERE n.lastupdated <> {UPDATE_TAG} WITH n LIMIT {LIMIT_SIZE} DETACH DELETE (n) return COUNT(*) as TotalCompleted",
+			"iterative": true,
+			"iterationsize": 100,
+			"__comment__": "Remove GCP Network Interface Access Configs that no longer exist and detach them from all previously connected nodes."
+		},
+		{
+			"query": "MATCH (:GCPSubnet)<-[r:RESOURCE]-(:GCPVpc)<-[:RESOURCE]-(:GCPProject{accountid: {WORKSPACE_ACCOUNT_ID}})<-[:OWNER]-(:CloudanixWorkspace{id: {WORKSPACE_ID}}) WHERE r.lastupdated <> {UPDATE_TAG} WITH r LIMIT {LIMIT_SIZE} DELETE (r) return COUNT(*) as TotalCompleted",
+			"iterative": true,
+			"iterationsize": 100,
+			"__comment__": "Remove GCP NetworkInterface-to-NicAccessConfig relationships that are out of date."
+		},
+		{
+			"query": "MATCH (:GCPNetworkInterface)-[r:PART_OF_SUBNET]-(:GCPSubnet)<-[:RESOURCE]-(:GCPVpc)<-[:RESOURCE]-(:GCPProject{accountid: {WORKSPACE_ACCOUNT_ID}})<-[:OWNER]-(:CloudanixWorkspace{id: {WORKSPACE_ID}}) WHERE r.lastupdated <> {UPDATE_TAG} WITH r LIMIT {LIMIT_SIZE} DELETE (r) return COUNT(*) as TotalCompleted",
+			"iterative": true,
+			"iterationsize": 100,
+			"__comment__": "Remove GCP NetworkInterface-to-Subnet relationships that are out of date."
+		},
+		{
+			"query": "MATCH (n:GCPNicAccessConfig)-[:RESOURCE]-(:GCPNetworkInterface)-[:PART_OF_SUBNET]-(:GCPSubnet)<-[:RESOURCE]-(:GCPVpc)<-[:RESOURCE]-(:GCPProject{accountid: {WORKSPACE_ACCOUNT_ID}})<-[:OWNER]-(:CloudanixWorkspace{id: {WORKSPACE_ID}}) WHERE n.lastupdated <> {UPDATE_TAG} WITH n LIMIT {LIMIT_SIZE} DETACH DELETE (n) return COUNT(*) as TotalCompleted",
+			"iterative": true,
+			"iterationsize": 100,
+			"__comment__": "Remove GCP NetworkInterface-to-Subnet relationships that are out of date."
+		},
+		{
+			"query": "MATCH (:GCPNicAccessConfig)-[r:RESOURCE]-(:GCPNetworkInterface)-[:PART_OF_SUBNET]-(:GCPSubnet)<-[:RESOURCE]-(:GCPVpc)<-[:RESOURCE]-(:GCPProject{accountid: {WORKSPACE_ACCOUNT_ID}})<-[:OWNER]-(:CloudanixWorkspace{id: {WORKSPACE_ID}}) WHERE r.lastupdated <> {UPDATE_TAG} WITH r LIMIT {LIMIT_SIZE} DELETE (r) return COUNT(*) as TotalCompleted",
+			"iterative": true,
+			"iterationsize": 100,
+			"__comment__": "Delete GCP Subnets that no longer exist and detach them from all previously connected nodes."
+		},
+		{
+			"query": "MATCH (:GCPSubnet)<-[r:RESOURCE]-(:GCPVpc)<-[:RESOURCE]-(:GCPProject{id: {GCP_PROJECT_ID}}) WHERE r.lastupdated <> {UPDATE_TAG} WITH r LIMIT {LIMIT_SIZE} DELETE (r) return COUNT(*) as TotalCompleted",
+			"iterative": true,
+			"iterationsize": 100,
+			"__comment__": "Remove GCP VPC-to-Subnet relationships that are out of date."
+		}
+	],
+	"name": "cleanup GCP Subnets"
 }