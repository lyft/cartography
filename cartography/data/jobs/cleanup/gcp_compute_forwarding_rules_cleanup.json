--- conflicted
+++ resolved
@@ -1,45 +1,29 @@
 {
-  "statements": [
-    {
-<<<<<<< HEAD
-      "query": "MATCH (n:GCPForwardingRule)<-[:RESOURCE]-(:GCPSubnet)<-[:RESOURCE]-(:GCPVpc)<-[:RESOURCE]-(:GCPProject{id: {GCP_PROJECT_ID})<-[:OWNER]-(:CloudanixWorkspace{id: {WORKSPACE_ID}}) WHERE n.lastupdated <> {UPDATE_TAG} WITH n LIMIT {LIMIT_SIZE} DETACH DELETE (n) return COUNT(*) as TotalCompleted",
-=======
-      "query": "MATCH (n:GCPForwardingRule)<-[:RESOURCE]-(:GCPSubnet)<-[:RESOURCE]-(:GCPVpc)<-[:RESOURCE]-(:GCPProject{id: {GCP_PROJECT_ID}}) WHERE n.lastupdated <> {UPDATE_TAG} WITH n LIMIT {LIMIT_SIZE} DETACH DELETE (n) return COUNT(*) as TotalCompleted",
->>>>>>> 4012511d
-      "iterative": true,
-      "iterationsize": 100,
-      "__comment__": "Remove GCP Subnetwork-to-Forwarding Rules relationships that are out of date."
-    },
-    {
-<<<<<<< HEAD
-      "query": "MATCH (:GCPForwardingRule)<-[r:RESOURCE]-(:GCPSubnet)<-[:RESOURCE]-(:GCPVpc)<-[:RESOURCE]-(:GCPProject{id: {GCP_PROJECT_ID})<-[:OWNER]-(:CloudanixWorkspace{id: {WORKSPACE_ID}}) WHERE r.lastupdated <> {UPDATE_TAG} WITH r LIMIT {LIMIT_SIZE} DELETE (r) return COUNT(*) as TotalCompleted",
-=======
-      "query": "MATCH (n:GCPForwardingRule)<-[r:RESOURCE]-(:GCPSubnet)<-[:RESOURCE]-(:GCPVpc)<-[:RESOURCE]-(:GCPProject{id: {GCP_PROJECT_ID}}) WHERE n.lastupdated <> {UPDATE_TAG} WITH n LIMIT {LIMIT_SIZE} DELETE (n) return COUNT(*) as TotalCompleted",
->>>>>>> 4012511d
-      "iterative": true,
-      "iterationsize": 100,
-      "__comment__": "Remove GCP Subnetwork-to-Forwarding Rules relationships that are out of date."
-    },
-    {
-<<<<<<< HEAD
-      "query": "MATCH (n:GCPForwardingRule)<-[:RESOURCE]-(:GCPVpc)<-[r:RESOURCE]-(:GCPProject{id: {GCP_PROJECT_ID})<-[:OWNER]-(:CloudanixWorkspace{id: {WORKSPACE_ID}}) WHERE n.lastupdated <> {UPDATE_TAG} WITH n LIMIT {LIMIT_SIZE} DETACH DELETE (n) return COUNT(*) as TotalCompleted",
-=======
-      "query": "MATCH (n:GCPForwardingRule)<-[:RESOURCE]-(:GCPVpc)<-[r:RESOURCE]-(:GCPProject{id: {GCP_PROJECT_ID}}) WHERE n.lastupdated <> {UPDATE_TAG} WITH n LIMIT {LIMIT_SIZE} DETACH DELETE (n) return COUNT(*) as TotalCompleted",
->>>>>>> 4012511d
-      "iterative": true,
-      "iterationsize": 100,
-      "__comment__": "Delete GCP Forwarding Rules that no longer exist and detach them from all previously connected nodes."
-    },
-    {
-<<<<<<< HEAD
-      "query": "MATCH (:GCPForwardingRule)<-[r:RESOURCE]-(:GCPVpc)<-[r:RESOURCE]-(:GCPProject{id: {GCP_PROJECT_ID})<-[:OWNER]-(:CloudanixWorkspace{id: {WORKSPACE_ID}}) WHERE r.lastupdated <> {UPDATE_TAG} WITH r LIMIT {LIMIT_SIZE} DELETE (r) return COUNT(*) as TotalCompleted",
-=======
-      "query": "MATCH (n:GCPForwardingRule)<-[:RESOURCE]-(:GCPVpc)<-[r:RESOURCE]-(:GCPProject{id: {GCP_PROJECT_ID}}) WHERE n.lastupdated <> {UPDATE_TAG} WITH n LIMIT {LIMIT_SIZE} DELETE (n) return COUNT(*) as TotalCompleted",
->>>>>>> 4012511d
-      "iterative": true,
-      "iterationsize": 100,
-      "__comment__": "Remove GCP VPC-to-Forwarding Rules relationships that are out of date."
-    }
-  ],
-  "name": "cleanup GCP Forwarding Rules"
+	"statements": [
+		{
+			"query": "MATCH (n:GCPForwardingRule)<-[:RESOURCE]-(:GCPSubnet)<-[:RESOURCE]-(:GCPVpc)<-[:RESOURCE]-(:GCPProject{id: {GCP_PROJECT_ID})<-[:OWNER]-(:CloudanixWorkspace{id: {WORKSPACE_ID}}) WHERE n.lastupdated <> {UPDATE_TAG} WITH n LIMIT {LIMIT_SIZE} DETACH DELETE (n) return COUNT(*) as TotalCompleted",
+			"iterative": true,
+			"iterationsize": 100,
+			"__comment__": "Remove GCP Subnetwork-to-Forwarding Rules relationships that are out of date."
+		},
+		{
+			"query": "MATCH (:GCPForwardingRule)<-[r:RESOURCE]-(:GCPSubnet)<-[:RESOURCE]-(:GCPVpc)<-[:RESOURCE]-(:GCPProject{id: {GCP_PROJECT_ID})<-[:OWNER]-(:CloudanixWorkspace{id: {WORKSPACE_ID}}) WHERE r.lastupdated <> {UPDATE_TAG} WITH r LIMIT {LIMIT_SIZE} DELETE (r) return COUNT(*) as TotalCompleted",
+			"iterative": true,
+			"iterationsize": 100,
+			"__comment__": "Remove GCP Subnetwork-to-Forwarding Rules relationships that are out of date."
+		},
+		{
+			"query": "MATCH (n:GCPForwardingRule)<-[:RESOURCE]-(:GCPVpc)<-[r:RESOURCE]-(:GCPProject{id: {GCP_PROJECT_ID})<-[:OWNER]-(:CloudanixWorkspace{id: {WORKSPACE_ID}}) WHERE n.lastupdated <> {UPDATE_TAG} WITH n LIMIT {LIMIT_SIZE} DETACH DELETE (n) return COUNT(*) as TotalCompleted",
+			"iterative": true,
+			"iterationsize": 100,
+			"__comment__": "Delete GCP Forwarding Rules that no longer exist and detach them from all previously connected nodes."
+		},
+		{
+			"query": "MATCH (:GCPForwardingRule)<-[r:RESOURCE]-(:GCPVpc)<-[r:RESOURCE]-(:GCPProject{id: {GCP_PROJECT_ID})<-[:OWNER]-(:CloudanixWorkspace{id: {WORKSPACE_ID}}) WHERE r.lastupdated <> {UPDATE_TAG} WITH r LIMIT {LIMIT_SIZE} DELETE (r) return COUNT(*) as TotalCompleted",
+			"iterative": true,
+			"iterationsize": 100,
+			"__comment__": "Remove GCP VPC-to-Forwarding Rules relationships that are out of date."
+		}
+	],
+	"name": "cleanup GCP Forwarding Rules"
 }