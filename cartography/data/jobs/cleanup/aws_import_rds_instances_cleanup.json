{
  "statements": [
    {
<<<<<<< HEAD
      "query": "MATCH (sng:DBSubnetGroup)<-[:PART_OF_DB_SUBNET_GROUP]-(:RDSInstance)<-[:RESOURCE]-(:AWSAccount{id: {AWS_ID}}) WHERE sng.lastupdated <> {UPDATE_TAG} WITH sng LIMIT {LIMIT_SIZE} DETACH DELETE (sng) return COUNT(*) as TotalCompleted",
      "iterative": true,
      "iterationsize": 100
    },
    {
      "query": "MATCH (n:RDSInstance)<-[:RESOURCE]-(:AWSAccount{id: {AWS_ID}}) WHERE n.lastupdated <> {UPDATE_TAG} WITH n LIMIT {LIMIT_SIZE} DETACH DELETE (n) return COUNT(*) as TotalCompleted",
      "iterative": true,
      "iterationsize": 100
=======
      "query": "MATCH (n:RDSInstance)<-[:RESOURCE]-(:AWSAccount{id: {AWS_ID}}) WHERE n.lastupdated <> {UPDATE_TAG} WITH n LIMIT {LIMIT_SIZE} DETACH DELETE (n) return COUNT(*) as TotalCompleted",
      "iterative": true,
      "iterationsize": 100,
      "__comment__": "Delete RDS instances that no longer exist and DETACH them from all nodes they were previously connected to."
    },
    {
      "query": "MATCH (:RDSInstance)<-[r:RESOURCE]-(:AWSAccount{id: {AWS_ID}}) WHERE r.lastupdated <> {UPDATE_TAG} WITH r LIMIT {LIMIT_SIZE} DELETE (r) return COUNT(*) as TotalCompleted",
      "iterative": true,
      "iterationsize": 100,
      "__comment__": "If an RDS instance still exists but is no longer associated with its old AWS Account, delete the relationship between them."
    },
    {
      "query": "MATCH (:EC2SecurityGroup)<-[r:MEMBER_OF_EC2_SECURITY_GROUP]-(:RDSInstance)<-[:RESOURCE]-(:AWSAccount{id: {AWS_ID}}) WHERE r.lastupdated <> {UPDATE_TAG} WITH r LIMIT {LIMIT_SIZE} DELETE (r) return COUNT(*) as TotalCompleted",
      "iterative": true,
      "iterationsize": 100,
      "__comment__": "If an RDS instance still exists and is no longer a part of its old EC2SecurityGroup, delete the relationship between them."
    },
    {
      "query": "MATCH (:RDSInstance)<-[r:IS_READ_REPLICA_OF]-(:RDSInstance)<-[:RESOURCE]-(:AWSAccount{id: {AWS_ID}}) WHERE r.lastupdated <> {UPDATE_TAG} WITH r LIMIT {LIMIT_SIZE} DELETE (r) return COUNT(*) as TotalCompleted",
      "iterative": true,
      "iterationsize": 100,
      "__comment__": "If an RDS instance still exists and is no longer a read replica of another RDS instance, delete the relationship between them."
>>>>>>> 6708a503
    }
  ],
  "name": "cleanup RDSInstance"
}<|MERGE_RESOLUTION|>--- conflicted
+++ resolved
@@ -1,16 +1,18 @@
 {
   "statements": [
     {
-<<<<<<< HEAD
       "query": "MATCH (sng:DBSubnetGroup)<-[:PART_OF_DB_SUBNET_GROUP]-(:RDSInstance)<-[:RESOURCE]-(:AWSAccount{id: {AWS_ID}}) WHERE sng.lastupdated <> {UPDATE_TAG} WITH sng LIMIT {LIMIT_SIZE} DETACH DELETE (sng) return COUNT(*) as TotalCompleted",
       "iterative": true,
-      "iterationsize": 100
+      "iterationsize": 100,
+      "__comment__": "Delete DBSubnetGroups that no longer exist and DETACH them from their RDS instances."
     },
     {
-      "query": "MATCH (n:RDSInstance)<-[:RESOURCE]-(:AWSAccount{id: {AWS_ID}}) WHERE n.lastupdated <> {UPDATE_TAG} WITH n LIMIT {LIMIT_SIZE} DETACH DELETE (n) return COUNT(*) as TotalCompleted",
+      "query": "MATCH (:DBSubnetGroup)<-[r:PART_OF_DB_SUBNET_GROUP]-(:RDSInstance)<-[:RESOURCE]-(:AWSAccount{id: {AWS_ID}}) WHERE r.lastupdated <> {UPDATE_TAG} WITH r LIMIT {LIMIT_SIZE} DELETE (r) return COUNT(*) as TotalCompleted",
       "iterative": true,
-      "iterationsize": 100
-=======
+      "iterationsize": 100,
+      "__comment__": "Delete the link between orphaned DB Subnet Groups and their RDS Instances."
+    },
+    {
       "query": "MATCH (n:RDSInstance)<-[:RESOURCE]-(:AWSAccount{id: {AWS_ID}}) WHERE n.lastupdated <> {UPDATE_TAG} WITH n LIMIT {LIMIT_SIZE} DETACH DELETE (n) return COUNT(*) as TotalCompleted",
       "iterative": true,
       "iterationsize": 100,
@@ -33,7 +35,6 @@
       "iterative": true,
       "iterationsize": 100,
       "__comment__": "If an RDS instance still exists and is no longer a read replica of another RDS instance, delete the relationship between them."
->>>>>>> 6708a503
     }
   ],
   "name": "cleanup RDSInstance"
