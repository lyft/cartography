{
  "statements": [
    {
<<<<<<< HEAD
      "query": "MATCH (:CloudanixWorkspace{id: {WORKSPACE_ID}})-[:OWNER]->(n:GCPProject{accountid: {WORKSPACE_ACCOUNT_ID}}) WHERE n.lastupdated <> {UPDATE_TAG} WITH n LIMIT {LIMIT_SIZE} DETACH DELETE (n) return COUNT(*) as TotalCompleted",
=======
      "query": "MATCH (:GCPProject{id: {GCP_PROJECT_ID}})<-[r:RESOURCE]-(:GCPFolder) WHERE r.lastupdated <> {UPDATE_TAG} WITH r LIMIT {LIMIT_SIZE} DELETE (r) return COUNT(*) as TotalCompleted",
      "iterative": true,
      "iterationsize": 100,
      "__comment__": "Remove GCP Project-to-Folder relationships that are out of date."
    },
    {
      "query": "MATCH (n:GCPProject{id: {GCP_PROJECT_ID}}) WHERE n.lastupdated <> {UPDATE_TAG} WITH n LIMIT {LIMIT_SIZE} DETACH DELETE (n) return COUNT(*) as TotalCompleted",
>>>>>>> 4012511d
      "iterative": true,
      "iterationsize": 100,
      "__comment__": "Delete GCP Projects that no longer exist and detach them from all previously connected nodes."
    }
  ],
  "name": "cleanup GCP Projects"
}<|MERGE_RESOLUTION|>--- conflicted
+++ resolved
@@ -1,21 +1,11 @@
 {
-  "statements": [
-    {
-<<<<<<< HEAD
-      "query": "MATCH (:CloudanixWorkspace{id: {WORKSPACE_ID}})-[:OWNER]->(n:GCPProject{accountid: {WORKSPACE_ACCOUNT_ID}}) WHERE n.lastupdated <> {UPDATE_TAG} WITH n LIMIT {LIMIT_SIZE} DETACH DELETE (n) return COUNT(*) as TotalCompleted",
-=======
-      "query": "MATCH (:GCPProject{id: {GCP_PROJECT_ID}})<-[r:RESOURCE]-(:GCPFolder) WHERE r.lastupdated <> {UPDATE_TAG} WITH r LIMIT {LIMIT_SIZE} DELETE (r) return COUNT(*) as TotalCompleted",
-      "iterative": true,
-      "iterationsize": 100,
-      "__comment__": "Remove GCP Project-to-Folder relationships that are out of date."
-    },
-    {
-      "query": "MATCH (n:GCPProject{id: {GCP_PROJECT_ID}}) WHERE n.lastupdated <> {UPDATE_TAG} WITH n LIMIT {LIMIT_SIZE} DETACH DELETE (n) return COUNT(*) as TotalCompleted",
->>>>>>> 4012511d
-      "iterative": true,
-      "iterationsize": 100,
-      "__comment__": "Delete GCP Projects that no longer exist and detach them from all previously connected nodes."
-    }
-  ],
-  "name": "cleanup GCP Projects"
+	"statements": [
+		{
+			"query": "MATCH (:CloudanixWorkspace{id: {WORKSPACE_ID}})-[:OWNER]->(n:GCPProject{accountid: {WORKSPACE_ACCOUNT_ID}}) WHERE n.lastupdated <> {UPDATE_TAG} WITH n LIMIT {LIMIT_SIZE} DETACH DELETE (n) return COUNT(*) as TotalCompleted",
+			"iterative": true,
+			"iterationsize": 100,
+			"__comment__": "Delete GCP Projects that no longer exist and detach them from all previously connected nodes."
+		}
+	],
+	"name": "cleanup GCP Projects"
 }