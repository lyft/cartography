--- conflicted
+++ resolved
@@ -404,12 +404,12 @@
         )
 
         run_analysis_job(
-<<<<<<< HEAD
             'aws_lambda_function_asset_exposure.json',
             neo4j_session,
             common_job_parameters
         )
-=======
+
+        run_analysis_job(
             'aws_s3_asset_exposure.json',
             neo4j_session,
             common_job_parameters
@@ -444,5 +444,4 @@
             neo4j_session,
             common_job_parameters,
         )
->>>>>>> a4c19129
     return common_job_parameters