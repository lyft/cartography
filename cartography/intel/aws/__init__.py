import logging
from typing import Any
from typing import Dict
from typing import Iterable
from typing import List

import boto3
import botocore.exceptions
import neo4j

<<<<<<< HEAD
from . import apigateway
from . import dynamodb
=======
>>>>>>> 7a1f4784
from . import ec2
from . import organizations
from .resources import RESOURCE_FUNCTIONS
from cartography.config import Config
from cartography.intel.aws.util.common import parse_and_validate_aws_requested_syncs
from cartography.util import run_analysis_job
from cartography.util import run_cleanup_job
from cartography.util import timeit

logger = logging.getLogger(__name__)


def _build_aws_sync_kwargs(
    neo4j_session: neo4j.Session, boto3_session: boto3.session.Session, regions: List[str], current_aws_account_id: str,
    sync_tag: int, common_job_parameters: Dict[str, Any],
) -> Dict[str, Any]:
    return {
        'neo4j_session': neo4j_session,
        'boto3_session': boto3_session,
        'regions': regions,
        'current_aws_account_id': current_aws_account_id,
        'update_tag': sync_tag,
        'common_job_parameters': common_job_parameters,
    }


def _sync_one_account(
    neo4j_session: neo4j.Session,
    boto3_session: boto3.session.Session,
    current_aws_account_id: str,
    update_tag: int,
    common_job_parameters: Dict[str, Any],
    regions: List[str] = [],
    aws_requested_syncs: Iterable[str] = RESOURCE_FUNCTIONS.keys(),
) -> None:
    if not regions:
        regions = _autodiscover_account_regions(boto3_session, current_aws_account_id)

    sync_args = _build_aws_sync_kwargs(
        neo4j_session, boto3_session, regions, current_aws_account_id, update_tag, common_job_parameters,
    )

    for func_name in aws_requested_syncs:
        if func_name in RESOURCE_FUNCTIONS:
            # Skip permission relationships and tags for now because they rely on data already being in the graph
            if func_name not in ['permission_relationships', 'resourcegroupstaggingapi']:
                RESOURCE_FUNCTIONS[func_name](**sync_args)
            else:
                continue
        else:
            raise ValueError(f'AWS sync function "{func_name}" was specified but does not exist. Did you misspell it?')

    # NOTE clean up all DNS records, regardless of which job created them
    run_cleanup_job('aws_account_dns_cleanup.json', neo4j_session, common_job_parameters)

    # MAP IAM permissions
    if 'permission_relationships' in aws_requested_syncs:
        RESOURCE_FUNCTIONS['permission_relationships'](**sync_args)

    # AWS Tags - Must always be last.
    if 'resourcegroupstaggingapi' in aws_requested_syncs:
        RESOURCE_FUNCTIONS['resourcegroupstaggingapi'](**sync_args)


def _autodiscover_account_regions(boto3_session: boto3.session.Session, account_id: str) -> List[str]:
    regions: List[str] = []
    try:
        regions = ec2.get_ec2_regions(boto3_session)
    except botocore.exceptions.ClientError as e:
        logger.debug("Error occurred getting EC2 regions.", exc_info=True)
        logger.error(
            (
                "Failed to retrieve AWS region list, an error occurred: %s. Could not get regions for account %s."
            ),
            e,
            account_id,
        )
<<<<<<< HEAD
        return

    dynamodb.sync(neo4j_session, boto3_session, regions, account_id, sync_tag, common_job_parameters)
    ec2.sync(neo4j_session, boto3_session, regions, account_id, sync_tag, common_job_parameters)
    ecr.sync(neo4j_session, boto3_session, regions, account_id, sync_tag, common_job_parameters)
    eks.sync(neo4j_session, boto3_session, regions, account_id, sync_tag, common_job_parameters)
    lambda_function.sync(neo4j_session, boto3_session, regions, account_id, sync_tag, common_job_parameters)
    rds.sync(neo4j_session, boto3_session, regions, account_id, sync_tag, common_job_parameters)
    redshift.sync(neo4j_session, boto3_session, regions, account_id, sync_tag, common_job_parameters)

    apigateway.sync(neo4j_session, boto3_session, regions, account_id, sync_tag, common_job_parameters)
    kms.sync(neo4j_session, boto3_session, regions, account_id, sync_tag, common_job_parameters)
=======
        raise
    return regions
>>>>>>> 7a1f4784


def _autodiscover_accounts(
    neo4j_session: neo4j.Session, boto3_session: boto3.session.Session, account_id: str,
    sync_tag: int, common_job_parameters: Dict,
) -> None:
    logger.info("Trying to autodiscover accounts.")
    try:
        # Fetch all accounts
        client = boto3_session.client('organizations')
        paginator = client.get_paginator('list_accounts')
        accounts: List[Dict] = []
        for page in paginator.paginate():
            accounts.extend(page['Accounts'])

        # Filter out every account which is not in the ACTIVE status
        # and select only the Id and Name fields
        filtered_accounts: Dict[str, str] = {x['Name']: x['Id'] for x in accounts if x['Status'] == 'ACTIVE'}

        # Add them to the graph
        logger.info("Loading autodiscovered accounts.")
        organizations.load_aws_accounts(neo4j_session, filtered_accounts, sync_tag, common_job_parameters)
    except botocore.exceptions.ClientError:
        logger.warning(f"The current account ({account_id}) doesn't have enough permissions to perform autodiscovery.")


<<<<<<< HEAD
def _sync_multiple_accounts(neo4j_session, accounts, config, common_job_parameters):
=======
def _sync_multiple_accounts(
    neo4j_session: neo4j.Session,
    accounts: Dict[str, str],
    sync_tag: int,
    common_job_parameters: Dict[str, Any],
    aws_requested_syncs: List[str] = [],
) -> None:
>>>>>>> 7a1f4784
    logger.debug("Syncing AWS accounts: %s", ', '.join(accounts.values()))
    organizations.sync(neo4j_session, accounts, config.update_tag, common_job_parameters)

    for profile_name, account_id in accounts.items():
        logger.info("Syncing AWS account with ID '%s' using configured profile '%s'.", account_id, profile_name)
        common_job_parameters["AWS_ID"] = account_id
        # boto3_session = boto3.Session(profile_name=profile_name)

        if config.credentials['type'] == 'self':
            boto3_session = boto3.Session(
                # profile_name=profile_name,
                aws_access_key_id=config.credentials['aws_access_key_id'],
                aws_secret_access_key=config.credentials['aws_secret_access_key'],
            )

        elif config.credentials['type'] == 'assumerole':
            boto3_session = boto3.Session(
                # profile_name=profile_name,
                aws_access_key_id=config.credentials['aws_access_key_id'],
                aws_secret_access_key=config.credentials['aws_secret_access_key'],
                aws_session_token=config.credentials['session_token']
            )

        _autodiscover_accounts(neo4j_session, boto3_session, account_id, config.update_tag, common_job_parameters)

<<<<<<< HEAD
        _sync_one_account(neo4j_session, boto3_session, account_id, config.update_tag, common_job_parameters)
=======
        _sync_one_account(
            neo4j_session,
            boto3_session,
            account_id,
            sync_tag,
            common_job_parameters,
            aws_requested_syncs=aws_requested_syncs,  # Could be replaced later with per-account requested syncs
        )
>>>>>>> 7a1f4784

    del common_job_parameters["AWS_ID"]

    # Commented this out to support multi-account setup
    # # There may be orphan Principals which point outside of known AWS accounts. This job cleans
    # # up those nodes after all AWS accounts have been synced.
    # run_cleanup_job('aws_post_ingestion_principals_cleanup.json', neo4j_session, common_job_parameters)

    # # There may be orphan DNS entries that point outside of known AWS zones. This job cleans
    # # up those entries after all AWS accounts have been synced.
    # run_cleanup_job('aws_post_ingestion_dns_cleanup.json', neo4j_session, common_job_parameters)


@timeit
def start_aws_ingestion(neo4j_session: neo4j.Session, config: Config) -> None:
    common_job_parameters = {
        "UPDATE_TAG": config.update_tag,
        "permission_relationships_file": config.permission_relationships_file,
        "WORKSPACE_ID": config.params['workspace']['id_string']
    }
    try:
        # boto3_session = boto3.Session()

        if config.credentials['type'] == 'self':
            boto3_session = boto3.Session(
                aws_access_key_id=config.credentials['aws_access_key_id'],
                aws_secret_access_key=config.credentials['aws_secret_access_key']
            )

        elif config.credentials['type'] == 'assumerole':
            boto3_session = boto3.Session(
                aws_access_key_id=config.credentials['aws_access_key_id'],
                aws_secret_access_key=config.credentials['aws_secret_access_key'],
                aws_session_token=config.credentials['session_token']
            )

    except (botocore.exceptions.BotoCoreError, botocore.exceptions.ClientError) as e:
        logger.debug("Error occurred calling boto3.Session().", exc_info=True)
        logger.error(
            (
                "Unable to initialize the default AWS session, an error occurred: %s. Make sure your AWS credentials "
                "are configured correctly, your AWS config file is valid, and your credentials have the SecurityAudit "
                "policy attached."
            ),
            e,
        )
        return

    if config.aws_sync_all_profiles:
        aws_accounts = organizations.get_aws_accounts_from_botocore_config(boto3_session)
    else:
        aws_accounts = organizations.get_aws_account_default(boto3_session)

    if not aws_accounts:
        logger.warning(
            "No valid AWS credentials could be found. No AWS accounts can be synced. Exiting AWS sync stage.",
        )
        return
    if len(list(aws_accounts.values())) != len(set(aws_accounts.values())):
        logger.warning(
            (
                "There are duplicate AWS accounts in your AWS configuration. It is strongly recommended that you run "
                "cartography with an AWS configuration which has exactly one profile for each AWS account you want to "
                "sync. Doing otherwise will result in undefined and untested behavior."
            ),
        )

<<<<<<< HEAD
    _sync_multiple_accounts(neo4j_session, aws_accounts, config, common_job_parameters)
=======
    requested_syncs: List[str] = list(RESOURCE_FUNCTIONS.keys())
    if config.aws_requested_syncs:
        requested_syncs = parse_and_validate_aws_requested_syncs(config.aws_requested_syncs)

    _sync_multiple_accounts(
        neo4j_session,
        aws_accounts,
        config.update_tag,
        common_job_parameters,
        requested_syncs,
    )
>>>>>>> 7a1f4784

    run_analysis_job(
        'aws_ec2_asset_exposure.json',
        neo4j_session,
        common_job_parameters,
    )

    run_analysis_job(
        'aws_ec2_keypair_analysis.json',
        neo4j_session,
        common_job_parameters,
    )

    run_analysis_job(
        'aws_eks_asset_exposure.json',
        neo4j_session,
        common_job_parameters,
    )<|MERGE_RESOLUTION|>--- conflicted
+++ resolved
@@ -8,11 +8,6 @@
 import botocore.exceptions
 import neo4j
 
-<<<<<<< HEAD
-from . import apigateway
-from . import dynamodb
-=======
->>>>>>> 7a1f4784
 from . import ec2
 from . import organizations
 from .resources import RESOURCE_FUNCTIONS
@@ -90,23 +85,8 @@
             e,
             account_id,
         )
-<<<<<<< HEAD
-        return
-
-    dynamodb.sync(neo4j_session, boto3_session, regions, account_id, sync_tag, common_job_parameters)
-    ec2.sync(neo4j_session, boto3_session, regions, account_id, sync_tag, common_job_parameters)
-    ecr.sync(neo4j_session, boto3_session, regions, account_id, sync_tag, common_job_parameters)
-    eks.sync(neo4j_session, boto3_session, regions, account_id, sync_tag, common_job_parameters)
-    lambda_function.sync(neo4j_session, boto3_session, regions, account_id, sync_tag, common_job_parameters)
-    rds.sync(neo4j_session, boto3_session, regions, account_id, sync_tag, common_job_parameters)
-    redshift.sync(neo4j_session, boto3_session, regions, account_id, sync_tag, common_job_parameters)
-
-    apigateway.sync(neo4j_session, boto3_session, regions, account_id, sync_tag, common_job_parameters)
-    kms.sync(neo4j_session, boto3_session, regions, account_id, sync_tag, common_job_parameters)
-=======
         raise
     return regions
->>>>>>> 7a1f4784
 
 
 def _autodiscover_accounts(
@@ -133,9 +113,6 @@
         logger.warning(f"The current account ({account_id}) doesn't have enough permissions to perform autodiscovery.")
 
 
-<<<<<<< HEAD
-def _sync_multiple_accounts(neo4j_session, accounts, config, common_job_parameters):
-=======
 def _sync_multiple_accounts(
     neo4j_session: neo4j.Session,
     accounts: Dict[str, str],
@@ -143,7 +120,6 @@
     common_job_parameters: Dict[str, Any],
     aws_requested_syncs: List[str] = [],
 ) -> None:
->>>>>>> 7a1f4784
     logger.debug("Syncing AWS accounts: %s", ', '.join(accounts.values()))
     organizations.sync(neo4j_session, accounts, config.update_tag, common_job_parameters)
 
@@ -169,9 +145,6 @@
 
         _autodiscover_accounts(neo4j_session, boto3_session, account_id, config.update_tag, common_job_parameters)
 
-<<<<<<< HEAD
-        _sync_one_account(neo4j_session, boto3_session, account_id, config.update_tag, common_job_parameters)
-=======
         _sync_one_account(
             neo4j_session,
             boto3_session,
@@ -180,7 +153,6 @@
             common_job_parameters,
             aws_requested_syncs=aws_requested_syncs,  # Could be replaced later with per-account requested syncs
         )
->>>>>>> 7a1f4784
 
     del common_job_parameters["AWS_ID"]
 
@@ -248,9 +220,6 @@
             ),
         )
 
-<<<<<<< HEAD
-    _sync_multiple_accounts(neo4j_session, aws_accounts, config, common_job_parameters)
-=======
     requested_syncs: List[str] = list(RESOURCE_FUNCTIONS.keys())
     if config.aws_requested_syncs:
         requested_syncs = parse_and_validate_aws_requested_syncs(config.aws_requested_syncs)
@@ -262,7 +231,6 @@
         common_job_parameters,
         requested_syncs,
     )
->>>>>>> 7a1f4784
 
     run_analysis_job(
         'aws_ec2_asset_exposure.json',
