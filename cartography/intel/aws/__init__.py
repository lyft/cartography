--- conflicted
+++ resolved
@@ -55,14 +55,11 @@
 
     del common_job_parameters["AWS_ID"]
 
-<<<<<<< HEAD
     iam.evaluate_trust_policies(session)
 
-=======
     # There may be orphan Principals which point outside of known AWS accounts. This job cleans
     # up those nodes after all AWS accounts have been synced.
     run_cleanup_job('aws_post_ingestion_principals_cleanup.json', session, common_job_parameters)
->>>>>>> 7391521c
     # There may be orphan DNS entries that point outside of known AWS zones. This job cleans
     # up those entries after all AWS accounts have been synced.
     run_cleanup_job('aws_post_ingestion_dns_cleanup.json', session, common_job_parameters)
