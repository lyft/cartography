<<<<<<< HEAD
from . import apigateway
=======
from typing import Dict

>>>>>>> fcf0c1a1
from . import dynamodb
from . import ecr
from . import eks
from . import elasticache
from . import elasticsearch
from . import emr
from . import iam
from . import kms
from . import lambda_function
from . import permission_relationships
from . import rds
from . import redshift
from . import resourcegroupstaggingapi
from . import route53
from . import s3
from .ec2.auto_scaling_groups import sync_ec2_auto_scaling_groups
from .ec2.instances import sync_ec2_instances
from .ec2.key_pairs import sync_ec2_key_pairs
from .ec2.load_balancer_v2s import sync_load_balancer_v2s
from .ec2.load_balancers import sync_load_balancers
from .ec2.network_interfaces import sync_network_interfaces
from .ec2.security_groups import sync_ec2_security_groupinfo
from .ec2.subnets import sync_subnets
from .ec2.tgw import sync_transit_gateways
from .ec2.vpc import sync_vpc
from .ec2.vpc_peering import sync_vpc_peering

RESOURCE_FUNCTIONS: Dict = {
    'iam': iam.sync,
    's3': s3.sync,
    'dynamodb': dynamodb.sync,
    'ec2:autoscalinggroup': sync_ec2_auto_scaling_groups,
    'ec2:instance': sync_ec2_instances,
    'ec2:keypair': sync_ec2_key_pairs,
    'ec2:load_balancer': sync_load_balancers,
    'ec2:load_balancer_v2': sync_load_balancer_v2s,
    'ec2:network_interface': sync_network_interfaces,
    'ec2:security_group': sync_ec2_security_groupinfo,
    'ec2:subnet': sync_subnets,
    'ec2:tgw': sync_transit_gateways,
    'ec2:vpc': sync_vpc,
    'ec2:vpc_peering': sync_vpc_peering,
    'ecr': ecr.sync,
    'eks': eks.sync,
    'elasticache': elasticache.sync,
    'emr': emr.sync,
    'lambda_function': lambda_function.sync,
    'kms': kms.sync,
    'rds': rds.sync,
    'redshift': redshift.sync,
    'route53': route53.sync,
    'elasticsearch': elasticsearch.sync,
    'permission_relationships': permission_relationships.sync,
    'resourcegroupstaggingapi': resourcegroupstaggingapi.sync,
    'apigateway': apigateway.sync,
}<|MERGE_RESOLUTION|>--- conflicted
+++ resolved
@@ -1,9 +1,6 @@
-<<<<<<< HEAD
-from . import apigateway
-=======
 from typing import Dict
 
->>>>>>> fcf0c1a1
+from . import apigateway
 from . import dynamodb
 from . import ecr
 from . import eks
