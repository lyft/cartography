--- conflicted
+++ resolved
@@ -69,9 +69,10 @@
         domains.extend(chunk_data['DomainStatusList'])
     return domains
 
+
 @timeit
 def transfrom_es_domains(dms: List[Dict], region: str, account_id: str) -> List[Dict]:
-    domains= []
+    domains = []
     for domain in dms:
         domain['arn'] = f"arn:aws:es:{region if region else ''}:{account_id if account_id else ''}:domain/{domain['DomainName']}"
         domain['consolelink'] = aws_console_link.get_console_link(arn=domain['arn'])
@@ -82,6 +83,7 @@
         domains.append(domain)
 
     return domains
+
 
 @timeit
 def _load_es_domains(
@@ -328,7 +330,6 @@
     reserved_instances = []
     for region in es_regions:
         client = boto3_session.client('es', region_name=region, config=_get_botocore_config())
-<<<<<<< HEAD
         domains = _get_es_domains(client)
         data = transfrom_es_domains(domains, region, current_aws_account_id)
         reserved_instances.extend(get_elasticsearch_reserved_instances(client, region, current_aws_account_id))
@@ -384,10 +385,4 @@
     cleanup_elasticsearch_reserved_instances(neo4j_session, common_job_parameters)
 
     toc = time.perf_counter()
-    logger.info(f"Time to process Elasticsearch Service: {toc - tic:0.4f} seconds")
-=======
-        data = _get_es_domains(client)
-        _load_es_domains(neo4j_session, data, current_aws_account_id, update_tag)
-
-    cleanup(neo4j_session, update_tag, current_aws_account_id)  # type: ignore
->>>>>>> 7f3b7f7b
+    logger.info(f"Time to process Elasticsearch Service: {toc - tic:0.4f} seconds")