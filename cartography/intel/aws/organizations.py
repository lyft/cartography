--- conflicted
+++ resolved
@@ -91,17 +91,6 @@
     common_job_parameters: Dict,
 ) -> None:
     query = """
-<<<<<<< HEAD
-    MERGE (aa:AWSAccount{id: {ACCOUNT_ID}})
-    ON CREATE SET aa.firstseen = timestamp(),
-    aa.borneo_id = {account_borneo_id}
-    SET aa.lastupdated = {aws_update_tag}, aa.name = {ACCOUNT_NAME}
-    WITH aa
-    MERGE (root:AWSPrincipal{arn: {RootArn}})
-    ON CREATE SET root.firstseen = timestamp(), root.type = 'AWS',
-    root.borneo_id = {root_borneo_id}
-    SET root.lastupdated = {aws_update_tag}
-=======
     MERGE (aa:AWSAccount{id: $ACCOUNT_ID})
     ON CREATE SET aa.firstseen = timestamp()
     SET aa.lastupdated = $aws_update_tag, aa.name = $ACCOUNT_NAME, aa.inscope=true
@@ -111,7 +100,6 @@
     ON CREATE SET root.firstseen = timestamp(), root.type = 'AWS',
     root.borneo_id = {root_borneo_id}
     SET root.lastupdated = $aws_update_tag
->>>>>>> 2ed1ef7e
     WITH aa, root
     MERGE (aa)-[r:RESOURCE]->(root)
     ON CREATE SET r.firstseen = timestamp()
