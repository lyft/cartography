import time
import logging
from typing import Any
from typing import Dict
from typing import List
from typing import Tuple

import boto3
import botocore
import neo4j
from cloudconsolelink.clouds.aws import AWSLinker

from cartography.util import aws_handle_regions
from cartography.util import run_cleanup_job
from cartography.util import timeit

logger = logging.getLogger(__name__)
aws_console_link = AWSLinker()


@timeit
@aws_handle_regions
def get_lambda_data(boto3_session: boto3.session.Session, region: str) -> List[Dict]:
    """
    Create an Lambda boto3 client and grab all the lambda functions.
    """
    client = boto3_session.client('lambda', region_name=region)
    paginator = client.get_paginator('list_functions')
    lambda_functions = []
    for page in paginator.paginate():
        for each_function in page['Functions']:
            each_function['region'] = region
            each_function['consolelink'] = aws_console_link.get_console_link(arn=each_function['FunctionArn'])
            each_function['isPublicFacing'] = False
            if not each_function.get('VpcConfig', {}).get('VpcId'):
                each_function['isPublicFacing'] = True
            lambda_functions.append(each_function)
    return lambda_functions


@timeit
def load_lambda_functions(
        neo4j_session: neo4j.Session, data: List[Dict], current_aws_account_id: str, aws_update_tag: int,
) -> None:
    ingest_lambda_functions = """
    UNWIND $lambda_functions_list AS lf
<<<<<<< HEAD
    MERGE (lambda:AWSLambda{id: lf.FunctionArn})
    ON CREATE SET lambda.firstseen = timestamp()
    SET lambda.name = lf.FunctionName,
    lambda.arn = lf.FunctionArn,
    lambda.region = lf.region,
    lambda.modifieddate = lf.LastModified,
    lambda.runtime = lf.Runtime,
    lambda.isPublicFacing = lf.isPublicFacing,
    lambda.consolelink = lf.consolelink,
    lambda.description = lf.Description,
    lambda.timeout = lf.Timeout,
    lambda.memory = lf.MemorySize,
    lambda.codesize = lf.CodeSize,
    lambda.handler = lf.Handler,
    lambda.version = lf.Version,
    lambda.tracingconfigmode = lf.TracingConfig.Mode,
    lambda.revisionid = lf.RevisionId,
    lambda.state = lf.State,
    lambda.statereason = lf.StateReason,
    lambda.statereasoncode = lf.StateReasonCode,
    lambda.lastupdatestatus = lf.LastUpdateStatus,
    lambda.lastupdatestatusreason = lf.LastUpdateStatusReason,
    lambda.lastupdatestatusreasoncode = lf.LastUpdateStatusReasonCode,
    lambda.packagetype = lf.PackageType,
    lambda.signingprofileversionarn = lf.SigningProfileVersionArn,
    lambda.signingjobarn = lf.SigningJobArn,
    lambda.codesha256 = lf.CodeSha256,
    lambda.architectures = lf.Architectures,
    lambda.masterarn = lf.MasterArn,
    lambda.kmskeyarn = lf.KMSKeyArn,
    lambda.lastupdated = $aws_update_tag
    WITH lambda, lf
    MATCH (owner:AWSAccount{id: $AWS_ACCOUNT_ID})
    MERGE (owner)-[r:RESOURCE]->(lambda)
    ON CREATE SET r.firstseen = timestamp()
    SET r.lastupdated = $aws_update_tag
    WITH lambda, lf
    MATCH (role:AWSPrincipal{arn: lf.Role})
    MERGE (lambda)-[r:STS_ASSUME_ROLE_ALLOW]->(role)
    ON CREATE SET r.firstseen = timestamp()
    SET r.lastupdated = $aws_update_tag
=======
        MERGE (lambda:AWSLambda{id: lf.FunctionArn})
        ON CREATE SET lambda.firstseen = timestamp()
        SET lambda.name = lf.FunctionName,
        lambda.modifieddate = lf.LastModified,
        lambda.runtime = lf.Runtime,
        lambda.description = lf.Description,
        lambda.timeout = lf.Timeout,
        lambda.memory = lf.MemorySize,
        lambda.codesize = lf.CodeSize,
        lambda.handler = lf.Handler,
        lambda.version = lf.Version,
        lambda.tracingconfigmode = lf.TracingConfig.Mode,
        lambda.revisionid = lf.RevisionId,
        lambda.state = lf.State,
        lambda.statereason = lf.StateReason,
        lambda.statereasoncode = lf.StateReasonCode,
        lambda.lastupdatestatus = lf.LastUpdateStatus,
        lambda.lastupdatestatusreason = lf.LastUpdateStatusReason,
        lambda.lastupdatestatusreasoncode = lf.LastUpdateStatusReasonCode,
        lambda.packagetype = lf.PackageType,
        lambda.signingprofileversionarn = lf.SigningProfileVersionArn,
        lambda.signingjobarn = lf.SigningJobArn,
        lambda.codesha256 = lf.CodeSha256,
        lambda.architectures = lf.Architectures,
        lambda.masterarn = lf.MasterArn,
        lambda.kmskeyarn = lf.KMSKeyArn,
        lambda.lastupdated = $aws_update_tag
        WITH lambda, lf
        MATCH (owner:AWSAccount{id: $AWS_ACCOUNT_ID})
        MERGE (owner)-[r:RESOURCE]->(lambda)
        ON CREATE SET r.firstseen = timestamp()
        SET r.lastupdated = $aws_update_tag
        WITH lambda, lf
        MATCH (role:AWSPrincipal{arn: lf.Role})
        MERGE (lambda)-[r:STS_ASSUME_ROLE_ALLOW]->(role)
        ON CREATE SET r.firstseen = timestamp()
        SET r.lastupdated = $aws_update_tag
>>>>>>> 7f3b7f7b
    """

    neo4j_session.run(
        ingest_lambda_functions,
        lambda_functions_list=data,
        AWS_ACCOUNT_ID=current_aws_account_id,
        aws_update_tag=aws_update_tag,
    )


@timeit
@aws_handle_regions
def get_function_aliases(lambda_function: Dict, client: botocore.client.BaseClient) -> List[Any]:
    aliases: List[Any] = []
    paginator = client.get_paginator('list_aliases')
    for page in paginator.paginate(FunctionName=lambda_function['FunctionName']):
        aliases.extend(page['Aliases'])

    return aliases


@timeit
@aws_handle_regions
def get_event_source_mappings(lambda_function: Dict, client: botocore.client.BaseClient) -> List[Any]:
    event_source_mappings: List[Any] = []
    paginator = client.get_paginator('list_event_source_mappings')
    for page in paginator.paginate(FunctionName=lambda_function['FunctionName']):
        event_source_mappings.extend(page['EventSourceMappings'])

    return event_source_mappings


@timeit
@aws_handle_regions
def get_lambda_function_details(
<<<<<<< HEAD
        boto3_session: boto3.session.Session, data: List[Dict],
) -> Generator[Any, Any, None]:
=======
        boto3_session: boto3.session.Session, data: List[Dict], region: str,
) -> List[Tuple[str, List[Any], List[Any], List[Any]]]:
    client = boto3_session.client('lambda', region_name=region)
    details = []
>>>>>>> 7f3b7f7b
    for lambda_function in data:
        region = lambda_function['region']
        client = boto3_session.client('lambda', region_name=region)
        function_aliases = get_function_aliases(lambda_function, client)
        event_source_mappings = get_event_source_mappings(lambda_function, client)
        layers = lambda_function.get('Layers', [])
<<<<<<< HEAD
        yield lambda_function['FunctionArn'], function_aliases, event_source_mappings, layers, region
=======
        details.append((lambda_function['FunctionArn'], function_aliases, event_source_mappings, layers))
    return details
>>>>>>> 7f3b7f7b


@timeit
def load_lambda_function_details(
        neo4j_session: neo4j.Session, lambda_function_details: List[Tuple[str, List[Dict], List[Dict], List[Dict]]],
        update_tag: int, current_aws_account_id: str,
) -> None:
    lambda_aliases: List[Dict] = []
    lambda_event_source_mappings: List[Dict] = []
    lambda_layers: List[Dict] = []
    for function_arn, aliases, event_source_mappings, layers, region in lambda_function_details:
        if len(aliases) > 0:
            for alias in aliases:
                alias['FunctionArn'] = function_arn
                function_name = function_arn.split(':')[-1]
                alias['region'] = region
                alias['consolelink'] = aws_console_link.get_console_link(arn=f"arn:aws:lambda::{current_aws_account_id}:alias/{function_name}")
            lambda_aliases.extend(aliases)
        if len(event_source_mappings) > 0:
            for event in event_source_mappings:
                alias['FunctionArn'] = function_arn
                function_name = function_arn.split(':')[-1]
                event['region'] = region
                event['consolelink'] = aws_console_link.get_console_link(arn=f"arn:aws:lambda::{current_aws_account_id}:event-source-mapping/{function_name}")
            lambda_event_source_mappings.extend(event_source_mappings)
        if len(layers) > 0:
            for layer in layers:
                layer['FunctionArn'] = function_arn
                function_name = function_arn.split(':')[-1]
                layer['consolelink'] = aws_console_link.get_console_link(arn=f"arn:aws:lambda::{current_aws_account_id}:layer/{function_name}")
                layer['region'] = region
            lambda_layers.extend(layers)

    _load_lambda_function_aliases(neo4j_session, lambda_aliases, update_tag)
    _load_lambda_event_source_mappings(neo4j_session, lambda_event_source_mappings, update_tag)
    _load_lambda_layers(neo4j_session, lambda_layers, update_tag)


@timeit
def _load_lambda_function_aliases(neo4j_session: neo4j.Session, lambda_aliases: List[Dict], update_tag: int) -> None:
    ingest_aliases = """
    UNWIND $aliases_list AS alias
<<<<<<< HEAD
    MERGE (a:AWSLambdaFunctionAlias{id: alias.AliasArn})
    ON CREATE SET a.firstseen = timestamp()
    SET a.aliasname = alias.Name,
    a.region = alias.region,
    a.functionversion = alias.FunctionVersion,
    a.description = alias.Description,
    a.consolelink = alias.consolelink,
    a.revisionid = alias.RevisionId,
    a.lastupdated = $aws_update_tag,
    a.arn = alias.AliasArn
    WITH a, alias
    MATCH (lambda:AWSLambda{id: alias.FunctionArn})
    MERGE (lambda)-[r:KNOWN_AS]->(a)
    ON CREATE SET r.firstseen = timestamp()
    SET r.lastupdated = $aws_update_tag
=======
        MERGE (a:AWSLambdaFunctionAlias{id: alias.AliasArn})
        ON CREATE SET a.firstseen = timestamp()
        SET a.aliasname = alias.Name,
        a.functionversion = alias.FunctionVersion,
        a.description = alias.Description,
        a.revisionid = alias.RevisionId,
        a.lastupdated = $aws_update_tag
        WITH a, alias
        MATCH (lambda:AWSLambda{id: alias.FunctionArn})
        MERGE (lambda)-[r:KNOWN_AS]->(a)
        ON CREATE SET r.firstseen = timestamp()
        SET r.lastupdated = $aws_update_tag
>>>>>>> 7f3b7f7b
    """

    neo4j_session.run(
        ingest_aliases,
        aliases_list=lambda_aliases,
        aws_update_tag=update_tag,
    )


@timeit
def _load_lambda_event_source_mappings(
        neo4j_session: neo4j.Session, lambda_event_source_mappings: List[Dict], update_tag: int,
) -> None:
    ingest_esms = """
    UNWIND $esm_list AS esm
<<<<<<< HEAD
    MERGE (e:AWSLambdaEventSourceMapping{id: esm.EventSourceArn})
    ON CREATE SET e.firstseen = timestamp()
    SET e.batchsize = esm.BatchSize,
    e.startingposition = esm.StartingPosition,
    e.region = esm.region,
    e.startingpositiontimestamp = esm.StartingPositionTimestamp,
    e.parallelizationfactor = esm.ParallelizationFactor,
    e.maximumbatchingwindowinseconds = esm.MaximumBatchingWindowInSeconds,
    e.eventsourcearn = esm.EventSourceArn,
    e.UUID = esm.UUID,
    e.consolelink = esm.consolelink,
    e.lastmodified = esm.LastModified,
    e.lastprocessingresult = esm.LastProcessingResult,
    e.state = esm.State,
    e.maximumrecordage = esm.MaximumRecordAgeInSeconds,
    e.bisectbatchonfunctionerror = esm.BisectBatchOnFunctionError,
    e.maximumretryattempts = esm.MaximumRetryAttempts,
    e.tumblingwindowinseconds = esm.TumblingWindowInSeconds,
    e.lastupdated = $aws_update_tag,
    e.arn = esm.EventSourceArn
    WITH e, esm
    MATCH (lambda:AWSLambda{id: esm.FunctionArn})
    MERGE (lambda)-[r:RESOURCE]->(e)
    ON CREATE SET r.firstseen = timestamp()
    SET r.lastupdated = $aws_update_tag
=======
        MERGE (e:AWSLambdaEventSourceMapping{id: esm.UUID})
        ON CREATE SET e.firstseen = timestamp()
        SET e.batchsize = esm.BatchSize,
        e.startingposition = esm.StartingPosition,
        e.startingpositiontimestamp = esm.StartingPositionTimestamp,
        e.parallelizationfactor = esm.ParallelizationFactor,
        e.maximumbatchingwindowinseconds = esm.MaximumBatchingWindowInSeconds,
        e.eventsourcearn = esm.EventSourceArn,
        e.lastmodified = esm.LastModified,
        e.lastprocessingresult = esm.LastProcessingResult,
        e.state = esm.State,
        e.maximumrecordage = esm.MaximumRecordAgeInSeconds,
        e.bisectbatchonfunctionerror = esm.BisectBatchOnFunctionError,
        e.maximumretryattempts = esm.MaximumRetryAttempts,
        e.tumblingwindowinseconds = esm.TumblingWindowInSeconds,
        e.lastupdated = $aws_update_tag
        WITH e, esm
        MATCH (lambda:AWSLambda{id: esm.FunctionArn})
        MERGE (lambda)-[r:RESOURCE]->(e)
        ON CREATE SET r.firstseen = timestamp()
        SET r.lastupdated = $aws_update_tag
>>>>>>> 7f3b7f7b
    """

    neo4j_session.run(
        ingest_esms,
        esm_list=lambda_event_source_mappings,
        aws_update_tag=update_tag,
    )


@timeit
def _load_lambda_layers(neo4j_session: neo4j.Session, lambda_layers: List[Dict], update_tag: int,) -> None:
    ingest_layers = """
    UNWIND $layers_list AS layer
<<<<<<< HEAD
    MERGE (l:AWSLambdaLayer{id: layer.Arn})
    ON CREATE SET l.firstseen = timestamp()
    SET l.codesize = layer.CodeSize,
    l.region = layer.region,
    l.name = layer.LayerName,
    l.consolelink = layer.consolelink,
    l.signingprofileversionarn  = layer.SigningProfileVersionArn,
    l.signingjobarn = layer.SigningJobArn,
    l.lastupdated = $aws_update_tag,
    l.arn = layer.Arn
    WITH l, layer
    MATCH (lambda:AWSLambda{id: layer.FunctionArn})
    MERGE (lambda)-[r:HAS]->(l)
    ON CREATE SET r.firstseen = timestamp()
    SET r.lastupdated = $aws_update_tag
=======
        MERGE (l:AWSLambdaLayer{id: layer.Arn})
        ON CREATE SET l.firstseen = timestamp()
        SET l.codesize = layer.CodeSize,
        l.signingprofileversionarn  = layer.SigningProfileVersionArn,
        l.signingjobarn = layer.SigningJobArn,
        l.lastupdated = $aws_update_tag
        WITH l, layer
        MATCH (lambda:AWSLambda{id: layer.FunctionArn})
        MERGE (lambda)-[r:HAS]->(l)
        ON CREATE SET r.firstseen = timestamp()
        SET r.lastupdated = $aws_update_tag
>>>>>>> 7f3b7f7b
    """

    neo4j_session.run(
        ingest_layers,
        layers_list=lambda_layers,
        aws_update_tag=update_tag,
    )


@timeit
def cleanup_lambda(neo4j_session: neo4j.Session, common_job_parameters: Dict) -> None:
    run_cleanup_job('aws_import_lambda_cleanup.json', neo4j_session, common_job_parameters)


@timeit
def sync_lambda_functions(
        neo4j_session: neo4j.Session, boto3_session: boto3.session.Session, regions: List[str],
        current_aws_account_id: str, aws_update_tag: int, common_job_parameters: Dict,
) -> None:
    data = []
    for region in regions:
        logger.info("Syncing Lambda for region in '%s' in account '%s'.", region, current_aws_account_id)
        data.extend(get_lambda_data(boto3_session, region))

    logger.info(f"Total Lambdas: {len(data)}")

    if common_job_parameters.get('pagination', {}).get('lambda_function', None):
        pageNo = common_job_parameters.get("pagination", {}).get("lambda_function", None)["pageNo"]
        pageSize = common_job_parameters.get("pagination", {}).get("lambda_function", None)["pageSize"]
        totalPages = len(data) / pageSize
        if int(totalPages) != totalPages:
            totalPages = totalPages + 1
        totalPages = int(totalPages)
        if pageNo < totalPages or pageNo == totalPages:
            logger.info(f'pages process for lambda_function {pageNo}/{totalPages} pageSize is {pageSize}')
        page_start = (common_job_parameters.get('pagination', {}).get('lambda_function', {})[
                      'pageNo'] - 1) * common_job_parameters.get('pagination', {}).get('lambda_function', {})['pageSize']
        page_end = page_start + common_job_parameters.get('pagination', {}).get('lambda_function', {})['pageSize']
        if page_end > len(data) or page_end == len(data):
            data = data[page_start:]
        else:
            has_next_page = True
            data = data[page_start:page_end]
            common_job_parameters['pagination']['lambda_function']['hasNextPage'] = has_next_page

    load_lambda_functions(neo4j_session, data, current_aws_account_id, aws_update_tag)
    lambda_function_details = get_lambda_function_details(boto3_session, data)
    load_lambda_function_details(neo4j_session, lambda_function_details, aws_update_tag, current_aws_account_id)

    cleanup_lambda(neo4j_session, common_job_parameters)


@timeit
def sync(
        neo4j_session: neo4j.Session, boto3_session: boto3.session.Session, regions: List[str],
        current_aws_account_id: str, update_tag: int, common_job_parameters: Dict,
) -> None:
    tic = time.perf_counter()

    logger.info("Syncing Lambda for account '%s', at %s.", current_aws_account_id, tic)

    sync_lambda_functions(
        neo4j_session, boto3_session, regions, current_aws_account_id, update_tag, common_job_parameters,
    )

    toc = time.perf_counter()
    logger.info(f"Time to process Lambda: {toc - tic:0.4f} seconds")<|MERGE_RESOLUTION|>--- conflicted
+++ resolved
@@ -44,49 +44,6 @@
 ) -> None:
     ingest_lambda_functions = """
     UNWIND $lambda_functions_list AS lf
-<<<<<<< HEAD
-    MERGE (lambda:AWSLambda{id: lf.FunctionArn})
-    ON CREATE SET lambda.firstseen = timestamp()
-    SET lambda.name = lf.FunctionName,
-    lambda.arn = lf.FunctionArn,
-    lambda.region = lf.region,
-    lambda.modifieddate = lf.LastModified,
-    lambda.runtime = lf.Runtime,
-    lambda.isPublicFacing = lf.isPublicFacing,
-    lambda.consolelink = lf.consolelink,
-    lambda.description = lf.Description,
-    lambda.timeout = lf.Timeout,
-    lambda.memory = lf.MemorySize,
-    lambda.codesize = lf.CodeSize,
-    lambda.handler = lf.Handler,
-    lambda.version = lf.Version,
-    lambda.tracingconfigmode = lf.TracingConfig.Mode,
-    lambda.revisionid = lf.RevisionId,
-    lambda.state = lf.State,
-    lambda.statereason = lf.StateReason,
-    lambda.statereasoncode = lf.StateReasonCode,
-    lambda.lastupdatestatus = lf.LastUpdateStatus,
-    lambda.lastupdatestatusreason = lf.LastUpdateStatusReason,
-    lambda.lastupdatestatusreasoncode = lf.LastUpdateStatusReasonCode,
-    lambda.packagetype = lf.PackageType,
-    lambda.signingprofileversionarn = lf.SigningProfileVersionArn,
-    lambda.signingjobarn = lf.SigningJobArn,
-    lambda.codesha256 = lf.CodeSha256,
-    lambda.architectures = lf.Architectures,
-    lambda.masterarn = lf.MasterArn,
-    lambda.kmskeyarn = lf.KMSKeyArn,
-    lambda.lastupdated = $aws_update_tag
-    WITH lambda, lf
-    MATCH (owner:AWSAccount{id: $AWS_ACCOUNT_ID})
-    MERGE (owner)-[r:RESOURCE]->(lambda)
-    ON CREATE SET r.firstseen = timestamp()
-    SET r.lastupdated = $aws_update_tag
-    WITH lambda, lf
-    MATCH (role:AWSPrincipal{arn: lf.Role})
-    MERGE (lambda)-[r:STS_ASSUME_ROLE_ALLOW]->(role)
-    ON CREATE SET r.firstseen = timestamp()
-    SET r.lastupdated = $aws_update_tag
-=======
         MERGE (lambda:AWSLambda{id: lf.FunctionArn})
         ON CREATE SET lambda.firstseen = timestamp()
         SET lambda.name = lf.FunctionName,
@@ -124,7 +81,6 @@
         MERGE (lambda)-[r:STS_ASSUME_ROLE_ALLOW]->(role)
         ON CREATE SET r.firstseen = timestamp()
         SET r.lastupdated = $aws_update_tag
->>>>>>> 7f3b7f7b
     """
 
     neo4j_session.run(
@@ -160,27 +116,15 @@
 @timeit
 @aws_handle_regions
 def get_lambda_function_details(
-<<<<<<< HEAD
         boto3_session: boto3.session.Session, data: List[Dict],
 ) -> Generator[Any, Any, None]:
-=======
-        boto3_session: boto3.session.Session, data: List[Dict], region: str,
-) -> List[Tuple[str, List[Any], List[Any], List[Any]]]:
-    client = boto3_session.client('lambda', region_name=region)
-    details = []
->>>>>>> 7f3b7f7b
     for lambda_function in data:
         region = lambda_function['region']
         client = boto3_session.client('lambda', region_name=region)
         function_aliases = get_function_aliases(lambda_function, client)
         event_source_mappings = get_event_source_mappings(lambda_function, client)
         layers = lambda_function.get('Layers', [])
-<<<<<<< HEAD
         yield lambda_function['FunctionArn'], function_aliases, event_source_mappings, layers, region
-=======
-        details.append((lambda_function['FunctionArn'], function_aliases, event_source_mappings, layers))
-    return details
->>>>>>> 7f3b7f7b
 
 
 @timeit
@@ -223,7 +167,6 @@
 def _load_lambda_function_aliases(neo4j_session: neo4j.Session, lambda_aliases: List[Dict], update_tag: int) -> None:
     ingest_aliases = """
     UNWIND $aliases_list AS alias
-<<<<<<< HEAD
     MERGE (a:AWSLambdaFunctionAlias{id: alias.AliasArn})
     ON CREATE SET a.firstseen = timestamp()
     SET a.aliasname = alias.Name,
@@ -239,20 +182,6 @@
     MERGE (lambda)-[r:KNOWN_AS]->(a)
     ON CREATE SET r.firstseen = timestamp()
     SET r.lastupdated = $aws_update_tag
-=======
-        MERGE (a:AWSLambdaFunctionAlias{id: alias.AliasArn})
-        ON CREATE SET a.firstseen = timestamp()
-        SET a.aliasname = alias.Name,
-        a.functionversion = alias.FunctionVersion,
-        a.description = alias.Description,
-        a.revisionid = alias.RevisionId,
-        a.lastupdated = $aws_update_tag
-        WITH a, alias
-        MATCH (lambda:AWSLambda{id: alias.FunctionArn})
-        MERGE (lambda)-[r:KNOWN_AS]->(a)
-        ON CREATE SET r.firstseen = timestamp()
-        SET r.lastupdated = $aws_update_tag
->>>>>>> 7f3b7f7b
     """
 
     neo4j_session.run(
@@ -268,7 +197,6 @@
 ) -> None:
     ingest_esms = """
     UNWIND $esm_list AS esm
-<<<<<<< HEAD
     MERGE (e:AWSLambdaEventSourceMapping{id: esm.EventSourceArn})
     ON CREATE SET e.firstseen = timestamp()
     SET e.batchsize = esm.BatchSize,
@@ -294,29 +222,6 @@
     MERGE (lambda)-[r:RESOURCE]->(e)
     ON CREATE SET r.firstseen = timestamp()
     SET r.lastupdated = $aws_update_tag
-=======
-        MERGE (e:AWSLambdaEventSourceMapping{id: esm.UUID})
-        ON CREATE SET e.firstseen = timestamp()
-        SET e.batchsize = esm.BatchSize,
-        e.startingposition = esm.StartingPosition,
-        e.startingpositiontimestamp = esm.StartingPositionTimestamp,
-        e.parallelizationfactor = esm.ParallelizationFactor,
-        e.maximumbatchingwindowinseconds = esm.MaximumBatchingWindowInSeconds,
-        e.eventsourcearn = esm.EventSourceArn,
-        e.lastmodified = esm.LastModified,
-        e.lastprocessingresult = esm.LastProcessingResult,
-        e.state = esm.State,
-        e.maximumrecordage = esm.MaximumRecordAgeInSeconds,
-        e.bisectbatchonfunctionerror = esm.BisectBatchOnFunctionError,
-        e.maximumretryattempts = esm.MaximumRetryAttempts,
-        e.tumblingwindowinseconds = esm.TumblingWindowInSeconds,
-        e.lastupdated = $aws_update_tag
-        WITH e, esm
-        MATCH (lambda:AWSLambda{id: esm.FunctionArn})
-        MERGE (lambda)-[r:RESOURCE]->(e)
-        ON CREATE SET r.firstseen = timestamp()
-        SET r.lastupdated = $aws_update_tag
->>>>>>> 7f3b7f7b
     """
 
     neo4j_session.run(
@@ -330,7 +235,6 @@
 def _load_lambda_layers(neo4j_session: neo4j.Session, lambda_layers: List[Dict], update_tag: int,) -> None:
     ingest_layers = """
     UNWIND $layers_list AS layer
-<<<<<<< HEAD
     MERGE (l:AWSLambdaLayer{id: layer.Arn})
     ON CREATE SET l.firstseen = timestamp()
     SET l.codesize = layer.CodeSize,
@@ -346,19 +250,6 @@
     MERGE (lambda)-[r:HAS]->(l)
     ON CREATE SET r.firstseen = timestamp()
     SET r.lastupdated = $aws_update_tag
-=======
-        MERGE (l:AWSLambdaLayer{id: layer.Arn})
-        ON CREATE SET l.firstseen = timestamp()
-        SET l.codesize = layer.CodeSize,
-        l.signingprofileversionarn  = layer.SigningProfileVersionArn,
-        l.signingjobarn = layer.SigningJobArn,
-        l.lastupdated = $aws_update_tag
-        WITH l, layer
-        MATCH (lambda:AWSLambda{id: layer.FunctionArn})
-        MERGE (lambda)-[r:HAS]->(l)
-        ON CREATE SET r.firstseen = timestamp()
-        SET r.lastupdated = $aws_update_tag
->>>>>>> 7f3b7f7b
     """
 
     neo4j_session.run(
