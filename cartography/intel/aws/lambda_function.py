--- conflicted
+++ resolved
@@ -37,7 +37,6 @@
 ) -> None:
     ingest_lambda_functions = """
     UNWIND {lambda_functions_list} AS lf
-<<<<<<< HEAD
     MERGE (lambda:AWSLambda{id: lf.FunctionArn})
     ON CREATE SET lambda.firstseen = timestamp()
     SET lambda.name = lf.FunctionName,
@@ -61,6 +60,10 @@
     lambda.packagetype = lf.PackageType,
     lambda.signingprofileversionarn = lf.SigningProfileVersionArn,
     lambda.signingjobarn = lf.SigningJobArn,
+    lambda.codesha256 = lf.CodeSha256,
+    lambda.architectures = lf.Architectures,
+    lambda.masterarn = lf.MasterArn,
+    lambda.kmskeyarn = lf.KMSKeyArn,
     lambda.lastupdated = {aws_update_tag}
     WITH lambda, lf
     MATCH (owner:AWSAccount{id: {AWS_ACCOUNT_ID}})
@@ -72,45 +75,6 @@
     MERGE (lambda)-[r:STS_ASSUME_ROLE_ALLOW]->(role)
     ON CREATE SET r.firstseen = timestamp()
     SET r.lastupdated = {aws_update_tag}
-=======
-        MERGE (lambda:AWSLambda{id: lf.FunctionArn})
-        ON CREATE SET lambda.firstseen = timestamp()
-        SET lambda.name = lf.FunctionName,
-        lambda.modifieddate = lf.LastModified,
-        lambda.runtime = lf.Runtime,
-        lambda.description = lf.Description,
-        lambda.timeout = lf.Timeout,
-        lambda.memory = lf.MemorySize,
-        lambda.codesize = lf.CodeSize,
-        lambda.handler = lf.Handler,
-        lambda.version = lf.Version,
-        lambda.tracingconfigmode = lf.TracingConfig.Mode,
-        lambda.revisionid = lf.RevisionId,
-        lambda.state = lf.State,
-        lambda.statereason = lf.StateReason,
-        lambda.statereasoncode = lf.StateReasonCode,
-        lambda.lastupdatestatus = lf.LastUpdateStatus,
-        lambda.lastupdatestatusreason = lf.LastUpdateStatusReason,
-        lambda.lastupdatestatusreasoncode = lf.LastUpdateStatusReasonCode,
-        lambda.packagetype = lf.PackageType,
-        lambda.signingprofileversionarn = lf.SigningProfileVersionArn,
-        lambda.signingjobarn = lf.SigningJobArn,
-        lambda.codesha256 = lf.CodeSha256,
-        lambda.architectures = lf.Architectures,
-        lambda.masterarn = lf.MasterArn,
-        lambda.kmskeyarn = lf.KMSKeyArn,
-        lambda.lastupdated = {aws_update_tag}
-        WITH lambda, lf
-        MATCH (owner:AWSAccount{id: {AWS_ACCOUNT_ID}})
-        MERGE (owner)-[r:RESOURCE]->(lambda)
-        ON CREATE SET r.firstseen = timestamp()
-        SET r.lastupdated = {aws_update_tag}
-        WITH lambda, lf
-        MATCH (role:AWSPrincipal{arn: lf.Role})
-        MERGE (lambda)-[r:STS_ASSUME_ROLE_ALLOW]->(role)
-        ON CREATE SET r.firstseen = timestamp()
-        SET r.lastupdated = {aws_update_tag}
->>>>>>> 4012511d
     """
 
     neo4j_session.run(
