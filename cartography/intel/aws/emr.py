import logging
import time
from typing import Any
from typing import Dict
from typing import List

import boto3
import botocore.exceptions
import neo4j

from cartography.client.core.tx import load
from cartography.graph.job import GraphJob
from cartography.intel.aws.ec2.util import get_botocore_config
from cartography.models.aws.emr import EMRClusterSchema
from cartography.util import aws_handle_regions
from cartography.util import timeit

logger = logging.getLogger(__name__)

# EMR API is subject to aggressive throttling, so we need to sleep a second between each call.
LIST_SLEEP = 1
DESCRIBE_SLEEP = 1


@timeit
@aws_handle_regions
def get_emr_clusters(boto3_session: boto3.session.Session, region: str) -> List[Dict[str, Any]]:
    client = boto3_session.client('emr', region_name=region, config=get_botocore_config())
<<<<<<< HEAD
    clusters: List[Dict] = []
    counter = 0
=======
    clusters: List[Dict[str, Any]] = []
>>>>>>> 5cae1983
    paginator = client.get_paginator('list_clusters')
    for page in paginator.paginate():
        cluster = page['Clusters']
        clusters.extend(cluster)
        counter += 1
        print(f"counter: {counter} - items: {len(page['Clusters'])}")
        # time.sleep(LIST_SLEEP)

    return clusters


@timeit
<<<<<<< HEAD
def get_emr_describe_cluster(boto3_session: boto3.session.Session, region: str, cluster_id: str) -> Dict:
    print(f"describe for {cluster_id}")
=======
def get_emr_describe_cluster(boto3_session: boto3.session.Session, region: str, cluster_id: str) -> Dict[str, Any]:
>>>>>>> 5cae1983
    client = boto3_session.client('emr', region_name=region, config=get_botocore_config())
    cluster_details: Dict[str, Any] = {}
    try:
        response = client.describe_cluster(ClusterId=cluster_id)
        cluster_details = response['Cluster']
    except botocore.exceptions.ClientError as e:
        code = e.response['Error']['Code']
        msg = e.response['Error']['Message']
        logger.warning(f"Could not run EMR describe_cluster due to boto3 error {code}: {msg}. Skipping.")
    return cluster_details


@timeit
def load_emr_clusters(
        neo4j_session: neo4j.Session,
        cluster_data: List[Dict[str, Any]],
        region: str,
        current_aws_account_id: str,
        aws_update_tag: int,
) -> None:
<<<<<<< HEAD
    query = """
    UNWIND $Clusters as emr_cluster
        MERGE (cluster:EMRCluster{id: emr_cluster.Name})
        ON CREATE SET cluster.firstseen = timestamp(),
            cluster.arn                 = emr_cluster.ClusterArn,
            cluster.id                  = emr_cluster.Id,
            cluster.name                = emr_cluster.Name,
            cluster.servicerole         = emr_cluster.ServiceRole,
            cluster.region              = $Region
        SET cluster.lastupdated         = $aws_update_tag
        WITH cluster

        MATCH (owner:AWSAccount{id: $AWS_ACCOUNT_ID})
        MERGE (owner)-[r:RESOURCE]->(cluster)
        ON CREATE SET r.firstseen       = timestamp()
        SET r.lastupdated               = $aws_update_tag
    """

    logger.info("Loading EMR %d clusters for region '%s' into graph.", len(cluster_data), region)

    ingestion_query = build_ingestion_query(EMRClusterSchema())

    load_graph_data(
=======
    logger.info(f"Loading EMR {len(cluster_data)} clusters for region '{region}' into graph.")
    load(
>>>>>>> 5cae1983
        neo4j_session,
        EMRClusterSchema(),
        cluster_data,
        lastupdated=aws_update_tag,
        Region=region,
        AWS_ID=current_aws_account_id,
    )


@timeit
def cleanup(neo4j_session: neo4j.Session, common_job_parameters: Dict[str, Any]) -> None:
    logger.debug("Running EMR cleanup job.")
    cleanup_job = GraphJob.from_node_schema(EMRClusterSchema(), common_job_parameters)
    cleanup_job.run(neo4j_session)


@timeit
def sync(
    neo4j_session: neo4j.Session, boto3_session: boto3.session.Session, regions: List[str], current_aws_account_id: str,
    update_tag: int, common_job_parameters: Dict[str, Any],
) -> None:
<<<<<<< HEAD
    tic = time.perf_counter()

    logger.info("Syncing EMR for account '%s', at %s.", current_aws_account_id, tic)

    # for region in regions:
    #     logger.info("Syncing EMR for region '%s' in account '%s'.", region, current_aws_account_id)

    #     clusters = get_emr_clusters(boto3_session, region)

    #     logger.info(f"Total EMR Clusters: {len(clusters)} for {region}")
=======
    for region in regions:
        logger.info(f"Syncing EMR for region '{region}' in account '{current_aws_account_id}'.")
>>>>>>> 5cae1983

    #     cluster_data: List[Dict] = []
    #     for cluster in clusters:
    #         cluster_id = cluster['Id']
    #         cluster_details = get_emr_describe_cluster(boto3_session, region, cluster_id)
    #         if cluster_details:
    #             cluster_data.append(cluster_details)
    #         # time.sleep(DESCRIBE_SLEEP)

<<<<<<< HEAD
    #     load_emr_clusters(neo4j_session, cluster_data, region, current_aws_account_id, update_tag)
=======
        cluster_data: List[Dict[str, Any]] = []
        for cluster in clusters:
            cluster_id = cluster['Id']
            cluster_details = get_emr_describe_cluster(boto3_session, region, cluster_id)
            if cluster_details:
                cluster_data.append(cluster_details)
            time.sleep(DESCRIBE_SLEEP)
>>>>>>> 5cae1983

    # cleanup(neo4j_session, common_job_parameters)

    toc = time.perf_counter()
    logger.info(f"Time to process EMR: {toc - tic:0.4f} seconds")<|MERGE_RESOLUTION|>--- conflicted
+++ resolved
@@ -26,12 +26,8 @@
 @aws_handle_regions
 def get_emr_clusters(boto3_session: boto3.session.Session, region: str) -> List[Dict[str, Any]]:
     client = boto3_session.client('emr', region_name=region, config=get_botocore_config())
-<<<<<<< HEAD
     clusters: List[Dict] = []
     counter = 0
-=======
-    clusters: List[Dict[str, Any]] = []
->>>>>>> 5cae1983
     paginator = client.get_paginator('list_clusters')
     for page in paginator.paginate():
         cluster = page['Clusters']
@@ -44,12 +40,7 @@
 
 
 @timeit
-<<<<<<< HEAD
-def get_emr_describe_cluster(boto3_session: boto3.session.Session, region: str, cluster_id: str) -> Dict:
-    print(f"describe for {cluster_id}")
-=======
 def get_emr_describe_cluster(boto3_session: boto3.session.Session, region: str, cluster_id: str) -> Dict[str, Any]:
->>>>>>> 5cae1983
     client = boto3_session.client('emr', region_name=region, config=get_botocore_config())
     cluster_details: Dict[str, Any] = {}
     try:
@@ -70,34 +61,8 @@
         current_aws_account_id: str,
         aws_update_tag: int,
 ) -> None:
-<<<<<<< HEAD
-    query = """
-    UNWIND $Clusters as emr_cluster
-        MERGE (cluster:EMRCluster{id: emr_cluster.Name})
-        ON CREATE SET cluster.firstseen = timestamp(),
-            cluster.arn                 = emr_cluster.ClusterArn,
-            cluster.id                  = emr_cluster.Id,
-            cluster.name                = emr_cluster.Name,
-            cluster.servicerole         = emr_cluster.ServiceRole,
-            cluster.region              = $Region
-        SET cluster.lastupdated         = $aws_update_tag
-        WITH cluster
-
-        MATCH (owner:AWSAccount{id: $AWS_ACCOUNT_ID})
-        MERGE (owner)-[r:RESOURCE]->(cluster)
-        ON CREATE SET r.firstseen       = timestamp()
-        SET r.lastupdated               = $aws_update_tag
-    """
-
-    logger.info("Loading EMR %d clusters for region '%s' into graph.", len(cluster_data), region)
-
-    ingestion_query = build_ingestion_query(EMRClusterSchema())
-
-    load_graph_data(
-=======
     logger.info(f"Loading EMR {len(cluster_data)} clusters for region '{region}' into graph.")
     load(
->>>>>>> 5cae1983
         neo4j_session,
         EMRClusterSchema(),
         cluster_data,
@@ -119,7 +84,6 @@
     neo4j_session: neo4j.Session, boto3_session: boto3.session.Session, regions: List[str], current_aws_account_id: str,
     update_tag: int, common_job_parameters: Dict[str, Any],
 ) -> None:
-<<<<<<< HEAD
     tic = time.perf_counter()
 
     logger.info("Syncing EMR for account '%s', at %s.", current_aws_account_id, tic)
@@ -130,10 +94,6 @@
     #     clusters = get_emr_clusters(boto3_session, region)
 
     #     logger.info(f"Total EMR Clusters: {len(clusters)} for {region}")
-=======
-    for region in regions:
-        logger.info(f"Syncing EMR for region '{region}' in account '{current_aws_account_id}'.")
->>>>>>> 5cae1983
 
     #     cluster_data: List[Dict] = []
     #     for cluster in clusters:
@@ -143,17 +103,7 @@
     #             cluster_data.append(cluster_details)
     #         # time.sleep(DESCRIBE_SLEEP)
 
-<<<<<<< HEAD
     #     load_emr_clusters(neo4j_session, cluster_data, region, current_aws_account_id, update_tag)
-=======
-        cluster_data: List[Dict[str, Any]] = []
-        for cluster in clusters:
-            cluster_id = cluster['Id']
-            cluster_details = get_emr_describe_cluster(boto3_session, region, cluster_id)
-            if cluster_details:
-                cluster_data.append(cluster_details)
-            time.sleep(DESCRIBE_SLEEP)
->>>>>>> 5cae1983
 
     # cleanup(neo4j_session, common_job_parameters)
 
