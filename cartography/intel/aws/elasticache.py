import time
import logging
from typing import Dict
from typing import List
from typing import Set

import boto3
import neo4j

from cartography.util import aws_handle_regions
from cartography.util import run_cleanup_job
from cartography.util import timeit

logger = logging.getLogger(__name__)


def _get_topic(cluster: Dict) -> Dict:
    return cluster['NotificationConfiguration']


def transform_elasticache_topics(cluster_data: List[Dict]) -> List[Dict]:
    """
    Collect unique TopicArns from the cluster data
    """
    seen: Set[str] = set()
    topics: List[Dict] = []
    for cluster in cluster_data:
        topic = _get_topic(cluster)
        topic_arn = topic['TopicArn']
        if topic_arn not in seen:
            seen.add(topic_arn)
            topics.append(topic)
    return topics


@timeit
@aws_handle_regions
def get_elasticache_clusters(boto3_session: boto3.session.Session, region: str) -> List[Dict]:
    logger.debug(f"Getting ElastiCache Clusters in region '{region}'.")
    client = boto3_session.client('elasticache', region_name=region)
    paginator = client.get_paginator('describe_cache_clusters')
    clusters: List[Dict] = []
    for page in paginator.paginate():
        clusters.extend(page['CacheClusters'])
    for cluster in clusters:
        cluster['region'] = region
    return clusters


@timeit
def load_elasticache_clusters(
    neo4j_session: neo4j.Session, clusters: List[Dict],
    aws_account_id: str, update_tag: int,
) -> None:
    query = """
    UNWIND {clusters} as elasticache_cluster
        MERGE (cluster:ElasticacheCluster{id:elasticache_cluster.ARN})
        ON CREATE SET cluster.firstseen = timestamp(),
            cluster.arn = elasticache_cluster.ARN,
            cluster.topic_arn = elasticache_cluster.NotificationConfiguration.TopicArn,
            cluster.id = elasticache_cluster.CacheClusterId,
            cluster.region = elasticache_cluster.region
        SET cluster.lastupdated = {aws_update_tag}

        WITH cluster, elasticache_cluster
        MATCH (owner:AWSAccount{id: {aws_account_id}})
        MERGE (owner)-[r3:RESOURCE]->(cluster)
        ON CREATE SET r3.firstseen = timestamp()
        SET r3.lastupdated = {aws_update_tag}

        WITH elasticache_cluster, owner
        WHERE NOT elasticache_cluster.NotificationConfiguration IS NULL
        MERGE (topic:ElasticacheTopic{id: elasticache_cluster.NotificationConfiguration.TopicArn})
        ON CREATE SET topic.firstseen = timestamp(),
            topic.arn = elasticache_cluster.NotificationConfiguration.TopicArn
        SET topic.lastupdated = {aws_update_tag},
            topic.status = elasticache_cluster.NotificationConfiguration.Status

        MERGE (topic)-[r:CACHE_CLUSTER]->(cluster)
        ON CREATE SET r.firstseen = timestamp()
        SET r.lastupdated = {aws_update_tag}
        WITH cluster, topic

        MERGE (owner)-[r2:RESOURCE]->(topic)
        ON CREATE SET r2.firstseen = timestamp()
        SET r2.lastupdated = {aws_update_tag}
    """
    logger.info(f"Loading f{len(clusters)} ElastiCache clusters into graph.")
    neo4j_session.run(
        query,
        clusters=clusters,
        aws_update_tag=update_tag,
        aws_account_id=aws_account_id,
    )


@timeit
def cleanup(neo4j_session: neo4j.Session, common_job_parameters: Dict) -> None:
    run_cleanup_job(
        'aws_import_elasticache_cleanup.json',
        neo4j_session,
        common_job_parameters,
    )


@timeit
def sync(
    neo4j_session: neo4j.Session, boto3_session: boto3.session.Session, regions: List[str], current_aws_account_id: str,
    update_tag: int, common_job_parameters: Dict,
) -> None:
<<<<<<< HEAD
    clusters = []
    for region in regions:
        logger.info(f"Syncing ElastiCache clusters for region '{region}' in account {current_aws_account_id}")
        clusters.extend(get_elasticache_clusters(boto3_session, region))

    if common_job_parameters.get('pagination', {}).get('elasticache', None):
        has_next_page = False
        page_start = (common_job_parameters.get('pagination', {}).get('elasticache', {})['pageNo'] - 1) * common_job_parameters.get('pagination', {}).get('elasticache', {})['pageSize']
        page_end = page_start + common_job_parameters.get('pagination', {}).get('elasticache', {})['pageSize']
        if page_end > len(clusters) or page_end == len(clusters):
            clusters = clusters[page_start:]
        else:
            has_next_page = True
            clusters = clusters[page_start:page_end]
        common_job_parameters['pagination']['elasticache']['hasNextPage'] = has_next_page

    load_elasticache_clusters(neo4j_session, clusters, current_aws_account_id, update_tag)
    cleanup(neo4j_session, common_job_parameters)
=======
    tic = time.perf_counter()

    logger.info("Syncing ElastiCache for account '%s', at %s.", current_aws_account_id, tic)

    for region in regions:
        logger.info(f"Syncing ElastiCache clusters for region '{region}' in account {current_aws_account_id}")
        clusters = get_elasticache_clusters(boto3_session, region)
        load_elasticache_clusters(neo4j_session, clusters, region, current_aws_account_id, update_tag)
    cleanup(neo4j_session, common_job_parameters)

    toc = time.perf_counter()
    print(f"Total Time to process ElastiCache: {toc - tic:0.4f} seconds")
>>>>>>> 93b1c60a
<|MERGE_RESOLUTION|>--- conflicted
+++ resolved
@@ -108,7 +108,10 @@
     neo4j_session: neo4j.Session, boto3_session: boto3.session.Session, regions: List[str], current_aws_account_id: str,
     update_tag: int, common_job_parameters: Dict,
 ) -> None:
-<<<<<<< HEAD
+    tic = time.perf_counter()
+
+    logger.info("Syncing ElastiCache for account '%s', at %s.", current_aws_account_id, tic)
+
     clusters = []
     for region in regions:
         logger.info(f"Syncing ElastiCache clusters for region '{region}' in account {current_aws_account_id}")
@@ -127,17 +130,6 @@
 
     load_elasticache_clusters(neo4j_session, clusters, current_aws_account_id, update_tag)
     cleanup(neo4j_session, common_job_parameters)
-=======
-    tic = time.perf_counter()
-
-    logger.info("Syncing ElastiCache for account '%s', at %s.", current_aws_account_id, tic)
-
-    for region in regions:
-        logger.info(f"Syncing ElastiCache clusters for region '{region}' in account {current_aws_account_id}")
-        clusters = get_elasticache_clusters(boto3_session, region)
-        load_elasticache_clusters(neo4j_session, clusters, region, current_aws_account_id, update_tag)
-    cleanup(neo4j_session, common_job_parameters)
 
     toc = time.perf_counter()
-    print(f"Total Time to process ElastiCache: {toc - tic:0.4f} seconds")
->>>>>>> 93b1c60a
+    print(f"Total Time to process ElastiCache: {toc - tic:0.4f} seconds")