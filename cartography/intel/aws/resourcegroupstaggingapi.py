import logging
from string import Template
from typing import Dict
from typing import List

import boto3
import neo4j

from cartography.util import aws_handle_regions
from cartography.util import run_cleanup_job
from cartography.util import timeit

logger = logging.getLogger(__name__)


def get_short_id_from_ec2_arn(arn: str) -> str:
    """
    Return the short-form resource ID from an EC2 ARN.
    For example, for "arn:aws:ec2:us-east-1:test_account:instance/i-1337", return 'i-1337'.
    :param arn: The ARN
    :return: The resource ID
    """
    return arn.split('/')[-1]


def get_bucket_name_from_arn(bucket_arn: str) -> str:
    """
    Return the bucket name from an S3 bucket ARN.
    For example, for "arn:aws:s3:::bucket_name", return 'bucket_name'.
    :param arn: The S3 bucket's full ARN
    :return: The S3 bucket's name
    """
    return bucket_arn.split(':')[-1]


# We maintain a mapping from AWS resource types to their associated labels and unique identifiers.
# label: the node label used in cartography for this resource type
# property: the field of this node that uniquely identified this resource type
# id_func: [optional] - EC2 instances and S3 buckets in cartography currently use non-ARNs as their primary identifiers
# so we need to supply a function pointer to translate the ARN returned by the resourcegroupstaggingapi to the form that
# cartography uses.
# TODO - we should make EC2 and S3 assets query-able by their full ARN so that we don't need this workaround.
TAG_RESOURCE_TYPE_MAPPINGS: Dict = {
    'ec2:instance': {'label': 'EC2Instance', 'property': 'id', 'id_func': get_short_id_from_ec2_arn},
    'ec2:network-interface': {'label': 'NetworkInterface', 'property': 'id', 'id_func': get_short_id_from_ec2_arn},
    'ec2:security-group': {'label': 'EC2SecurityGroup', 'property': 'id', 'id_func': get_short_id_from_ec2_arn},
    'ec2:subnet': {'label': 'EC2Subnet', 'property': 'subnetid', 'id_func': get_short_id_from_ec2_arn},
    'ec2:vpc': {'label': 'AWSVpc', 'property': 'id', 'id_func': get_short_id_from_ec2_arn},
    'ec2:transit-gateway': {'label': 'AWSTransitGateway', 'property': 'id'},
    'ec2:transit-gateway-attachment': {'label': 'AWSTransitGatewayAttachment', 'property': 'id'},
    'es:domain': {'label': 'ESDomain', 'property': 'id'},
    'redshift:cluster': {'label': 'RedshiftCluster', 'property': 'id'},
    'rds:db': {'label': 'RDSInstance', 'property': 'id'},
    'rds:subgrp': {'label': 'DBSubnetGroup', 'property': 'id'},
    # Buckets are the only objects in the S3 service: https://docs.aws.amazon.com/AmazonS3/latest/dev/s3-arn-format.html
    's3': {'label': 'S3Bucket', 'property': 'id', 'id_func': get_bucket_name_from_arn},
}


@timeit
@aws_handle_regions
def get_tags(boto3_session: boto3.session.Session, resource_types: List[str], region: str) -> List[Dict]:
    """
    Create boto3 client and retrieve tag data.
    """
    client = boto3_session.client('resourcegroupstaggingapi', region_name=region)
    paginator = client.get_paginator('get_resources')
    resources: List[Dict] = []
    for page in paginator.paginate(
        # Only ingest tags for resources that Cartography supports.
        # This is just a starting list; there may be others supported by this API.
        ResourceTypeFilters=resource_types,
    ):
        resources.extend(page['ResourceTagMappingList'])
    return resources


@timeit
def load_tags(
    neo4j_session: neo4j.Session, tag_data: Dict, resource_type: str, region: str,
    aws_update_tag: int,
) -> None:
    INGEST_TAG_TEMPLATE = Template("""
    UNWIND {TagData} as tag_mapping
        UNWIND tag_mapping.Tags as input_tag
            MATCH (resource:$resource_label{$property:tag_mapping.resource_id})
            MERGE(aws_tag:AWSTag:Tag{id:input_tag.Key + ":" + input_tag.Value})
            ON CREATE SET aws_tag.firstseen = timestamp()

            SET aws_tag.lastupdated = {UpdateTag},
            aws_tag.key = input_tag.Key,
            aws_tag.value =  input_tag.Value,
            aws_tag.region = {Region}

            MERGE (resource)-[r:TAGGED]->(aws_tag)
            SET r.lastupdated = {UpdateTag},
            r.firstseen = timestamp()
    """)
    query = INGEST_TAG_TEMPLATE.safe_substitute(
        resource_label=TAG_RESOURCE_TYPE_MAPPINGS[resource_type]['label'],
        property=TAG_RESOURCE_TYPE_MAPPINGS[resource_type]['property'],
    )
    neo4j_session.run(
        query,
        TagData=tag_data,
        UpdateTag=aws_update_tag,
        Region=region,
    )


@timeit
def transform_tags(tag_data: Dict, resource_type: str) -> None:
    for tag_mapping in tag_data:
        tag_mapping['resource_id'] = compute_resource_id(tag_mapping, resource_type)


def compute_resource_id(tag_mapping: Dict, resource_type: str) -> str:
    resource_id = tag_mapping['ResourceARN']
    if 'id_func' in TAG_RESOURCE_TYPE_MAPPINGS[resource_type]:
        parse_resource_id_from_arn = TAG_RESOURCE_TYPE_MAPPINGS[resource_type]['id_func']
        resource_id = parse_resource_id_from_arn(tag_mapping['ResourceARN'])
    return resource_id


@timeit
def cleanup(neo4j_session: neo4j.Session, common_job_parameters: Dict) -> None:
    run_cleanup_job('aws_import_tags_cleanup.json', neo4j_session, common_job_parameters)


@timeit
def sync(
<<<<<<< HEAD
    neo4j_session,
    boto3_session,
    regions,
    aws_update_tag,
    common_job_parameters,
    tag_resource_type_mappings=TAG_RESOURCE_TYPE_MAPPINGS,
):
=======
    neo4j_session: neo4j.Session,
    boto3_session: boto3.session.Session,
    regions: List[str],
    current_aws_account_id: str,
    update_tag: int,
    common_job_parameters: Dict,
    tag_resource_type_mappings: Dict = TAG_RESOURCE_TYPE_MAPPINGS,
) -> None:
>>>>>>> 8ce8d385
    for region in regions:
        logger.info("Syncing AWS tags for region '%s'.", region)
        for resource_type in tag_resource_type_mappings.keys():
            tag_data = get_tags(boto3_session, [resource_type], region)
            transform_tags(tag_data, resource_type)
            load_tags(neo4j_session, tag_data, resource_type, region, update_tag)
    cleanup(neo4j_session, common_job_parameters)<|MERGE_RESOLUTION|>--- conflicted
+++ resolved
@@ -129,15 +129,6 @@
 
 @timeit
 def sync(
-<<<<<<< HEAD
-    neo4j_session,
-    boto3_session,
-    regions,
-    aws_update_tag,
-    common_job_parameters,
-    tag_resource_type_mappings=TAG_RESOURCE_TYPE_MAPPINGS,
-):
-=======
     neo4j_session: neo4j.Session,
     boto3_session: boto3.session.Session,
     regions: List[str],
@@ -146,7 +137,6 @@
     common_job_parameters: Dict,
     tag_resource_type_mappings: Dict = TAG_RESOURCE_TYPE_MAPPINGS,
 ) -> None:
->>>>>>> 8ce8d385
     for region in regions:
         logger.info("Syncing AWS tags for region '%s'.", region)
         for resource_type in tag_resource_type_mappings.keys():
