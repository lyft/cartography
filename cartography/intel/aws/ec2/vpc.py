import time
import logging
from string import Template
from typing import Dict
from typing import List

import boto3
import neo4j

from .util import get_botocore_config
from botocore.exceptions import ClientError
from cartography.util import aws_handle_regions
from cartography.util import run_cleanup_job
from cartography.util import timeit

logger = logging.getLogger(__name__)


@timeit
@aws_handle_regions
def get_ec2_vpcs(boto3_session: boto3.session.Session, region: str) -> List[Dict]:
    client = boto3_session.client('ec2', region_name=region, config=get_botocore_config())
<<<<<<< HEAD
    vpcs = client.describe_vpcs()['Vpcs']
    for vpc in vpcs:
        vpc['region'] = region
=======
    vpcs = []
    try:
        vpcs = client.describe_vpcs().get('Vpcs',[])

    except ClientError as e:
        if e.response['Error']['Code'] == 'AccessDeniedException' or e.response['Error']['Code'] == 'UnauthorizedOperation':
            logger.warning(
                f'ec2:describe_vpcs failed with AccessDeniedException; continuing sync.',
                exc_info=True,
            )
        else:
            raise

>>>>>>> 93b1c60a
    return vpcs


def _get_cidr_association_statement(block_type: str) -> str:
    INGEST_CIDR_TEMPLATE = Template("""
    MATCH (vpc:AWSVpc{id: {VpcId}})
    WITH vpc
    UNWIND {CidrBlock} as block_data
        MERGE (new_block:$block_label{id: {VpcId} + '|' + block_data.$block_cidr})
        ON CREATE SET new_block.firstseen = timestamp()
        SET new_block.association_id = block_data.AssociationId,
        new_block.cidr_block = block_data.$block_cidr,
        new_block.block_state = block_data.$state_name.State,
        new_block.block_state_message = block_data.$state_name.StatusMessage,
        new_block.lastupdated = {update_tag}
        WITH vpc, new_block
        MERGE (vpc)-[r:BLOCK_ASSOCIATION]->(new_block)
        ON CREATE SET r.firstseen = timestamp()
        SET r.lastupdated = {update_tag}""")

    BLOCK_CIDR = "CidrBlock"
    STATE_NAME = "CidrBlockState"

    # base label type. We add the AWS ipv4 or 6 depending on block type
    BLOCK_TYPE = "AWSCidrBlock"

    if block_type == "ipv6":
        BLOCK_CIDR = "Ipv6" + BLOCK_CIDR
        STATE_NAME = "Ipv6" + STATE_NAME
        BLOCK_TYPE = BLOCK_TYPE + ":AWSIpv6CidrBlock"
    elif block_type == "ipv4":
        BLOCK_TYPE = BLOCK_TYPE + ":AWSIpv4CidrBlock"
    else:
        raise ValueError(f"Unsupported block type specified - {block_type}")

    return INGEST_CIDR_TEMPLATE.safe_substitute(block_label=BLOCK_TYPE, block_cidr=BLOCK_CIDR, state_name=STATE_NAME)


@timeit
def load_cidr_association_set(
    neo4j_session: neo4j.Session, vpc_id: str, vpc_data: Dict, block_type: str,
    update_tag: int,
) -> None:
    ingest_statement = _get_cidr_association_statement(block_type)

    if block_type == "ipv6":
        data = vpc_data.get("Ipv6CidrBlockAssociationSet", [])
    else:
        data = vpc_data.get("CidrBlockAssociationSet", [])

    neo4j_session.run(
        ingest_statement,
        VpcId=vpc_id,
        CidrBlock=data,
        update_tag=update_tag,
    )


@timeit
def load_ec2_vpcs(
    neo4j_session: neo4j.Session, data: List[Dict], current_aws_account_id: str,
    update_tag: int,
) -> None:
    # https://docs.aws.amazon.com/cli/latest/reference/ec2/describe-vpcs.html
    # {
    #     "Vpcs": [
    #         {
    #             "VpcId": "vpc-a01106c2",
    #             "InstanceTenancy": "default",
    #             "Tags": [
    #                 {
    #                     "Value": "MyVPC",
    #                     "Key": "Name"
    #                 }
    #             ],
    #             "CidrBlockAssociations": [
    #                 {
    #                     "AssociationId": "vpc-cidr-assoc-a26a41ca",
    #                     "CidrBlock": "10.0.0.0/16",
    #                     "CidrBlockState": {
    #                         "State": "associated"
    #                     }
    #                 }
    #             ],
    #             "State": "available",
    #             "DhcpOptionsId": "dopt-7a8b9c2d",
    #             "CidrBlock": "10.0.0.0/16",
    #             "IsDefault": false
    #         }
    #     ]
    # }

    ingest_vpc = """
    MERGE (new_vpc:AWSVpc{id: {VpcId}})
    ON CREATE SET new_vpc.firstseen = timestamp(), new_vpc.vpcid ={VpcId}
    SET new_vpc.instance_tenancy = {InstanceTenancy},
    new_vpc.state = {State},
    new_vpc.is_default = {IsDefault},
    new_vpc.primary_cidr_block = {PrimaryCIDRBlock},
    new_vpc.dhcp_options_id = {DhcpOptionsId},
    new_vpc.region = {Region},
    new_vpc.lastupdated = {update_tag},
    new_vpc.arn = {Arn}
    WITH new_vpc
    MATCH (awsAccount:AWSAccount{id: {AWS_ACCOUNT_ID}})
    MERGE (awsAccount)-[r:RESOURCE]->(new_vpc)
    ON CREATE SET r.firstseen = timestamp()
    SET r.lastupdated = {update_tag}"""

    for vpc in data:
        region = vpc.get('region', '')
        vpc_id = vpc["VpcId"]  # fail if not present
        vpc_arn = f"arn:aws:ec2:{region}:{current_aws_account_id}:vpc/{vpc_id}"

        neo4j_session.run(
            ingest_vpc,
            VpcId=vpc_id,
            InstanceTenancy=vpc.get("InstanceTenancy", None),
            State=vpc.get("State", None),
            IsDefault=vpc.get("IsDefault", None),
            PrimaryCIDRBlock=vpc.get("CidrBlock", None),
            DhcpOptionsId=vpc.get("DhcpOptionsId", None),
            Region=region,
            Arn=vpc_arn,
            AWS_ACCOUNT_ID=current_aws_account_id,
            update_tag=update_tag,
        )

        load_cidr_association_set(
            neo4j_session,
            vpc_id=vpc_id,
            block_type="ipv4",
            vpc_data=vpc,
            update_tag=update_tag,
        )

        load_cidr_association_set(
            neo4j_session,
            vpc_id=vpc_id,
            block_type="ipv6",
            vpc_data=vpc,
            update_tag=update_tag,
        )


@timeit
def cleanup_ec2_vpcs(neo4j_session: neo4j.Session, common_job_parameters: Dict) -> None:
    run_cleanup_job('aws_import_vpc_cleanup.json', neo4j_session, common_job_parameters)


@timeit
def sync_vpc(
    neo4j_session: neo4j.Session, boto3_session: boto3.session.Session, regions: List[str], current_aws_account_id: str,
    update_tag: int, common_job_parameters: Dict,
) -> None:
<<<<<<< HEAD
    data = []
    for region in regions:
        logger.info("Syncing EC2 VPC for region '%s' in account '%s'.", region, current_aws_account_id)
        data.extend(get_ec2_vpcs(boto3_session, region))

    if common_job_parameters.get('pagination', {}).get('ec2:vpc', None):
        has_next_page = False
        page_start = (common_job_parameters.get('pagination', {}).get('ec2:vpc', {})['pageNo'] - 1) * common_job_parameters.get('pagination', {}).get('ec2:vpc', {})['pageSize']
        page_end = page_start + common_job_parameters.get('pagination', {}).get('ec2:vpc', {})['pageSize']
        if page_end > len(data) or page_end == len(data):
            data = data[page_start:]
        else:
            has_next_page = True
            data = data[page_start:page_end]
        common_job_parameters['pagination']['ec2:vpc']['hasNextPage'] = has_next_page

    load_ec2_vpcs(neo4j_session, data, current_aws_account_id, update_tag)
    cleanup_ec2_vpcs(neo4j_session, common_job_parameters)
=======
    tic = time.perf_counter()

    logger.info("Syncing EC2 VPC for account '%s', at %s.", current_aws_account_id, tic)

    for region in regions:
        logger.info("Syncing EC2 VPC for region '%s' in account '%s'.", region, current_aws_account_id)
        data = get_ec2_vpcs(boto3_session, region)
        load_ec2_vpcs(neo4j_session, data, region, current_aws_account_id, update_tag)
    cleanup_ec2_vpcs(neo4j_session, common_job_parameters)

    toc = time.perf_counter()
    print(f"Total Time to process EC2 VPC: {toc - tic:0.4f} seconds")
>>>>>>> 93b1c60a
<|MERGE_RESOLUTION|>--- conflicted
+++ resolved
@@ -20,14 +20,11 @@
 @aws_handle_regions
 def get_ec2_vpcs(boto3_session: boto3.session.Session, region: str) -> List[Dict]:
     client = boto3_session.client('ec2', region_name=region, config=get_botocore_config())
-<<<<<<< HEAD
-    vpcs = client.describe_vpcs()['Vpcs']
-    for vpc in vpcs:
-        vpc['region'] = region
-=======
     vpcs = []
     try:
         vpcs = client.describe_vpcs().get('Vpcs',[])
+        for vpc in vpcs:
+            vpc['region'] = region
 
     except ClientError as e:
         if e.response['Error']['Code'] == 'AccessDeniedException' or e.response['Error']['Code'] == 'UnauthorizedOperation':
@@ -38,7 +35,6 @@
         else:
             raise
 
->>>>>>> 93b1c60a
     return vpcs
 
 
@@ -194,7 +190,10 @@
     neo4j_session: neo4j.Session, boto3_session: boto3.session.Session, regions: List[str], current_aws_account_id: str,
     update_tag: int, common_job_parameters: Dict,
 ) -> None:
-<<<<<<< HEAD
+    tic = time.perf_counter()
+
+    logger.info("Syncing EC2 VPC for account '%s', at %s.", current_aws_account_id, tic)
+
     data = []
     for region in regions:
         logger.info("Syncing EC2 VPC for region '%s' in account '%s'.", region, current_aws_account_id)
@@ -213,17 +212,6 @@
 
     load_ec2_vpcs(neo4j_session, data, current_aws_account_id, update_tag)
     cleanup_ec2_vpcs(neo4j_session, common_job_parameters)
-=======
-    tic = time.perf_counter()
-
-    logger.info("Syncing EC2 VPC for account '%s', at %s.", current_aws_account_id, tic)
-
-    for region in regions:
-        logger.info("Syncing EC2 VPC for region '%s' in account '%s'.", region, current_aws_account_id)
-        data = get_ec2_vpcs(boto3_session, region)
-        load_ec2_vpcs(neo4j_session, data, region, current_aws_account_id, update_tag)
-    cleanup_ec2_vpcs(neo4j_session, common_job_parameters)
 
     toc = time.perf_counter()
-    print(f"Total Time to process EC2 VPC: {toc - tic:0.4f} seconds")
->>>>>>> 93b1c60a
+    print(f"Total Time to process EC2 VPC: {toc - tic:0.4f} seconds")