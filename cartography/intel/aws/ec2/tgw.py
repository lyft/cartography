--- conflicted
+++ resolved
@@ -73,15 +73,9 @@
     update_tag: int,
 ) -> None:
     ingest_transit_gateway = """
-<<<<<<< HEAD
     MERGE (ownerAccount:AWSAccount {id: {OwnerId}})
     ON CREATE SET ownerAccount.firstseen = timestamp()
     SET ownerAccount.lastupdated = {update_tag}
-=======
-    MERGE (ownerAccount:AWSAccount {id: $OwnerId})
-    ON CREATE SET ownerAccount.firstseen = timestamp(), ownerAccount.foreign = true
-    SET ownerAccount.lastupdated = $update_tag
->>>>>>> 1e274e3e
 
     MERGE (tgw:AWSTransitGateway {id: $ARN})
     ON CREATE SET tgw.firstseen = timestamp(), tgw.arn = $ARN
