--- conflicted
+++ resolved
@@ -15,6 +15,7 @@
 
 logger = logging.getLogger(__name__)
 aws_console_link = AWSLinker()
+
 
 def get_images_in_use(neo4j_session: neo4j.Session, region: str, current_aws_account_id: str) -> List[str]:
     # We use OPTIONAL here to allow query chaining with queries that may not match.
@@ -49,6 +50,7 @@
         logger.warning(f"Failed retrieve images for region - {region}. Error - {e}")
     return images
 
+
 @timeit
 def transform_images(boto3_session: boto3.session.Session, imags: List[Dict], image_ids: List[str], region: str, account_id: str) -> List[Dict]:
     images = []
@@ -68,13 +70,13 @@
         logger.warning(f"Failed retrieve images for region - {region}. Error - {e}")
     return images
 
+
 @timeit
 def load_images(
         neo4j_session: neo4j.Session, data: List[Dict], current_aws_account_id: str, update_tag: int,
 ) -> None:
     ingest_images = """
     UNWIND $images_list as image
-<<<<<<< HEAD
     MERGE (i:EC2Image{id: image.ID})
     ON CREATE SET i.firstseen = timestamp(), i.imageid = image.ImageId, i.name = image.Name,
     i.creationdate = image.CreationDate
@@ -95,27 +97,6 @@
     MERGE (aa)-[r:RESOURCE]->(i)
     ON CREATE SET r.firstseen = timestamp()
     SET r.lastupdated = $update_tag
-=======
-        MERGE (i:EC2Image{id: image.ID})
-        ON CREATE SET i.firstseen = timestamp(), i.imageid = image.ImageId, i.name = image.Name,
-        i.creationdate = image.CreationDate
-        SET i.lastupdated = $update_tag,
-        i.architecture = image.Architecture, i.location = image.ImageLocation, i.type = image.ImageType,
-        i.ispublic = image.Public, i.platform = image.Platform,
-        i.platform_details = image.PlatformDetails, i.usageoperation = image.UsageOperation,
-        i.state = image.State, i.description = image.Description, i.enasupport = image.EnaSupport,
-        i.hypervisor = image.Hypervisor, i.rootdevicename = image.RootDeviceName,
-        i.rootdevicetype = image.RootDeviceType, i.virtualizationtype = image.VirtualizationType,
-        i.sriov_net_support = image.SriovNetSupport,
-        i.bootmode = image.BootMode, i.owner = image.OwnerId, i.image_owner_alias = image.ImageOwnerAlias,
-        i.kernel_id = image.KernelId, i.ramdisk_id = image.RamdiskId,
-        i.region=$Region
-        WITH i
-        MATCH (aa:AWSAccount{id: $AWS_ACCOUNT_ID})
-        MERGE (aa)-[r:RESOURCE]->(i)
-        ON CREATE SET r.firstseen = timestamp()
-        SET r.lastupdated = $update_tag
->>>>>>> 7f3b7f7b
     """
 
     # AMI IDs are unique to each AWS Region. Hence we make an 'ID' string that is a combo of ImageId and region
