--- conflicted
+++ resolved
@@ -87,15 +87,9 @@
             SET r.lastupdated = $update_tag
     """
     for lt in data:
-<<<<<<< HEAD
         lt['CreateTime'] = str(time.mktime(lt['CreateTime'].timetuple()))
         for tv in lt.get("_template_versions", []):
             tv['CreateTime'] = str(time.mktime(tv['CreateTime'].timetuple()))
-=======
-        lt['CreateTime'] = str(int(lt['CreateTime'].timestamp()))
-        for tv in lt["_template_versions"]:
-            tv['CreateTime'] = str(int(tv['CreateTime'].timestamp()))
->>>>>>> c120a4aa
 
     neo4j_session.run(
         ingest_lt,
