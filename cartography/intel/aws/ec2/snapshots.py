--- conflicted
+++ resolved
@@ -27,33 +27,21 @@
         snapshots: List[Dict] = []
         for page in paginator.paginate(**query_params):
             snapshots.extend(page['Snapshots'])
-<<<<<<< HEAD
-
-        for snapshot in snapshots:
-            snapshot['region'] = region
-=======
         for snapshot in snapshots:
             snapshot['region'] = region
             volume_permissions=get_snapshot_attribute(client=client,attribute_name='createVolumePermissions', snapshot_id=snapshot['SnapshotId'])
             for volume_permission in volume_permissions:
                snapshot['volume_permissions']=volume_permission.get("Group",'')
               
->>>>>>> 87e735de
 
     except ClientError as e:
         if e.response['Error']['Code'] == 'AccessDeniedException' or e.response['Error']['Code'] == 'UnauthorizedOperation':
             logger.warning(
-<<<<<<< HEAD
                 'ec2:describe_snapshots failed with AccessDeniedException; continuing sync.',
-=======
-                f'ec2:describe_snapshots failed with AccessDeniedException; continuing sync.',
->>>>>>> 87e735de
                 exc_info=True,
             )
         else:
             raise
-<<<<<<< HEAD
-=======
 
     return snapshots
 
@@ -70,18 +58,13 @@
                 )
         else:
             raise
->>>>>>> 87e735de
 
         return response
 
 
 @timeit
 def load_snapshots(
-<<<<<<< HEAD
-        neo4j_session: neo4j.Session, data: List[Dict],current_aws_account_id: str, update_tag: int,
-=======
         neo4j_session: neo4j.Session, data: List[Dict], current_aws_account_id: str, update_tag: int,
->>>>>>> 87e735de
 ) -> None:
     ingest_snapshots = """
     UNWIND $snapshots_list as snapshot
@@ -91,11 +74,7 @@
     s.progress = snapshot.Progress, s.starttime = snapshot.StartTime, s.state = snapshot.State, s.consolelink = snapshot.consolelink,
     s.statemessage = snapshot.StateMessage, s.volumeid = snapshot.VolumeId, s.volumesize = snapshot.VolumeSize,
     s.outpostarn = snapshot.OutpostArn, s.dataencryptionkeyid = snapshot.DataEncryptionKeyId,
-<<<<<<< HEAD
-    s.kmskeyid = snapshot.KmsKeyId, s.region = snapshot.region, s.arn = snapshot.Arn
-=======
     s.kmskeyid = snapshot.KmsKeyId, s.region = snapshot.region, s.arn = snapshot.Arn,s.volume_permissions=snapshot.volume_permissions
->>>>>>> 87e735de
     WITH s
     MATCH (aa:AWSAccount{id: $AWS_ACCOUNT_ID})
     MERGE (aa)-[r:RESOURCE]->(s)
@@ -108,11 +87,7 @@
     for snapshot in data:
         region = snapshot.get('region', '')
         snapshot['StartTime'] = str(snapshot['StartTime'])
-<<<<<<< HEAD
-        snapshot['Arn'] = f"arn:aws:ec2:{snapshot.get('region')}:{current_aws_account_id}:snapshot/{snapshot['SnapshotId']}"
-=======
         snapshot['Arn'] = f"arn:aws:ec2:{region}:{current_aws_account_id}:snapshot/{snapshot['SnapshotId']}"
->>>>>>> 87e735de
         snapshot['consolelink'] = aws_console_link.get_console_link(arn=snapshot['Arn'])
 
     neo4j_session.run(
