import logging
import re
from typing import Dict
from typing import List

import boto3
import neo4j

from .util import get_botocore_config
from cartography.util import aws_handle_regions
from cartography.util import run_cleanup_job
from cartography.util import timeit

logger = logging.getLogger(__name__)


@timeit
@aws_handle_regions
def get_network_interface_data(boto3_session: boto3.session.Session, region: str) -> List[Dict]:
    client = boto3_session.client('ec2', region_name=region, config=get_botocore_config())
    paginator = client.get_paginator('describe_network_interfaces')
    subnets: List[Dict] = []
    for page in paginator.paginate():
        subnets.extend(page['NetworkInterfaces'])
    return subnets


@timeit
def load_network_interfaces(
    neo4j_session: neo4j.Session, data: Dict, region: str, aws_account_id: str,
    update_tag: int,
) -> None:
    """
    Creates (:NetworkInterface),
    (:NetworkInterface)-[:RESOURCE]->(:AWSAccount),
    (:NetworkInterface)-[:MEMBER_OF_EC2_SECURITY_GROUP]->(:EC2SecurityGroup),
    (:NetworkInterface)-[:PART_OF_SUBNET]->(:EC2Subnet),
    (:PrivateIpAddress),
    (:NetworkInterface)-[:PRIVATE_IP_ADDRESS]->(:PrivateIpAddress)
    """
    logger.debug("Loading %d network interfaces in %s.", len(data), region)
    ingest_network_interfaces = """
    UNWIND $network_interfaces AS network_interface
        MERGE (netinf:NetworkInterface{id: network_interface.NetworkInterfaceId})
        ON CREATE SET netinf.firstseen = timestamp()
        SET netinf.lastupdated = $update_tag,
            netinf.mac_address = network_interface.MacAddress,
            netinf.description = network_interface.Description,
            netinf.private_ip_address = network_interface.PrivateIpAddress,
            netinf.id = network_interface.NetworkInterfaceId,
            netinf.private_dns_name = network_interface.PrivateDnsName,
            netinf.status = network_interface.Status,
            netinf.subnetid = network_interface.SubnetId,
            netinf.interface_type = network_interface.InterfaceType,
            netinf.requester_managed = network_interface.RequesterManaged,
            netinf.source_dest_check = network_interface.SourceDestCheck,
            netinf.requester_id = network_interface.RequesterId,
            netinf.public_ip = network_interface.Association.PublicIp
        WITH network_interface, netinf

        UNWIND network_interface.PrivateIpAddresses AS private_ip_address
            MERGE (private_ip:EC2PrivateIp{id: network_interface.NetworkInterfaceId + ':'
                + private_ip_address.PrivateIpAddress})
            ON CREATE SET private_ip.firstseen = timestamp()
            SET private_ip.lastupdated = $update_tag,
                private_ip.network_interface_id = network_interface.NetworkInterfaceId,
                private_ip.primary = private_ip_address.Primary,
                private_ip.private_ip_address = private_ip_address.PrivateIpAddress,
                private_ip.public_ip = private_ip_address.Association.PublicIp,
                private_ip.ip_owner_id = private_ip_address.Association.IpOwnerId

            MERGE (netinf)-[r:PRIVATE_IP_ADDRESS]->(private_ip)
            ON CREATE SET r.firstseen = timestamp()
            SET r.lastupdated = $update_tag
        WITH network_interface, netinf

        UNWIND network_interface.Groups AS security_group
            MERGE (sg:EC2SecurityGroup{id: security_group.GroupId})
            ON CREATE SET sg.firstseen = timestamp()
            SET sg.lastupdated = $update_tag
            MERGE (netinf)-[r:MEMBER_OF_EC2_SECURITY_GROUP]->(sg)
            ON CREATE SET r.firstseen = timestamp()
            SET r.lastupdated = $update_tag
        WITH network_interface, netinf

<<<<<<< HEAD
        MERGE (acc:AWSAccount{id: {aws_account_id}})
        ON CREATE SET acc.firstseen = timestamp(), acc.inscope=true
        SET acc.lastupdated = {update_tag}
=======
        MERGE (acc:AWSAccount{id: $aws_account_id})
        ON CREATE SET acc.firstseen = timestamp()
        SET acc.lastupdated = $update_tag
>>>>>>> 1e274e3e
        MERGE (acc)-[r:RESOURCE]->(netinf)
        ON CREATE SET r.firstseen = timestamp()
        SET r.lastupdated = $update_tag
        WITH network_interface, netinf

        MERGE (snet:EC2Subnet{subnetid: network_interface.SubnetId})
        ON CREATE SET snet.firstseen = timestamp()
        SET snet.lastupdated = $update_tag
        MERGE (netinf)-[r:PART_OF_SUBNET]->(snet)
        ON CREATE SET r.firstseen = timestamp()
        SET r.lastupdated = $update_tag
    """
    neo4j_session.run(
        ingest_network_interfaces, network_interfaces=data, update_tag=update_tag,
        region=region, aws_account_id=aws_account_id,
    )


@timeit
def load_network_interface_instance_relations(
    neo4j_session: neo4j.Session, instance_associations: List[Dict], region: str, aws_account_id: str, update_tag: int,
) -> None:
    """
    Creates (:EC2Instance)-[:NETWORK_INTERFACE]->(:NetworkInterface)
    """
    ingest_network_interface_instance_relations = """
    UNWIND $instance_associations AS instance_association
        MATCH (netinf:NetworkInterface{id: instance_association.netinf_id}),
            (instance:EC2Instance{id: instance_association.instance_id})
        MERGE (instance)-[r:NETWORK_INTERFACE]->(netinf)
        ON CREATE SET r.firstseen = timestamp()
        SET r.lastupdated = $update_tag
    """
    logger.debug("Attaching %d EC2 instances to network interfaces in %s.", len(instance_associations), region)
    neo4j_session.run(
        ingest_network_interface_instance_relations, instance_associations=instance_associations,
        update_tag=update_tag, region=region, aws_account_id=aws_account_id,
    )


@timeit
def load_network_interface_elb_relations(
    neo4j_session: neo4j.Session, elb_associations: List[Dict], region: str,
    aws_account_id: str, update_tag: int,
) -> None:
    """
    Creates (:LoadBalancer)-[:NETWORK_INTERFACE]->(:NetworkInterface)
    """
    ingest_network_interface_elb_relations = """
    UNWIND $elb_associations AS elb_association
        MATCH (netinf:NetworkInterface{id: elb_association.netinf_id}),
            (elb:LoadBalancer{name: elb_association.elb_name})
        MERGE (elb)-[r:NETWORK_INTERFACE]->(netinf)
        ON CREATE SET r.firstseen = timestamp()
        SET r.lastupdated = $update_tag
    """
    logger.debug("Attaching %d ELBs to network interfaces in %s.", len(elb_associations), region)
    neo4j_session.run(
        ingest_network_interface_elb_relations, elb_associations=elb_associations,
        update_tag=update_tag, region=region, aws_account_id=aws_account_id,
    )


@timeit
def load_network_interface_elbv2_relations(
    neo4j_session: neo4j.Session, elb_associations_v2: List[Dict], region: str,
    aws_account_id: str, update_tag: int,
) -> None:
    """
    Creates (:LoadBalancerV2)-[:NETWORK_INTERFACE]->(:NetworkInterface)
    """
    ingest_network_interface_elb2_relations = """
    UNWIND $elb_associations AS elb_association
        MATCH (netinf:NetworkInterface{id: elb_association.netinf_id}),
            (elb:LoadBalancerV2{id: elb_association.elb_id})
        MERGE (elb)-[r:NETWORK_INTERFACE]->(netinf)
        ON CREATE SET r.firstseen = timestamp()
        SET r.lastupdated = $update_tag
    """
    logger.debug("Attaching %d ELB V2s to network interfaces in %s.", len(elb_associations_v2), region)
    neo4j_session.run(
        ingest_network_interface_elb2_relations, elb_associations=elb_associations_v2,
        update_tag=update_tag, region=region, aws_account_id=aws_account_id,
    )


@timeit
def load_network_interface_instance_to_subnet_relations(neo4j_session: neo4j.Session, update_tag: int) -> None:
    """
    Creates (:EC2Instance)-[:PART_OF_SUBNET]->(:EC2Subnet) if
    (:EC2Instance)--(:NetworkInterface)--(:EC2Subnet).
    """
    ingest_network_interface_instance_relations = """
    MATCH (i:EC2Instance)-[:NETWORK_INTERFACE]-(interface:NetworkInterface)-[:PART_OF_SUBNET]-(s:EC2Subnet)
    MERGE (i)-[r:PART_OF_SUBNET]->(s)
    ON CREATE SET r.firstseen = timestamp()
    SET r.lastupdated = $update_tag
    """
    logger.debug("-> Instance to subnet")
    neo4j_session.run(
        ingest_network_interface_instance_relations, update_tag=update_tag,
    )


@timeit
def load_network_interface_load_balancer_relations(neo4j_session: neo4j.Session, update_tag: int) -> None:
    """
    Creates (:LoadBalancer)-[:PART_OF_SUBNET]->(:EC2Subnet) if
    (:LoadBalancer)--(:NetworkInterface)--(:EC2Subnet).
    """
    ingest_network_interface_loadbalancer_relations = """
    MATCH (i:LoadBalancer)-[:NETWORK_INTERFACE]-(interface:NetworkInterface)-[:PART_OF_SUBNET]-(s:EC2Subnet)
    MERGE (i)-[r:PART_OF_SUBNET]->(s)
    ON CREATE SET r.firstseen = timestamp()
    SET r.lastupdated = $update_tag
    """
    logger.debug("-> ELB to subnet")
    neo4j_session.run(
        ingest_network_interface_loadbalancer_relations, update_tag=update_tag,
    )


@timeit
def load_network_interface_load_balancer_v2_relations(neo4j_session: neo4j.Session, update_tag: int) -> None:
    """
    Creates (:LoadBalancerV2)-[:PART_OF_SUBNET]->(:EC2Subnet) if
    (:LoadBalancerV2)--(:NetworkInterface)--(:EC2Subnet).
    """
    ingest_network_interface_loadbalancerv2_relations = """
    MATCH (i:LoadBalancerV2)-[:NETWORK_INTERFACE]-(interface:NetworkInterface)-[:PART_OF_SUBNET]-(s:EC2Subnet)
    MERGE (i)-[r:PART_OF_SUBNET]->(s)
    ON CREATE SET r.firstseen = timestamp()
    SET r.lastupdated = $update_tag
    """
    logger.debug("-> ELBv2 to subnet")
    neo4j_session.run(
        ingest_network_interface_loadbalancerv2_relations, update_tag=update_tag,
    )


@timeit
def load(neo4j_session: neo4j.Session, data: List[Dict], region: str, aws_account_id: str, update_tag: int) -> None:
    elb_associations = []
    elb_associations_v2 = []
    instance_associations = []

    for network_interface in data:
        # https://aws.amazon.com/premiumsupport/knowledge-center/elb-find-load-balancer-IP/
        matchObj = re.match(r'^ELB (?:net|app)/([^\/]+)\/(.*)', network_interface.get('Description', ''))
        if matchObj:
            elb_associations_v2.append({
                'netinf_id': network_interface['NetworkInterfaceId'],
                'elb_id': f'{matchObj[1]}-{matchObj[2]}.elb.{region}.amazonaws.com',
            })
        else:
            matchObj = re.match(r'^ELB (.*)', network_interface.get('Description', ''))
            if matchObj:
                elb_associations.append({
                    'netinf_id': network_interface['NetworkInterfaceId'],
                    'elb_name': matchObj[1],
                })

        if 'Attachment' in network_interface and 'InstanceId' in network_interface['Attachment']:
            instance_associations.append({
                'netinf_id': network_interface['NetworkInterfaceId'],
                'instance_id': network_interface['Attachment']['InstanceId'],
            })
    load_network_interfaces(neo4j_session, data, region, aws_account_id, update_tag)  # type: ignore
    load_network_interface_instance_relations(
        neo4j_session, instance_associations, region, aws_account_id, update_tag,
    )
    load_network_interface_elb_relations(neo4j_session, elb_associations, region, aws_account_id, update_tag)
    load_network_interface_elbv2_relations(neo4j_session, elb_associations_v2, region, aws_account_id, update_tag)
    load_network_interface_instance_to_subnet_relations(neo4j_session, update_tag)
    load_network_interface_load_balancer_relations(neo4j_session, update_tag)


@timeit
def cleanup_network_interfaces(neo4j_session: neo4j.Session, common_job_parameters: Dict) -> None:
    run_cleanup_job('aws_ingest_network_interfaces_cleanup.json', neo4j_session, common_job_parameters)


@timeit
def sync_network_interfaces(
    neo4j_session: neo4j.Session, boto3_session: boto3.session.Session, regions: List[str], current_aws_account_id: str,
    update_tag: int, common_job_parameters: Dict,
) -> None:
    for region in regions:
        logger.info("Syncing EC2 network interfaces for region '%s' in account '%s'.", region, current_aws_account_id)
        data = get_network_interface_data(boto3_session, region)
        load(neo4j_session, data, region, current_aws_account_id, update_tag)
    cleanup_network_interfaces(neo4j_session, common_job_parameters)<|MERGE_RESOLUTION|>--- conflicted
+++ resolved
@@ -82,16 +82,9 @@
             ON CREATE SET r.firstseen = timestamp()
             SET r.lastupdated = $update_tag
         WITH network_interface, netinf
-
-<<<<<<< HEAD
-        MERGE (acc:AWSAccount{id: {aws_account_id}})
+        MERGE (acc:AWSAccount{id: $aws_account_id})
         ON CREATE SET acc.firstseen = timestamp(), acc.inscope=true
-        SET acc.lastupdated = {update_tag}
-=======
-        MERGE (acc:AWSAccount{id: $aws_account_id})
-        ON CREATE SET acc.firstseen = timestamp()
         SET acc.lastupdated = $update_tag
->>>>>>> 1e274e3e
         MERGE (acc)-[r:RESOURCE]->(netinf)
         ON CREATE SET r.firstseen = timestamp()
         SET r.lastupdated = $update_tag
