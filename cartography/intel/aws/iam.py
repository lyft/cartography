import enum
import hashlib
import json
import logging
import time
from datetime import datetime
from datetime import timedelta
from typing import Any
from typing import Dict
from typing import List
from typing import Tuple

import boto3
import maya
import neo4j
import pytz
from cloudconsolelink.clouds.aws import AWSLinker

from cartography.intel.aws.permission_relationships import parse_statement_node
from cartography.intel.aws.permission_relationships import principal_allowed_on_resource
from cartography.util import run_cleanup_job
from cartography.util import timeit
logger = logging.getLogger(__name__)
aws_console_link = AWSLinker()

# Overview of IAM in AWS
# https://aws.amazon.com/iam/


class PolicyType(enum.Enum):
    managed = 'managed'
    inline = 'inline'


class PrincipalType(enum.Enum):
    user = 'AWSUser'
    group = 'AWSGroup'
    role = 'AWSRole'


def set_used_state(session: neo4j.Session, project_id: str, common_job_parameters: Dict, update_tag: int) -> None:
    session.write_transaction(_set_used_state_tx, project_id, common_job_parameters, update_tag)


@timeit
def get_group_policies(boto3_session: boto3.session.Session, group_name: str) -> Dict:
    client = boto3_session.client('iam')
    paginator = client.get_paginator('list_group_policies')
    policy_names: List[Dict] = []
    for page in paginator.paginate(GroupName=group_name):
        policy_names.extend(page['PolicyNames'])
    return {'PolicyNames': policy_names}


@timeit
def get_group_policy_info(
        boto3_session: boto3.session.Session, group_name: str, policy_name: str,
) -> Any:
    client = boto3_session.client('iam')
    return client.get_group_policy(GroupName=group_name, PolicyName=policy_name)


@timeit
def get_group_membership_data(boto3_session: boto3.session.Session, group_name: str) -> Dict:
    client = boto3_session.client('iam')
    try:
        memberships = client.get_group(GroupName=group_name)
        return memberships
    except client.exceptions.NoSuchEntityException:
        # Avoid crashing the sync
        logger.warning("client.get_group(GroupName='%s') failed with NoSuchEntityException; skipping.", group_name)
        return {}


@timeit
def get_group_policy_data(boto3_session: boto3.session.Session, group_list: List[Dict]) -> Dict:
    resource_client = boto3_session.resource('iam')
    policies = {}
    for group in group_list:
        name = group["GroupName"]
        arn = group["Arn"]
        resource_group = resource_client.Group(name)
        policies[arn] = policies[arn] = {p.name: p.policy_document["Statement"] for p in resource_group.policies.all()}
    return policies


@timeit
def get_group_managed_policy_data(boto3_session: boto3.session.Session, group_list: List[Dict]) -> Dict:
    resource_client = boto3_session.resource('iam')
    policies = {}
    for group in group_list:
        name = group["GroupName"]
        arn = group["Arn"]
        resource_group = resource_client.Group(name)
        policies[arn] = {
            p.policy_name: p.default_version.document["Statement"]
            for p in resource_group.attached_policies.all()
        }
    return policies


@timeit
def get_user_policy_data(boto3_session: boto3.session.Session, user_list: List[Dict]) -> Dict:
    resource_client = boto3_session.resource('iam')
    policies = {}
    for user in user_list:
        name = user["UserName"]
        arn = user["Arn"]
        resource_user = resource_client.User(name)
        try:
            policies[arn] = {p.name: p.policy_document["Statement"] for p in resource_user.policies.all()}
        except resource_client.meta.client.exceptions.NoSuchEntityException:
            logger.warning(
                f"Could not get policies for user {name} due to NoSuchEntityException; skipping.",
            )
    return policies


@timeit
def get_user_managed_policy_data(boto3_session: boto3.session.Session, user_list: List[Dict]) -> Dict:
    resource_client = boto3_session.resource('iam')
    policies = {}
    for user in user_list:
        name = user["UserName"]
        arn = user["Arn"]
        resource_user = resource_client.User(name)
        try:
            policies[arn] = {
                p.policy_name: p.default_version.document["Statement"]
                for p in resource_user.attached_policies.all()
            }
        except resource_client.meta.client.exceptions.NoSuchEntityException:
            logger.warning(
                f"Could not get policies for user {name} due to NoSuchEntityException; skipping.",
            )
    return policies


@timeit
def get_role_policy_data(boto3_session: boto3.session.Session, role_list: List[Dict]) -> Dict:
    resource_client = boto3_session.resource('iam')
    policies = {}
    for role in role_list:
        name = role["RoleName"]
        arn = role["Arn"]
        resource_role = resource_client.Role(name)
        try:
            policies[arn] = {p.name: p.policy_document["Statement"] for p in resource_role.policies.all()}
        except resource_client.meta.client.exceptions.NoSuchEntityException:
            logger.warning(
                f"Could not get policies for role {name} due to NoSuchEntityException; skipping.",
            )
    return policies


@timeit
def get_role_managed_policy_data(boto3_session: boto3.session.Session, role_list: List[Dict]) -> Dict:
    resource_client = boto3_session.resource('iam')
    policies = {}
    for role in role_list:
        name = role["RoleName"]
        arn = role["Arn"]
        resource_role = resource_client.Role(name)
        try:
            policies[arn] = {
                p.policy_name: p.default_version.document["Statement"]
                for p in resource_role.attached_policies.all()
            }
        except resource_client.meta.client.exceptions.NoSuchEntityException:
            logger.warning(
                f"Could not get policies for role {name} due to NoSuchEntityException; skipping.",
            )
    return policies


@timeit
def get_user_list_data(boto3_session: boto3.session.Session) -> Dict:
    client = boto3_session.client('iam')

    paginator = client.get_paginator('list_users')
    users: List[Dict] = []
    for page in paginator.paginate():
        users.extend(page['Users'])
    return {'Users': users}


@timeit
def get_group_list_data(boto3_session: boto3.session.Session) -> Dict:
    client = boto3_session.client('iam')
    paginator = client.get_paginator('list_groups')
    groups: List[Dict] = []
    for page in paginator.paginate():
        groups.extend(page['Groups'])
    return {'Groups': groups}


@timeit
def get_role_list_data(boto3_session: boto3.session.Session) -> Dict:
    client = boto3_session.client('iam')
    paginator = client.get_paginator('list_roles')
    roles: List[Dict] = []
    for page in paginator.paginate():
        roles.extend(page['Roles'])
    return {'Roles': roles}


@timeit
def get_account_access_key_data(boto3_session: boto3.session.Session, username: str) -> Dict:
    client = boto3_session.client('iam')
    # NOTE we can get away without using a paginator here because users are limited to two access keys
    access_keys: Dict = {}
    try:
        access_keys = client.list_access_keys(UserName=username)
    except client.exceptions.NoSuchEntityException:
        logger.warning(
            f"Could not get access key for user {username} due to NoSuchEntityException; skipping.",
        )
    return access_keys


@timeit
def load_users(
    neo4j_session: neo4j.Session, users: List[Dict], current_aws_account_id: str, aws_update_tag: int,
) -> None:
    ingest_user = """
    MERGE (unode:AWSUser{arn: $ARN})
    ON CREATE SET unode:AWSPrincipal, unode.userid = $USERID, unode.firstseen = timestamp(),
    unode.consolelink = $consolelink,
    unode.createdate = $CREATE_DATE
    SET unode.name = $USERNAME, unode.path = $PATH, unode.passwordlastused = $PASSWORD_LASTUSED,
    unode.region = $region,
    unode.lastupdated = $aws_update_tag
    WITH unode
    MATCH (aa:AWSAccount{id: $AWS_ACCOUNT_ID})
    MERGE (aa)-[r:RESOURCE]->(unode)
    ON CREATE SET r.firstseen = timestamp()
    SET r.lastupdated = $aws_update_tag
    """
    logger.info(f"Loading {len(users)} IAM users.")
    for user in users:
        neo4j_session.run(
            ingest_user,
            ARN=user["Arn"],
            consolelink=aws_console_link.get_console_link(arn=user["Arn"]),
            USERID=user["UserId"],
            CREATE_DATE=str(user["CreateDate"]),
            USERNAME=user["UserName"],
            PATH=user["Path"],
            PASSWORD_LASTUSED=str(user.get("PasswordLastUsed", "")),
            AWS_ACCOUNT_ID=current_aws_account_id,
            region="global",
            aws_update_tag=aws_update_tag,
        )


@timeit
def load_groups(
    neo4j_session: neo4j.Session, groups: List[Dict], current_aws_account_id: str, aws_update_tag: int,
) -> None:
    ingest_group = """
    MERGE (gnode:AWSGroup{arn: $ARN})
    ON CREATE SET gnode.groupid = $GROUP_ID, gnode.firstseen = timestamp(), gnode.createdate = $CREATE_DATE
    SET gnode:AWSPrincipal, gnode.name = $GROUP_NAME, gnode.path = $PATH,
    gnode.region = $region,
    gnode.consolelink = $consolelink,
    gnode.lastupdated = $aws_update_tag
    WITH gnode
    MATCH (aa:AWSAccount{id: $AWS_ACCOUNT_ID})
    MERGE (aa)-[r:RESOURCE]->(gnode)
    ON CREATE SET r.firstseen = timestamp()
    SET r.lastupdated = $aws_update_tag
    """
    logger.info(f"Loading {len(groups)} IAM groups to the graph.")
    for group in groups:
        neo4j_session.run(
            ingest_group,
            ARN=group["Arn"],
            consolelink=aws_console_link.get_console_link(arn=group["Arn"]),
            GROUP_ID=group["GroupId"],
            CREATE_DATE=str(group["CreateDate"]),
            GROUP_NAME=group["GroupName"],
            PATH=group["Path"],
            region="global",
            AWS_ACCOUNT_ID=current_aws_account_id,
            aws_update_tag=aws_update_tag,
        )


def _parse_principal_entries(principal: Dict) -> List[Tuple[Any, Any]]:
    """
    Returns a list of tuples of the form (principal_type, principal_value)
    e.g. [('AWS', 'example-role-name'), ('Service', 'example-service')]
    """
    principal_entries = []
    for principal_type in principal:
        principal_values = principal[principal_type]
        if not isinstance(principal_values, list):
            principal_values = [principal_values]
        for principal_value in principal_values:
            principal_entries.append((principal_type, principal_value))
    return principal_entries


@timeit
def load_roles(
    neo4j_session: neo4j.Session, roles: List[Dict], current_aws_account_id: str, aws_update_tag: int,
) -> None:
    ingest_role = """
    MERGE (rnode:AWSRole{arn: $Arn})
    ON CREATE SET rnode:AWSPrincipal, rnode.roleid = $RoleId, rnode.firstseen = timestamp(),
    rnode.region = $region,
    rnode.consolelink = $consolelink,
    rnode.createdate = $CreateDate
    ON MATCH SET rnode.name = $RoleName, rnode.path = $Path,
    rnode.lastuseddate = $LastUsedDate, rnode.lastusedregion = $LastUsedRegion
    SET rnode.lastupdated = $aws_update_tag
    WITH rnode
    MATCH (aa:AWSAccount{id: $AWS_ACCOUNT_ID})
    MERGE (aa)-[r:RESOURCE]->(rnode)
    ON CREATE SET r.firstseen = timestamp()
    SET r.lastupdated = $aws_update_tag
    """

    ingest_policy_statement = """
    MERGE (spnnode:AWSPrincipal{arn: $SpnArn})
    ON CREATE SET spnnode.firstseen = timestamp()
    SET spnnode.lastupdated = $aws_update_tag, spnnode.type = $SpnType
    WITH spnnode
    MATCH (role:AWSRole{arn: $RoleArn})
    MERGE (role)-[r:TRUSTS_AWS_PRINCIPAL]->(spnnode)
    ON CREATE SET r.firstseen = timestamp()
    SET r.lastupdated = $aws_update_tag
    """

    # TODO support conditions
    logger.info(f"Loading {len(roles)} IAM roles to the graph.")
    for role in roles:
        neo4j_session.run(
            ingest_role,
            Arn=role["Arn"],
            consolelink=aws_console_link.get_console_link(arn=role["Arn"]),
            RoleId=role["RoleId"],
            CreateDate=str(role["CreateDate"]),
            RoleName=role["RoleName"],
            Path=role["Path"],
            region="global",
            LastUsedDate=role["RoleLastUsed"].get('LastUsedDate') if 'RoleLastUsed' in role else None,
            LastUsedRegion=role["RoleLastUsed"].get('Region') if 'RoleLastUsed' in role else None,
            AWS_ACCOUNT_ID=current_aws_account_id,
            aws_update_tag=aws_update_tag,
        )

        for statement in role["AssumeRolePolicyDocument"]["Statement"]:
            principal_entries = _parse_principal_entries(statement["Principal"])
            for principal_type, principal_value in principal_entries:
                neo4j_session.run(
                    ingest_policy_statement,
                    SpnArn=principal_value,
                    SpnType=principal_type,
                    RoleArn=role['Arn'],
                    aws_update_tag=aws_update_tag,
                )


@timeit
def load_group_memberships(neo4j_session: neo4j.Session, group_memberships: Dict, aws_update_tag: int) -> None:
    ingest_membership = """
    MATCH (group:AWSGroup{arn: $GroupArn})
    WITH group
    MATCH (user:AWSUser{arn: $PrincipalArn})
    MERGE (user)-[r:MEMBER_AWS_GROUP]->(group)
    ON CREATE SET r.firstseen = timestamp()
    SET r.lastupdated = $aws_update_tag
    WITH user, group
    MATCH (group)-[:POLICY]->(policy:AWSPolicy)
    MERGE (user)-[r2:POLICY]->(policy)
    SET r2.lastupdated = $aws_update_tag
    """

    for group_arn, membership_data in group_memberships.items():
        for info in membership_data.get("Users", []):
            principal_arn = info["Arn"]
            neo4j_session.run(
                ingest_membership,
                GroupArn=group_arn,
                PrincipalArn=principal_arn,
                aws_update_tag=aws_update_tag,
            )


@timeit
def get_policies_for_principal(neo4j_session: neo4j.Session, principal_arn: str) -> Dict:
    get_policy_query = """
    MATCH
    (principal:AWSPrincipal{arn:$Arn})-[:POLICY]->
    (policy:AWSPolicy)-[:STATEMENT]->
    (statements:AWSPolicyStatement)
    RETURN
    DISTINCT policy.id AS policy_id,
    COLLECT(DISTINCT statements) AS statements
    """
    results = neo4j_session.run(
        get_policy_query,
        Arn=principal_arn,
    )
    policies = {r["policy_id"]: parse_statement_node(r["statements"]) for r in results}
    return policies


@timeit
def sync_assumerole_relationships(
    neo4j_session: neo4j.Session, current_aws_account_id: str, aws_update_tag: str,
    common_job_parameters: Dict,
) -> None:
    # Must be called after load_role
    # Computes and syncs the STS_ASSUME_ROLE allow relationship
    logger.info("Syncing assume role mappings for account '%s'.", current_aws_account_id)
    query_potential_matches = """
    MATCH (:AWSAccount{id:$AccountId})-[:RESOURCE]->(target:AWSRole)-[:TRUSTS_AWS_PRINCIPAL]->(source:AWSPrincipal)
    WHERE NOT source.arn ENDS WITH 'root'
    AND NOT source.type = 'Service'
    AND NOT source.type = 'Federated'
    RETURN target.arn AS target_arn,
    source.arn AS source_arn
    """

    ingest_policies_assume_role = """
    MATCH (source:AWSPrincipal{arn: $SourceArn})
    WITH source
    MATCH (role:AWSRole{arn: $TargetArn})
    WITH role, source
    MERGE (source)-[r:STS_ASSUMEROLE_ALLOW]->(role)
    ON CREATE SET r.firstseen = timestamp()
    SET r.lastupdated = $aws_update_tag
    """

    results = neo4j_session.run(
        query_potential_matches,
        AccountId=current_aws_account_id,
    )
    potential_matches = [(r["source_arn"], r["target_arn"]) for r in results]
    for source_arn, target_arn in potential_matches:
        policies = get_policies_for_principal(neo4j_session, source_arn)
        if principal_allowed_on_resource(policies, target_arn, ["sts:AssumeRole"]):
            neo4j_session.run(
                ingest_policies_assume_role,
                SourceArn=source_arn,
                TargetArn=target_arn,
                aws_update_tag=aws_update_tag,
            )
    run_cleanup_job(
        'aws_import_roles_policy_cleanup.json',
        neo4j_session,
        common_job_parameters,
    )


@timeit
def load_user_access_keys(neo4j_session: neo4j.Session, user_access_keys: Dict, aws_update_tag: int, consolelink: str) -> None:
    # TODO change the node label to reflect that this is a user access key, not an account access key
    ingest_account_key = """
    MATCH (user:AWSUser{name: $UserName})
    WITH user
    MERGE (key:AccountAccessKey{accesskeyid: $AccessKeyId})
    ON CREATE SET key.firstseen = timestamp(),
<<<<<<< HEAD
    key.region = {region},
    key.consolelink = {consolelink},
    key.createdate = {CreateDate}
    SET key.status = {Status}, key.lastupdated = {aws_update_tag}
=======
    key.region = $region,
    key.createdate = $CreateDate
    SET key.status = $Status, key.lastupdated = $aws_update_tag
>>>>>>> 54e2418b
    WITH user,key
    MERGE (user)-[r:AWS_ACCESS_KEY]->(key)
    ON CREATE SET r.firstseen = timestamp()
    SET r.lastupdated = $aws_update_tag
    """

    for username, access_keys in user_access_keys.items():
        for key in access_keys["AccessKeyMetadata"]:
            if key.get('AccessKeyId'):
                neo4j_session.run(
                    ingest_account_key,
                    consolelink = consolelink,
                    UserName=username,
                    AccessKeyId=key['AccessKeyId'],
                    CreateDate=str(key['CreateDate']),
                    Status=key['Status'],
                    region="global",
                    aws_update_tag=aws_update_tag,
                )


def ensure_list(obj: Any) -> List[Any]:
    if not isinstance(obj, list):
        obj = [obj]
    return obj


def _transform_policy_statements(statements: Any, policy_id: str) -> List[Dict]:
    count = 1
    if not isinstance(statements, list):
        statements = [statements]
    for stmt in statements:
        if "Sid" not in stmt:
            statement_id = count
            count += 1
        else:
            statement_id = stmt["Sid"]
        stmt["id"] = f"{policy_id}/statement/{statement_id}"
        if "Resource" in stmt:
            stmt["Resource"] = ensure_list(stmt["Resource"])
        if "Action" in stmt:
            stmt["Action"] = ensure_list(stmt["Action"])
        if "NotAction" in stmt:
            stmt["NotAction"] = ensure_list(stmt["NotAction"])
        if "NotResource" in stmt:
            stmt["NotResource"] = ensure_list(stmt["NotResource"])
        if "Condition" in stmt:
            stmt["Condition"] = json.dumps(ensure_list(stmt["Condition"]))
    return statements


def transform_policy_data(policy_map: Dict, policy_type: str) -> None:
    for principal_arn, policy_list in policy_map.items():
        logger.debug(f"Syncing IAM {policy_type} policies for principal {principal_arn}")
        for policy_name, statements in policy_list.items():
            policy_id = transform_policy_id(principal_arn, policy_type, policy_name)
            statements = _transform_policy_statements(
                statements, policy_id,
            )


def transform_policy_id(principal_arn: str, policy_type: str, name: str) -> str:
    return f"{principal_arn}/{policy_type}_policy/{name}"


def _load_policy_tx(
    tx: neo4j.Transaction, policy_id: str, policy_name: str, policy_type: str, principal_arn: str,
    current_aws_account_id: str, aws_update_tag: int,
) -> None:
    ingest_policy = """
    MERGE (policy:AWSPolicy{id: $PolicyId})
    ON CREATE SET
    policy.firstseen = timestamp(),
    policy.type = $PolicyType,
    policy.region = $region,
    policy.name = $PolicyName,
    policy.arn = $PolicyArn,
    policy.consolelink = $consolelink
    SET policy.lastupdated = $aws_update_tag
    WITH policy
    MATCH (principal:AWSPrincipal{arn: $PrincipalArn})
    MERGE (policy) <-[r:POLICY]-(principal)
    SET r.lastupdated = $aws_update_tag
    """

    policy_arn = f"arn:aws:iam::{current_aws_account_id}:policy/{policy_name}"
    consolelink = aws_console_link.get_console_link(arn=policy_arn)

    tx.run(
        ingest_policy,
        PolicyId=policy_id,
        PolicyName=policy_name,
        PolicyType=policy_type,
        PrincipalArn=principal_arn,
        consolelink=consolelink,
        PolicyArn=policy_arn,
        region="global",
        aws_update_tag=aws_update_tag,
    )


@timeit
def load_policy(
    neo4j_session: neo4j.Session, policy_id: str, policy_name: str, policy_type: str, principal_arn: str,
    current_aws_account_id: str, aws_update_tag: int,
) -> None:
    neo4j_session.write_transaction(
        _load_policy_tx, policy_id, policy_name, policy_type, principal_arn, current_aws_account_id, aws_update_tag
    )


@timeit
def load_policy_statements(
    neo4j_session: neo4j.Session, policy_id: str, policy_name: str, statements: Any,
    aws_update_tag: int, consolelink: str,
) -> None:
    ingest_policy_statement = """
        MATCH (policy:AWSPolicy{id: $PolicyId})
        WITH policy
        UNWIND $Statements as statement_data
        MERGE (statement:AWSPolicyStatement{id: statement_data.id})
        SET
        statement.effect = statement_data.Effect,
        statement.action = statement_data.Action,
<<<<<<< HEAD
        statement.region = {region},
        statement.consolelink = {consolelink},
=======
        statement.region = $region,
>>>>>>> 54e2418b
        statement.notaction = statement_data.NotAction,
        statement.resource = statement_data.Resource,
        statement.notresource = statement_data.NotResource,
        statement.condition = statement_data.Condition,
        statement.sid = statement_data.Sid,
        statement.lastupdated = $aws_update_tag
        MERGE (policy)-[r:STATEMENT]->(statement)
        ON CREATE SET r.firstseen = timestamp()
        SET r.lastupdated = $aws_update_tag
        """
    neo4j_session.run(
        ingest_policy_statement,
        PolicyId=policy_id,
        consolelink = consolelink,
        PolicyName=policy_name,
        Statements=statements,
        region="global",
        aws_update_tag=aws_update_tag,
    ).consume()


@timeit
def load_policy_data(
    neo4j_session: neo4j.Session, policy_map: Dict, policy_type: str, current_aws_account_id: str, aws_update_tag: int
) -> None:
    for principal_arn, policy_list in policy_map.items():
        logger.debug(f"Syncing IAM inline policies for principal {principal_arn}")
        for policy_name, statements in policy_list.items():
            consolelink = aws_console_link.get_console_link(arn=f"arn:aws:iam::{current_aws_account_id}:policy_statement/{policy_name}")
            policy_id = transform_policy_id(principal_arn, policy_type, policy_name)
            load_policy(
                neo4j_session, policy_id, policy_name, policy_type, principal_arn, current_aws_account_id, aws_update_tag
            )
            load_policy_statements(neo4j_session, policy_id, policy_name, statements, aws_update_tag, consolelink)


@timeit
def sync_users(
    neo4j_session: neo4j.Session, boto3_session: boto3.session.Session, current_aws_account_id: str,
    aws_update_tag: int, common_job_parameters: Dict,
) -> None:
    logger.info("Syncing IAM users for account '%s'.", current_aws_account_id)
    data = get_user_list_data(boto3_session)

    logger.info(f"Total Users: {len(data['Users'])}")

    if common_job_parameters.get('pagination', {}).get('iam', None):
        pageNo = common_job_parameters.get("pagination", {}).get("iam", None)["pageNo"]
        pageSize = common_job_parameters.get("pagination", {}).get("iam", None)["pageSize"]
        totalPages = len(data['Users']) / pageSize
        if int(totalPages) != totalPages:
            totalPages = totalPages + 1
        totalPages = int(totalPages)
        if pageNo < totalPages or pageNo == totalPages:
            logger.info(f'pages process for iam Users {pageNo}/{totalPages} pageSize is {pageSize}')
        page_start = (common_job_parameters.get('pagination', {}).get('iam', {})[
                      'pageNo'] - 1) * common_job_parameters.get('pagination', {}).get('iam', {})['pageSize']
        page_end = page_start + common_job_parameters.get('pagination', {}).get('iam', {})['pageSize']
        if page_end > len(data['Users']) or page_end == len(data['Users']):
            data['Users'] = data['Users'][page_start:]
        else:
            has_next_page = True
            data['Users'] = data['Users'][page_start:page_end]
            common_job_parameters['pagination']['iam']['hasNextPage'] = has_next_page

    load_users(neo4j_session, data['Users'], current_aws_account_id, aws_update_tag)

    sync_user_inline_policies(boto3_session, data, neo4j_session, current_aws_account_id, aws_update_tag)

    sync_user_managed_policies(boto3_session, data, neo4j_session, current_aws_account_id, aws_update_tag)

    # sync_user_service_access_details(boto3_session, data['Users'], neo4j_session, aws_update_tag)

    run_cleanup_job('aws_import_users_cleanup.json', neo4j_session, common_job_parameters)


@timeit
def sync_user_service_access_details(boto3_session, users, neo4j_session, aws_update_tag):
    for user in users:
        logger.debug(f"Syncing IAM service access details for user {user['Arn']}")
        service_access_data = get_service_access_details(boto3_session, user['Arn'])
        filtered_access_data = transform_service_access_data(service_access_data, user['Arn'])
        sync_service_access_data(neo4j_session, filtered_access_data,
                                 user['Arn'], PrincipalType.user.value, aws_update_tag)


@timeit
def sync_group_service_access_details(boto3_session, groups, neo4j_session, aws_update_tag):
    for group in groups:
        logger.debug(f"Syncing IAM service access details for group {group['Arn']}")
        service_access_data = get_service_access_details(boto3_session, group['Arn'])
        filtered_access_data = transform_service_access_data(service_access_data, group['Arn'])
        sync_service_access_data(neo4j_session, filtered_access_data,
                                 group['Arn'], PrincipalType.user.value, aws_update_tag)


@timeit
def sync_role_service_access_details(boto3_session, roles, neo4j_session, aws_update_tag):
    for role in roles:
        logger.debug(f"Syncing IAM service access details for role {role['Arn']}")
        service_access_data = get_service_access_details(boto3_session, role['Arn'])
        filtered_access_data = transform_service_access_data(service_access_data, role['Arn'])
        sync_service_access_data(neo4j_session, filtered_access_data,
                                 role['Arn'], PrincipalType.role.value, aws_update_tag)


@timeit
def get_service_access_details(both3_session, arn):
    try:
        iam_client = both3_session.client('iam')

        job = iam_client.generate_service_last_accessed_details(Arn=arn)

        response = iam_client.get_service_last_accessed_details(JobId=job['JobId'])

        cnt = 0  # the "throttling" limit so we can only ping so many requests at a time
        while response['JobStatus'] != 'COMPLETED':
            # alternately, we can use this to increase the intervals for checking
            time.sleep(30.0)
            response = iam_client.get_service_last_accessed_details(JobId=job['JobId'])
            cnt = cnt + 1
            if cnt > 5:
                break  # to ensure we are not stuck in an infinite loop

        if response['JobStatus'] != 'COMPLETED':  # credential generation could not be completed
            logger.warning("failed to get service access details after few iterations")
            return []

        access_data = response['ServicesLastAccessed']
        while response['IsTruncated']:
            response = iam_client.get_service_last_accessed_details(JobId=job['JobId'], Marker=response['Marker'])

            if 'ServicesLastAccessed':
                access_data.extend(response['ServicesLastAccessed'])

        return access_data

    except Exception as e:
        logger.warning("failed to get service access details: %s", e)

    return []


@timeit
def transform_service_access_data(service_access_data, arn):
    accesses = []
    for service_access in service_access_data:
        if 'LastAuthenticated' not in service_access:
            break

        last_authenticated = maya.parse(service_access['LastAuthenticated']).datetime()
        if pytz.utc.localize(datetime.now() - timedelta(days=90)) > last_authenticated:
            break

        access = list(filter(lambda s: s['ServiceName'] == service_access['ServiceName'], accesses))
        if len(access) == 0:
            accesses.append({
                'Id': hashlib.md5((arn + service_access['ServiceName']).encode("UTF-8")).hexdigest(),
                'ServiceName': service_access['ServiceName'],
                'ServiceNamespace': service_access['ServiceNamespace'],
                'LastAuthenticated': service_access['LastAuthenticated'],
                'LastAuthenticatedEntity': service_access['LastAuthenticatedEntity'],
                'LastAuthenticatedRegion': service_access['LastAuthenticatedRegion'],
                'TotalAuthenticatedEntities': service_access['TotalAuthenticatedEntities'],
            })

        else:
            last_authenticated = maya.parse(service_access['LastAuthenticated']).datetime()
            access_last_authenticated = maya.parse(access[0]['LastAuthenticated']).datetime()

            if access_last_authenticated < last_authenticated:
                access[0]['LastAuthenticated'] = service_access['LastAuthenticated']

    return accesses


@timeit
def sync_service_access_data(neo4j_session, access_data, principal_arn, principal_type, aws_update_tag):
    logger.debug(f"Inserting IAM service access details for principal {principal_type} {principal_arn}")

    if principal_type == PrincipalType.user.value:
        ingest_service_usage = """
<<<<<<< HEAD
        MERGE (su:AWSServiceUsage{id: {ID}})
        ON CREATE SET su.service = {SERVICE}, su.namespace= {SERVICE_NAMESPACE}, su.firstseen = timestamp()
        SET su.lastauthenticateddate = {LAST_AUTHENTICATED_DATE}, su.lastauthenticatedentity = {LAST_AUTHENTICATED_ENTITY},
        su.lastauthenticatedretion = {LAST_AUTHENTICATED_REGION}, su.totalauthenticatedentities = {TOTAL_AUTHENTICATED_ENTITIES},
        su.consolelink = {CONSOLE_LINK}, su.lastupdated = {aws_update_tag}
=======
        MERGE (su:AWSServiceUsage{id: $ID})
        ON CREATE SET su.service = $SERVICE, su.namespace= $SERVICE_NAMESPACE, su.firstseen = timestamp()
        SET su.lastauthenticateddate = $LAST_AUTHENTICATED_DATE, su.lastauthenticatedentity = $LAST_AUTHENTICATED_ENTITY,
        su.lastauthenticatedretion = $LAST_AUTHENTICATED_REGION, su.totalauthenticatedentities = $TOTAL_AUTHENTICATED_ENTITIES,
        su.lastupdated = $aws_update_tag
>>>>>>> 54e2418b
        WITH su
        MATCH (ap:AWSUser{arn: $PRINCIPAL_ARN})
        MERGE (ap)-[r:HAS_ACCESSED]->(su)
        ON CREATE SET r.firstseen = timestamp()
        SET r.lastupdated = $aws_update_tag
        """

    elif principal_type == PrincipalType.group.value:
        ingest_service_usage = """
<<<<<<< HEAD
        MERGE (su:AWSServiceUsage{id: {ID}})
        ON CREATE SET su.service = {SERVICE}, su.namespace= {SERVICE_NAMESPACE}, su.firstseen = timestamp()
        SET su.lastauthenticateddate = {LAST_AUTHENTICATED_DATE}, su.lastauthenticatedentity = {LAST_AUTHENTICATED_ENTITY},
        su.lastauthenticatedretion = {LAST_AUTHENTICATED_REGION}, su.totalauthenticatedentities = {TOTAL_AUTHENTICATED_ENTITIES},
        su.consolelink = {CONSOLE_LINK}, su.lastupdated = {aws_update_tag}
=======
        MERGE (su:AWSServiceUsage{id: $ID})
        ON CREATE SET su.service = $SERVICE, su.namespace= $SERVICE_NAMESPACE, su.firstseen = timestamp()
        SET su.lastauthenticateddate = $LAST_AUTHENTICATED_DATE, su.lastauthenticatedentity = $LAST_AUTHENTICATED_ENTITY,
        su.lastauthenticatedretion = $LAST_AUTHENTICATED_REGION, su.totalauthenticatedentities = $TOTAL_AUTHENTICATED_ENTITIES,
        su.lastupdated = $aws_update_tag
>>>>>>> 54e2418b
        WITH su
        MATCH (ap:AWSGroup{arn: $PRINCIPAL_ARN})
        MERGE (ap)-[r:HAS_ACCESSED]->(su)
        ON CREATE SET r.firstseen = timestamp()
        SET r.lastupdated = $aws_update_tag
        """

    elif principal_type == PrincipalType.role.value:
        ingest_service_usage = """
<<<<<<< HEAD
        MERGE (su:AWSServiceUsage{id: {ID}})
        ON CREATE SET su.service = {SERVICE}, su.namespace= {SERVICE_NAMESPACE}, su.firstseen = timestamp()
        SET su.lastauthenticateddate = {LAST_AUTHENTICATED_DATE}, su.lastauthenticatedentity = {LAST_AUTHENTICATED_ENTITY},
        su.lastauthenticatedretion = {LAST_AUTHENTICATED_REGION}, su.totalauthenticatedentities = {TOTAL_AUTHENTICATED_ENTITIES},
        su.consolelink = {CONSOLE_LINK}, su.lastupdated = {aws_update_tag}
=======
        MERGE (su:AWSServiceUsage{id: $ID})
        ON CREATE SET su.service = $SERVICE, su.namespace= $SERVICE_NAMESPACE, su.firstseen = timestamp()
        SET su.lastauthenticateddate = $LAST_AUTHENTICATED_DATE, su.lastauthenticatedentity = $LAST_AUTHENTICATED_ENTITY,
        su.lastauthenticatedretion = $LAST_AUTHENTICATED_REGION, su.totalauthenticatedentities = $TOTAL_AUTHENTICATED_ENTITIES,
        su.lastupdated = $aws_update_tag
>>>>>>> 54e2418b
        WITH su
        MATCH (ap:AWSRole{arn: $PRINCIPAL_ARN})
        MERGE (ap)-[r:HAS_ACCESSED]->(su)
        ON CREATE SET r.firstseen = timestamp()
        SET r.lastupdated = $aws_update_tag
        """

    for access in access_data:
        neo4j_session.run(
            ingest_service_usage,
            ID=access["Id"],
            SERVICE=access["ServiceName"],
            CONSOLE_LINK = aws_console_link.get_console_link(arn=principal_arn),
            SERVICE_NAMESPACE=access["ServiceNamespace"],
            LAST_AUTHENTICATED_DATE=access["LastAuthenticated"],
            LAST_AUTHENTICATED_ENTITY=access["LastAuthenticatedEntity"],
            LAST_AUTHENTICATED_REGION=access["LastAuthenticatedRegion"],
            TOTAL_AUTHENTICATED_ENTITIES=access["TotalAuthenticatedEntities"],
            PRINCIPAL_TYPE=principal_type,
            PRINCIPAL_ARN=principal_arn,
            aws_update_tag=aws_update_tag,
        )


@timeit
def sync_user_managed_policies(
    boto3_session: boto3.session.Session, data: Dict, neo4j_session: neo4j.Session,
    current_aws_account_id: str, aws_update_tag: int,
) -> None:
    managed_policy_data = get_user_managed_policy_data(boto3_session, data['Users'])
    transform_policy_data(managed_policy_data, PolicyType.managed.value)
    load_policy_data(neo4j_session, managed_policy_data, PolicyType.managed.value,
                     current_aws_account_id, aws_update_tag)


@timeit
def sync_user_inline_policies(
    boto3_session: boto3.session.Session, data: Dict, neo4j_session: neo4j.Session,
    current_aws_account_id: str, aws_update_tag: int,
) -> None:
    policy_data = get_user_policy_data(boto3_session, data['Users'])
    transform_policy_data(policy_data, PolicyType.inline.value)
    load_policy_data(neo4j_session, policy_data, PolicyType.inline.value, current_aws_account_id, aws_update_tag)


@timeit
def sync_groups(
    neo4j_session: neo4j.Session, boto3_session: boto3.session.Session, current_aws_account_id: str,
    aws_update_tag: int, common_job_parameters: Dict,
) -> None:
    logger.info("Syncing IAM groups for account '%s'.", current_aws_account_id)
    data = get_group_list_data(boto3_session)

    logger.info(f"Total Groups: {len(data['Groups'])}")

    if common_job_parameters.get('pagination', {}).get('iam', None):
        pageNo = common_job_parameters.get("pagination", {}).get("iam", None)["pageNo"]
        pageSize = common_job_parameters.get("pagination", {}).get("iam", None)["pageSize"]
        totalPages = len(data['Groups']) / pageSize
        if int(totalPages) != totalPages:
            totalPages = totalPages + 1
        totalPages = int(totalPages)
        if pageNo < totalPages or pageNo == totalPages:
            logger.info(f'pages process for iam Groups {pageNo}/{totalPages} pageSize is {pageSize}')
        page_start = (common_job_parameters.get('pagination', {}).get('iam', {})[
                      'pageNo'] - 1) * common_job_parameters.get('pagination', {}).get('iam', {})['pageSize']
        page_end = page_start + common_job_parameters.get('pagination', {}).get('iam', {})['pageSize']
        if page_end > len(data['Groups']) or page_end == len(data['Groups']):
            data['Groups'] = data['Groups'][page_start:]
        else:
            has_next_page = True
            data['Groups'] = data['Groups'][page_start:page_end]
            common_job_parameters['pagination']['iam']['hasNextPage'] = has_next_page

    load_groups(neo4j_session, data['Groups'], current_aws_account_id, aws_update_tag)

    sync_groups_inline_policies(boto3_session, data, neo4j_session, current_aws_account_id, aws_update_tag)

    sync_group_managed_policies(boto3_session, data, neo4j_session, current_aws_account_id, aws_update_tag)

    # sync_group_service_access_details(boto3_session, data['Groups'], neo4j_session, aws_update_tag)

    run_cleanup_job('aws_import_groups_cleanup.json', neo4j_session, common_job_parameters)


def sync_group_managed_policies(
    boto3_session: boto3.session.Session, data: Dict, neo4j_session: neo4j.Session,
    current_aws_account_id: str, aws_update_tag: int,
) -> None:
    managed_policy_data = get_group_managed_policy_data(boto3_session, data["Groups"])
    transform_policy_data(managed_policy_data, PolicyType.managed.value)
    load_policy_data(neo4j_session, managed_policy_data, PolicyType.managed.value,
                     current_aws_account_id, aws_update_tag)


def sync_groups_inline_policies(
    boto3_session: boto3.session.Session, data: Dict, neo4j_session: neo4j.Session,
    current_aws_account_id: str, aws_update_tag: int,
) -> None:
    policy_data = get_group_policy_data(boto3_session, data["Groups"])
    transform_policy_data(policy_data, PolicyType.inline.value)
    load_policy_data(neo4j_session, policy_data, PolicyType.inline.value, current_aws_account_id, aws_update_tag)


@timeit
def sync_roles(
    neo4j_session: neo4j.Session, boto3_session: boto3.session.Session, current_aws_account_id: str,
    aws_update_tag: int, common_job_parameters: Dict,
) -> None:
    logger.info("Syncing IAM roles for account '%s'.", current_aws_account_id)
    data = get_role_list_data(boto3_session)

    logger.info(f"Total Roles: {len(data['Roles'])}")

    if common_job_parameters.get('pagination', {}).get('iam', None):
        pageNo = common_job_parameters.get("pagination", {}).get("iam", None)["pageNo"]
        pageSize = common_job_parameters.get("pagination", {}).get("iam", None)["pageSize"]
        totalPages = len(data['Roles']) / pageSize
        if int(totalPages) != totalPages:
            totalPages = totalPages + 1
        totalPages = int(totalPages)
        if pageNo < totalPages or pageNo == totalPages:
            logger.info(f'pages process for iam Roles {pageNo}/{totalPages} pageSize is {pageSize}')
        page_start = (common_job_parameters.get('pagination', {}).get('iam', {})[
                      'pageNo'] - 1) * common_job_parameters.get('pagination', {}).get('iam', {})['pageSize']
        page_end = page_start + common_job_parameters.get('pagination', {}).get('iam', {})['pageSize']
        if page_end > len(data['Roles']) or page_end == len(data['Roles']):
            data['Roles'] = data['Roles'][page_start:]
        else:
            has_next_page = True
            data['Roles'] = data['Roles'][page_start:page_end]
            common_job_parameters['pagination']['iam']['hasNextPage'] = has_next_page

    load_roles(neo4j_session, data['Roles'], current_aws_account_id, aws_update_tag)

    sync_role_inline_policies(current_aws_account_id, boto3_session, data, neo4j_session, aws_update_tag)

    sync_role_managed_policies(current_aws_account_id, boto3_session, data, neo4j_session, aws_update_tag)

    # sync_role_service_access_details(boto3_session, data['Roles'], neo4j_session, aws_update_tag)

    run_cleanup_job('aws_import_roles_cleanup.json', neo4j_session, common_job_parameters)


def sync_role_managed_policies(
    current_aws_account_id: str, boto3_session: boto3.session.Session, data: Dict,
    neo4j_session: neo4j.Session, aws_update_tag: int,
) -> None:
    logger.info("Syncing IAM role managed policies for account '%s'.", current_aws_account_id)
    managed_policy_data = get_role_managed_policy_data(boto3_session, data["Roles"])
    transform_policy_data(managed_policy_data, PolicyType.managed.value)
    load_policy_data(neo4j_session, managed_policy_data, PolicyType.managed.value,
                     current_aws_account_id, aws_update_tag)


def sync_role_inline_policies(
    current_aws_account_id: str, boto3_session: boto3.session.Session, data: Dict,
    neo4j_session: neo4j.Session, aws_update_tag: int,
) -> None:
    logger.info("Syncing IAM role inline policies for account '%s'.", current_aws_account_id)
    inline_policy_data = get_role_policy_data(boto3_session, data["Roles"])
    transform_policy_data(inline_policy_data, PolicyType.inline.value)
    load_policy_data(neo4j_session, inline_policy_data, PolicyType.inline.value, current_aws_account_id, aws_update_tag)


@timeit
def sync_group_memberships(
    neo4j_session: neo4j.Session, boto3_session: boto3.session.Session,
    current_aws_account_id: str, aws_update_tag: int, common_job_parameters: Dict,
) -> None:
    logger.info("Syncing IAM group membership for account '%s'.", current_aws_account_id)
    query = "MATCH (group:AWSGroup)<-[:RESOURCE]-(:AWSAccount{id: {AWS_ACCOUNT_ID}}) " \
            "return group.name as name, group.arn as arn;"
    groups = neo4j_session.run(query, AWS_ACCOUNT_ID=current_aws_account_id)
    groups_membership = {group["arn"]: get_group_membership_data(boto3_session, group["name"]) for group in groups}
    load_group_memberships(neo4j_session, groups_membership, aws_update_tag)
    run_cleanup_job(
        'aws_import_groups_membership_cleanup.json',
        neo4j_session,
        common_job_parameters,
    )


@timeit
def sync_user_access_keys(
    neo4j_session: neo4j.Session, boto3_session: boto3.session.Session,
    current_aws_account_id: str, aws_update_tag: int, common_job_parameters: Dict,
) -> None:
    logger.info("Syncing IAM user access keys for account '%s'.", current_aws_account_id)
    query = "MATCH (user:AWSUser)<-[:RESOURCE]-(:AWSAccount{id: {AWS_ACCOUNT_ID}}) return user.name as name"
    result = neo4j_session.run(query, AWS_ACCOUNT_ID=current_aws_account_id)
    usernames = [r['name'] for r in result]
    for name in usernames:
        access_keys = get_account_access_key_data(boto3_session, name)
        if access_keys:
            consolelink = aws_console_link.get_console_link(arn=f"arn:aws:iam::{current_aws_account_id}:access_keys/{name}")
            account_access_keys = {name: access_keys}
            load_user_access_keys(neo4j_session, account_access_keys, aws_update_tag, consolelink)
    run_cleanup_job(
        'aws_import_account_access_key_cleanup.json',
        neo4j_session,
        common_job_parameters,
    )


def _set_used_state_tx(
    tx: neo4j.Transaction, project_id: str, common_job_parameters: Dict, update_tag: int,
) -> None:
    ingest_role_used = """
    MATCH (:CloudanixWorkspace{id: {WORKSPACE_ID}})-[:OWNER]->
    (:AWSAccount{id: {AWS_ID}})-[:RESOURCE]->(n:AWSRole)
    WHERE (n)-[:TRUSTS_AWS_PRINCIPAL]->() AND n.lastupdated = {update_tag}
    SET n.isUsed = {isUsed}
    """

    tx.run(
        ingest_role_used,
        WORKSPACE_ID=common_job_parameters['WORKSPACE_ID'],
        update_tag=update_tag,
        AWS_ID=project_id,
        isUsed=True,
    )

    ingest_entity_used = """
    MATCH (:CloudanixWorkspace{id: {WORKSPACE_ID}})-[:OWNER]->
    (:AWSAccount{id: {AWS_ID}})-[:RESOURCE]->(n)
    WHERE ()-[:TRUSTS_AWS_PRINCIPAL]->(n) AND n.lastupdated = {update_tag}
    AND labels(n) IN [['AWSUser'], ['AWSGroup']]
    SET n.isUsed = {isUsed}
    """

    tx.run(
        ingest_entity_used,
        WORKSPACE_ID=common_job_parameters['WORKSPACE_ID'],
        update_tag=update_tag,
        AWS_ID=project_id,
        isUsed=True,
    )

    ingest_entity_unused = """
    MATCH (:CloudanixWorkspace{id: {WORKSPACE_ID}})-[:OWNER]->
    (:AWSAccount{id: {AWS_ID}})-[:RESOURCE]->(n)
    WHERE NOT EXISTS(n.isUsed) AND n.lastupdated = {update_tag}
    AND labels(n) IN [['AWSUser'], ['AWSGroup'], ['AWSRole']]
    SET n.isUsed = {isUsed}
    """

    tx.run(
        ingest_entity_unused,
        WORKSPACE_ID=common_job_parameters['WORKSPACE_ID'],
        update_tag=update_tag,
        AWS_ID=project_id,
        isUsed=False,
    )


@timeit
def sync(
    neo4j_session: neo4j.Session, boto3_session: boto3.session.Session, regions: List[str], current_aws_account_id: str,
    update_tag: int, common_job_parameters: Dict,
) -> None:
    tic = time.perf_counter()

    logger.info("Syncing IAM for account '%s', at %s.", current_aws_account_id, tic)
    # This module only syncs IAM information that is in use.
    # As such only policies that are attached to a user, role or group are synced
    sync_users(neo4j_session, boto3_session, current_aws_account_id, update_tag, common_job_parameters)
    sync_groups(neo4j_session, boto3_session, current_aws_account_id, update_tag, common_job_parameters)
    sync_roles(neo4j_session, boto3_session, current_aws_account_id, update_tag, common_job_parameters)

    if common_job_parameters.get('pagination', {}).get('iam', None):
        if not common_job_parameters.get('pagination', {}).get('iam', {}).get('hasNextPage', False):
            sync_group_memberships(neo4j_session, boto3_session, current_aws_account_id,
                                   update_tag, common_job_parameters)
            sync_assumerole_relationships(neo4j_session, current_aws_account_id, update_tag, common_job_parameters)
            sync_user_access_keys(neo4j_session, boto3_session, current_aws_account_id,
                                  update_tag, common_job_parameters)
            set_used_state(neo4j_session, current_aws_account_id, common_job_parameters, update_tag)
    else:
        sync_group_memberships(neo4j_session, boto3_session, current_aws_account_id, update_tag, common_job_parameters)
        sync_assumerole_relationships(neo4j_session, current_aws_account_id, update_tag, common_job_parameters)
        sync_user_access_keys(neo4j_session, boto3_session, current_aws_account_id, update_tag, common_job_parameters)
        set_used_state(neo4j_session, current_aws_account_id, common_job_parameters, update_tag)

    run_cleanup_job('aws_import_principals_cleanup.json', neo4j_session, common_job_parameters)

    toc = time.perf_counter()
    logger.info(f"Time to process IAM: {toc - tic:0.4f} seconds")

# https://docs.aws.amazon.com/cli/latest/reference/iam/generate-service-last-accessed-details.html
#
#
# Steps to get access details:
# 1.generate service last accessed details by ARN (or overall?)
# 2.
#
#<|MERGE_RESOLUTION|>--- conflicted
+++ resolved
@@ -463,16 +463,10 @@
     WITH user
     MERGE (key:AccountAccessKey{accesskeyid: $AccessKeyId})
     ON CREATE SET key.firstseen = timestamp(),
-<<<<<<< HEAD
-    key.region = {region},
-    key.consolelink = {consolelink},
-    key.createdate = {CreateDate}
-    SET key.status = {Status}, key.lastupdated = {aws_update_tag}
-=======
     key.region = $region,
-    key.createdate = $CreateDate
+    key.createdate = $CreateDate,
+    key.consolelink = $consolelink
     SET key.status = $Status, key.lastupdated = $aws_update_tag
->>>>>>> 54e2418b
     WITH user,key
     MERGE (user)-[r:AWS_ACCESS_KEY]->(key)
     ON CREATE SET r.firstseen = timestamp()
@@ -597,12 +591,8 @@
         SET
         statement.effect = statement_data.Effect,
         statement.action = statement_data.Action,
-<<<<<<< HEAD
-        statement.region = {region},
-        statement.consolelink = {consolelink},
-=======
         statement.region = $region,
->>>>>>> 54e2418b
+        statement.consolelink = $consolelink,
         statement.notaction = statement_data.NotAction,
         statement.resource = statement_data.Resource,
         statement.notresource = statement_data.NotResource,
@@ -785,19 +775,11 @@
 
     if principal_type == PrincipalType.user.value:
         ingest_service_usage = """
-<<<<<<< HEAD
-        MERGE (su:AWSServiceUsage{id: {ID}})
-        ON CREATE SET su.service = {SERVICE}, su.namespace= {SERVICE_NAMESPACE}, su.firstseen = timestamp()
-        SET su.lastauthenticateddate = {LAST_AUTHENTICATED_DATE}, su.lastauthenticatedentity = {LAST_AUTHENTICATED_ENTITY},
-        su.lastauthenticatedretion = {LAST_AUTHENTICATED_REGION}, su.totalauthenticatedentities = {TOTAL_AUTHENTICATED_ENTITIES},
-        su.consolelink = {CONSOLE_LINK}, su.lastupdated = {aws_update_tag}
-=======
         MERGE (su:AWSServiceUsage{id: $ID})
         ON CREATE SET su.service = $SERVICE, su.namespace= $SERVICE_NAMESPACE, su.firstseen = timestamp()
         SET su.lastauthenticateddate = $LAST_AUTHENTICATED_DATE, su.lastauthenticatedentity = $LAST_AUTHENTICATED_ENTITY,
         su.lastauthenticatedretion = $LAST_AUTHENTICATED_REGION, su.totalauthenticatedentities = $TOTAL_AUTHENTICATED_ENTITIES,
-        su.lastupdated = $aws_update_tag
->>>>>>> 54e2418b
+        su.consolelink = $CONSOLE_LINK, su.lastupdated = $aws_update_tag
         WITH su
         MATCH (ap:AWSUser{arn: $PRINCIPAL_ARN})
         MERGE (ap)-[r:HAS_ACCESSED]->(su)
@@ -807,19 +789,11 @@
 
     elif principal_type == PrincipalType.group.value:
         ingest_service_usage = """
-<<<<<<< HEAD
-        MERGE (su:AWSServiceUsage{id: {ID}})
-        ON CREATE SET su.service = {SERVICE}, su.namespace= {SERVICE_NAMESPACE}, su.firstseen = timestamp()
-        SET su.lastauthenticateddate = {LAST_AUTHENTICATED_DATE}, su.lastauthenticatedentity = {LAST_AUTHENTICATED_ENTITY},
-        su.lastauthenticatedretion = {LAST_AUTHENTICATED_REGION}, su.totalauthenticatedentities = {TOTAL_AUTHENTICATED_ENTITIES},
-        su.consolelink = {CONSOLE_LINK}, su.lastupdated = {aws_update_tag}
-=======
         MERGE (su:AWSServiceUsage{id: $ID})
         ON CREATE SET su.service = $SERVICE, su.namespace= $SERVICE_NAMESPACE, su.firstseen = timestamp()
         SET su.lastauthenticateddate = $LAST_AUTHENTICATED_DATE, su.lastauthenticatedentity = $LAST_AUTHENTICATED_ENTITY,
         su.lastauthenticatedretion = $LAST_AUTHENTICATED_REGION, su.totalauthenticatedentities = $TOTAL_AUTHENTICATED_ENTITIES,
-        su.lastupdated = $aws_update_tag
->>>>>>> 54e2418b
+        su.consolelink = $CONSOLE_LINK, su.lastupdated = $aws_update_tag
         WITH su
         MATCH (ap:AWSGroup{arn: $PRINCIPAL_ARN})
         MERGE (ap)-[r:HAS_ACCESSED]->(su)
@@ -829,19 +803,11 @@
 
     elif principal_type == PrincipalType.role.value:
         ingest_service_usage = """
-<<<<<<< HEAD
-        MERGE (su:AWSServiceUsage{id: {ID}})
-        ON CREATE SET su.service = {SERVICE}, su.namespace= {SERVICE_NAMESPACE}, su.firstseen = timestamp()
-        SET su.lastauthenticateddate = {LAST_AUTHENTICATED_DATE}, su.lastauthenticatedentity = {LAST_AUTHENTICATED_ENTITY},
-        su.lastauthenticatedretion = {LAST_AUTHENTICATED_REGION}, su.totalauthenticatedentities = {TOTAL_AUTHENTICATED_ENTITIES},
-        su.consolelink = {CONSOLE_LINK}, su.lastupdated = {aws_update_tag}
-=======
         MERGE (su:AWSServiceUsage{id: $ID})
         ON CREATE SET su.service = $SERVICE, su.namespace= $SERVICE_NAMESPACE, su.firstseen = timestamp()
         SET su.lastauthenticateddate = $LAST_AUTHENTICATED_DATE, su.lastauthenticatedentity = $LAST_AUTHENTICATED_ENTITY,
         su.lastauthenticatedretion = $LAST_AUTHENTICATED_REGION, su.totalauthenticatedentities = $TOTAL_AUTHENTICATED_ENTITIES,
-        su.lastupdated = $aws_update_tag
->>>>>>> 54e2418b
+        su.consolelink = $CONSOLE_LINK, su.lastupdated = $aws_update_tag
         WITH su
         MATCH (ap:AWSRole{arn: $PRINCIPAL_ARN})
         MERGE (ap)-[r:HAS_ACCESSED]->(su)
