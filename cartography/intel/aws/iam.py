import enum
import json
import logging
from typing import Any
from typing import Dict
from typing import List
from typing import Tuple

import boto3
import neo4j

from cartography.intel.aws.permission_relationships import parse_statement_node
from cartography.intel.aws.permission_relationships import principal_allowed_on_resource
from cartography.intel.aws.util.common import get_account_from_arn
from cartography.stats import get_stats_client
from cartography.util import merge_module_sync_metadata
from cartography.util import run_cleanup_job
from cartography.util import timeit

logger = logging.getLogger(__name__)
stat_handler = get_stats_client(__name__)

# Overview of IAM in AWS
# https://aws.amazon.com/iam/


class PolicyType(enum.Enum):
    managed = 'managed'
    inline = 'inline'


@timeit
def get_group_policies(boto3_session: boto3.session.Session, group_name: str) -> Dict:
    client = boto3_session.client('iam')
    paginator = client.get_paginator('list_group_policies')
    policy_names: List[Dict] = []
    for page in paginator.paginate(GroupName=group_name):
        policy_names.extend(page['PolicyNames'])
    return {'PolicyNames': policy_names}


@timeit
def get_group_policy_info(
        boto3_session: boto3.session.Session, group_name: str, policy_name: str,
) -> Any:
    client = boto3_session.client('iam')
    return client.get_group_policy(GroupName=group_name, PolicyName=policy_name)


@timeit
def get_group_membership_data(boto3_session: boto3.session.Session, group_name: str) -> Dict:
    client = boto3_session.client('iam')
    try:
        memberships = client.get_group(GroupName=group_name)
        return memberships
    except client.exceptions.NoSuchEntityException:
        # Avoid crashing the sync
        logger.warning("client.get_group(GroupName='%s') failed with NoSuchEntityException; skipping.", group_name)
        return {}


@timeit
def get_group_policy_data(boto3_session: boto3.session.Session, group_list: List[Dict]) -> Dict:
    resource_client = boto3_session.resource('iam')
    policies = {}
    for group in group_list:
        name = group["GroupName"]
        arn = group["Arn"]
        resource_group = resource_client.Group(name)
        policies[arn] = policies[arn] = {p.name: p.policy_document["Statement"] for p in resource_group.policies.all()}
    return policies


@timeit
def get_group_managed_policy_data(boto3_session: boto3.session.Session, group_list: List[Dict]) -> Dict:
    resource_client = boto3_session.resource('iam')
    policies = {}
    for group in group_list:
        name = group["GroupName"]
        arn = group["Arn"]
        resource_group = resource_client.Group(name)
        policies[arn] = {
            p.policy_name: p.default_version.document["Statement"]
            for p in resource_group.attached_policies.all()
        }
    return policies


@timeit
def get_user_policy_data(boto3_session: boto3.session.Session, user_list: List[Dict]) -> Dict:
    resource_client = boto3_session.resource('iam')
    policies = {}
    for user in user_list:
        name = user["UserName"]
        arn = user["Arn"]
        resource_user = resource_client.User(name)
        try:
            policies[arn] = {p.name: p.policy_document["Statement"] for p in resource_user.policies.all()}
        except resource_client.meta.client.exceptions.NoSuchEntityException:
            logger.warning(
                f"Could not get policies for user {name} due to NoSuchEntityException; skipping.",
            )
    return policies


@timeit
def get_user_managed_policy_data(boto3_session: boto3.session.Session, user_list: List[Dict]) -> Dict:
    resource_client = boto3_session.resource('iam')
    policies = {}
    for user in user_list:
        name = user["UserName"]
        arn = user["Arn"]
        resource_user = resource_client.User(name)
        try:
            policies[arn] = {
                p.policy_name: p.default_version.document["Statement"]
                for p in resource_user.attached_policies.all()
            }
        except resource_client.meta.client.exceptions.NoSuchEntityException:
            logger.warning(
                f"Could not get policies for user {name} due to NoSuchEntityException; skipping.",
            )
    return policies


@timeit
def get_role_policy_data(boto3_session: boto3.session.Session, role_list: List[Dict]) -> Dict:
    resource_client = boto3_session.resource('iam')
    policies = {}
    for role in role_list:
        name = role["RoleName"]
        arn = role["Arn"]
        resource_role = resource_client.Role(name)
        try:
            policies[arn] = {p.name: p.policy_document["Statement"] for p in resource_role.policies.all()}
        except resource_client.meta.client.exceptions.NoSuchEntityException:
            logger.warning(
                f"Could not get policies for role {name} due to NoSuchEntityException; skipping.",
            )
    return policies


@timeit
def get_role_managed_policy_data(boto3_session: boto3.session.Session, role_list: List[Dict]) -> Dict:
    resource_client = boto3_session.resource('iam')
    policies = {}
    for role in role_list:
        name = role["RoleName"]
        arn = role["Arn"]
        resource_role = resource_client.Role(name)
        try:
            policies[arn] = {
                p.policy_name: p.default_version.document["Statement"]
                for p in resource_role.attached_policies.all()
            }
        except resource_client.meta.client.exceptions.NoSuchEntityException:
            logger.warning(
                f"Could not get policies for role {name} due to NoSuchEntityException; skipping.",
            )
    return policies


@timeit
def get_user_list_data(boto3_session: boto3.session.Session) -> Dict:
    client = boto3_session.client('iam')

    paginator = client.get_paginator('list_users')
    users: List[Dict] = []
    for page in paginator.paginate():
        users.extend(page['Users'])
    return {'Users': users}


@timeit
def get_group_list_data(boto3_session: boto3.session.Session) -> Dict:
    client = boto3_session.client('iam')
    paginator = client.get_paginator('list_groups')
    groups: List[Dict] = []
    for page in paginator.paginate():
        groups.extend(page['Groups'])
    return {'Groups': groups}


@timeit
def get_role_list_data(boto3_session: boto3.session.Session) -> Dict:
    client = boto3_session.client('iam')
    paginator = client.get_paginator('list_roles')
    roles: List[Dict] = []
    for page in paginator.paginate():
        roles.extend(page['Roles'])
    return {'Roles': roles}


@timeit
def get_account_access_key_data(boto3_session: boto3.session.Session, username: str) -> Dict:
    client = boto3_session.client('iam')
    # NOTE we can get away without using a paginator here because users are limited to two access keys
    access_keys: Dict = {}
    try:
        access_keys = client.list_access_keys(UserName=username)
    except client.exceptions.NoSuchEntityException:
        logger.warning(
            f"Could not get access key for user {username} due to NoSuchEntityException; skipping.",
        )
    return access_keys


@timeit
def load_users(
    neo4j_session: neo4j.Session, users: List[Dict], current_aws_account_id: str, aws_update_tag: int,
) -> None:
    ingest_user = """
    MERGE (unode:AWSUser{arn: $ARN})
    ON CREATE SET unode:AWSPrincipal, unode.userid = $USERID, unode.firstseen = timestamp(),
    unode.createdate = $CREATE_DATE
    SET unode.name = $USERNAME, unode.path = $PATH, unode.passwordlastused = $PASSWORD_LASTUSED,
    unode.lastupdated = $aws_update_tag
    WITH unode
    MATCH (aa:AWSAccount{id: $AWS_ACCOUNT_ID})
    MERGE (aa)-[r:RESOURCE]->(unode)
    ON CREATE SET r.firstseen = timestamp()
    SET r.lastupdated = $aws_update_tag
    """
    logger.info(f"Loading {len(users)} IAM users.")
    for user in users:
        neo4j_session.run(
            ingest_user,
            ARN=user["Arn"],
            USERID=user["UserId"],
            CREATE_DATE=str(user["CreateDate"]),
            USERNAME=user["UserName"],
            PATH=user["Path"],
            PASSWORD_LASTUSED=str(user.get("PasswordLastUsed", "")),
            AWS_ACCOUNT_ID=current_aws_account_id,
            aws_update_tag=aws_update_tag,
        )


@timeit
def load_groups(
    neo4j_session: neo4j.Session, groups: List[Dict], current_aws_account_id: str, aws_update_tag: int,
) -> None:
    ingest_group = """
    MERGE (gnode:AWSGroup{arn: $ARN})
    ON CREATE SET gnode.groupid = $GROUP_ID, gnode.firstseen = timestamp(), gnode.createdate = $CREATE_DATE
    SET gnode:AWSPrincipal, gnode.name = $GROUP_NAME, gnode.path = $PATH,gnode.lastupdated = $aws_update_tag
    WITH gnode
    MATCH (aa:AWSAccount{id: $AWS_ACCOUNT_ID})
    MERGE (aa)-[r:RESOURCE]->(gnode)
    ON CREATE SET r.firstseen = timestamp()
    SET r.lastupdated = $aws_update_tag
    """
    logger.info(f"Loading {len(groups)} IAM groups to the graph.")
    for group in groups:
        neo4j_session.run(
            ingest_group,
            ARN=group["Arn"],
            GROUP_ID=group["GroupId"],
            CREATE_DATE=str(group["CreateDate"]),
            GROUP_NAME=group["GroupName"],
            PATH=group["Path"],
            AWS_ACCOUNT_ID=current_aws_account_id,
            aws_update_tag=aws_update_tag,
        )


def _parse_principal_entries(principal: Dict) -> List[Tuple[Any, Any]]:
    """
    Returns a list of tuples of the form (principal_type, principal_value)
    e.g. [('AWS', 'example-role-name'), ('Service', 'example-service')]
    """
    principal_entries = []
    for principal_type in principal:
        principal_values = principal[principal_type]
        if not isinstance(principal_values, list):
            principal_values = [principal_values]
        for principal_value in principal_values:
            principal_entries.append((principal_type, principal_value))
    return principal_entries


@timeit
def load_roles(
    neo4j_session: neo4j.Session, roles: List[Dict], current_aws_account_id: str, aws_update_tag: int,
) -> None:
    ingest_role = """
    MERGE (rnode:AWSRole{arn: $Arn})
    ON CREATE SET rnode:AWSPrincipal, rnode.roleid = $RoleId, rnode.firstseen = timestamp(),
    rnode.createdate = $CreateDate
    ON MATCH SET rnode.name = $RoleName, rnode.path = $Path
    SET rnode.lastupdated = $aws_update_tag
    WITH rnode
    MATCH (aa:AWSAccount{id: $AWS_ACCOUNT_ID})
    MERGE (aa)-[r:RESOURCE]->(rnode)
    ON CREATE SET r.firstseen = timestamp()
    SET r.lastupdated = $aws_update_tag
    """

    ingest_policy_statement = """
    MERGE (spnnode:AWSPrincipal{arn: $SpnArn})
    ON CREATE SET spnnode.firstseen = timestamp()
    SET spnnode.lastupdated = $aws_update_tag, spnnode.type = $SpnType
    WITH spnnode
    MATCH (role:AWSRole{arn: $RoleArn})
    MERGE (role)-[r:TRUSTS_AWS_PRINCIPAL]->(spnnode)
    ON CREATE SET r.firstseen = timestamp()
<<<<<<< HEAD
    SET r.lastupdated = {aws_update_tag}
    WITH spnnode
    MERGE (aa:AWSAccount{id: {SpnAccountId}})
    ON CREATE SET aa.firstseen = timestamp()
    SET aa.lastupdated = {aws_update_tag}
    WITH aa, spnnode
    MERGE (aa)-[r:RESOURCE]->(spnnode)
    ON CREATE SET r.firstseen = timestamp()
    SET r.lastupdated = {aws_update_tag}
=======
    SET r.lastupdated = $aws_update_tag
>>>>>>> 1e274e3e
    """

    # TODO support conditions
    logger.info(f"Loading {len(roles)} IAM roles to the graph.")
    for role in roles:
        neo4j_session.run(
            ingest_role,
            Arn=role["Arn"],
            RoleId=role["RoleId"],
            CreateDate=str(role["CreateDate"]),
            RoleName=role["RoleName"],
            Path=role["Path"],
            AWS_ACCOUNT_ID=current_aws_account_id,
            aws_update_tag=aws_update_tag,
        )

        for statement in role["AssumeRolePolicyDocument"]["Statement"]:
            principal_entries = _parse_principal_entries(statement["Principal"])
            for principal_type, principal_value in principal_entries:
                neo4j_session.run(
                    ingest_policy_statement,
                    SpnArn=principal_value,
                    SpnType=principal_type,
                    SpnAccountId=get_account_from_arn(principal_value),
                    RoleArn=role['Arn'],
                    aws_update_tag=aws_update_tag,
                )


@timeit
def load_group_memberships(neo4j_session: neo4j.Session, group_memberships: Dict, aws_update_tag: int) -> None:
    ingest_membership = """
    MATCH (group:AWSGroup{arn: $GroupArn})
    WITH group
    MATCH (user:AWSUser{arn: $PrincipalArn})
    MERGE (user)-[r:MEMBER_AWS_GROUP]->(group)
    ON CREATE SET r.firstseen = timestamp()
    SET r.lastupdated = $aws_update_tag
    WITH user, group
    MATCH (group)-[:POLICY]->(policy:AWSPolicy)
    MERGE (user)-[r2:POLICY]->(policy)
    SET r2.lastupdated = $aws_update_tag
    """

    for group_arn, membership_data in group_memberships.items():
        for info in membership_data.get("Users", []):
            principal_arn = info["Arn"]
            neo4j_session.run(
                ingest_membership,
                GroupArn=group_arn,
                PrincipalArn=principal_arn,
                aws_update_tag=aws_update_tag,
            )


@timeit
def get_policies_for_principal(neo4j_session: neo4j.Session, principal_arn: str) -> Dict:
    get_policy_query = """
    MATCH
    (principal:AWSPrincipal{arn:$Arn})-[:POLICY]->
    (policy:AWSPolicy)-[:STATEMENT]->
    (statements:AWSPolicyStatement)
    RETURN
    DISTINCT policy.id AS policy_id,
    COLLECT(DISTINCT statements) AS statements
    """
    results = neo4j_session.run(
        get_policy_query,
        Arn=principal_arn,
    )
    policies = {r["policy_id"]: parse_statement_node(r["statements"]) for r in results}
    return policies


@timeit
def sync_assumerole_relationships(
    neo4j_session: neo4j.Session, current_aws_account_id: str, aws_update_tag: int,
    common_job_parameters: Dict,
) -> None:
    # Must be called after load_role
    # Computes and syncs the STS_ASSUME_ROLE allow relationship
    logger.info("Syncing assume role mappings for account '%s'.", current_aws_account_id)
    query_potential_matches = """
    MATCH (:AWSAccount{id:$AccountId})-[:RESOURCE]->(target:AWSRole)-[:TRUSTS_AWS_PRINCIPAL]->(source:AWSPrincipal)
    WHERE NOT source.arn ENDS WITH 'root'
    AND NOT source.type = 'Service'
    AND NOT source.type = 'Federated'
    RETURN target.arn AS target_arn,
    source.arn AS source_arn
    """

    ingest_policies_assume_role = """
    MATCH (source:AWSPrincipal{arn: $SourceArn})
    WITH source
    MATCH (role:AWSRole{arn: $TargetArn})
    WITH role, source
    MERGE (source)-[r:STS_ASSUMEROLE_ALLOW]->(role)
    ON CREATE SET r.firstseen = timestamp()
    SET r.lastupdated = $aws_update_tag
    """

    results = neo4j_session.run(
        query_potential_matches,
        AccountId=current_aws_account_id,
    )
    potential_matches = [(r["source_arn"], r["target_arn"]) for r in results]
    for source_arn, target_arn in potential_matches:
        policies = get_policies_for_principal(neo4j_session, source_arn)
        if principal_allowed_on_resource(policies, target_arn, ["sts:AssumeRole"]):
            neo4j_session.run(
                ingest_policies_assume_role,
                SourceArn=source_arn,
                TargetArn=target_arn,
                aws_update_tag=aws_update_tag,
            )
    run_cleanup_job(
        'aws_import_roles_policy_cleanup.json',
        neo4j_session,
        common_job_parameters,
    )


@timeit
def load_user_access_keys(neo4j_session: neo4j.Session, user_access_keys: Dict, aws_update_tag: int) -> None:
    # TODO change the node label to reflect that this is a user access key, not an account access key
    ingest_account_key = """
    MATCH (user:AWSUser{arn: $UserARN})
    WITH user
    MERGE (key:AccountAccessKey{accesskeyid: $AccessKeyId})
    ON CREATE SET key.firstseen = timestamp(), key.createdate = $CreateDate
    SET key.status = $Status, key.lastupdated = $aws_update_tag
    WITH user,key
    MERGE (user)-[r:AWS_ACCESS_KEY]->(key)
    ON CREATE SET r.firstseen = timestamp()
    SET r.lastupdated = $aws_update_tag
    """

    for arn, access_keys in user_access_keys.items():
        for key in access_keys["AccessKeyMetadata"]:
            if key.get('AccessKeyId'):
                neo4j_session.run(
                    ingest_account_key,
                    UserARN=arn,
                    AccessKeyId=key['AccessKeyId'],
                    CreateDate=str(key['CreateDate']),
                    Status=key['Status'],
                    aws_update_tag=aws_update_tag,
                )


def ensure_list(obj: Any) -> List[Any]:
    if not isinstance(obj, list):
        obj = [obj]
    return obj


def _transform_policy_statements(statements: Any, policy_id: str) -> List[Dict]:
    count = 1
    if not isinstance(statements, list):
        statements = [statements]
    for stmt in statements:
        if "Sid" not in stmt:
            statement_id = count
            count += 1
        else:
            statement_id = stmt["Sid"]
        stmt["id"] = f"{policy_id}/statement/{statement_id}"
        if "Resource" in stmt:
            stmt["Resource"] = ensure_list(stmt["Resource"])
        if "Action" in stmt:
            stmt["Action"] = ensure_list(stmt["Action"])
        if "NotAction" in stmt:
            stmt["NotAction"] = ensure_list(stmt["NotAction"])
        if "NotResource" in stmt:
            stmt["NotResource"] = ensure_list(stmt["NotResource"])
        if "Condition" in stmt:
            stmt["Condition"] = json.dumps(ensure_list(stmt["Condition"]))
    return statements


def transform_policy_data(policy_map: Dict, policy_type: str) -> None:
    for principal_arn, policy_list in policy_map.items():
        logger.debug(f"Syncing IAM {policy_type} policies for principal {principal_arn}")
        for policy_name, statements in policy_list.items():
            policy_id = transform_policy_id(principal_arn, policy_type, policy_name)
            statements = _transform_policy_statements(
                statements, policy_id,
            )


def transform_policy_id(principal_arn: str, policy_type: str, name: str) -> str:
    return f"{principal_arn}/{policy_type}_policy/{name}"


def _load_policy_tx(
    tx: neo4j.Transaction, policy_id: str, policy_name: str, policy_type: str, principal_arn: str,
    aws_update_tag: int,
) -> None:
    ingest_policy = """
    MERGE (policy:AWSPolicy{id: $PolicyId})
    ON CREATE SET
        policy.firstseen = timestamp(),
        policy.type = $PolicyType,
        policy.name = $PolicyName
    SET policy.lastupdated = $aws_update_tag
    WITH policy
    MATCH (principal:AWSPrincipal{arn: $PrincipalArn})
    MERGE (policy) <-[r:POLICY]-(principal)
    SET r.lastupdated = $aws_update_tag
    """
    tx.run(
        ingest_policy,
        PolicyId=policy_id,
        PolicyName=policy_name,
        PolicyType=policy_type,
        PrincipalArn=principal_arn,
        aws_update_tag=aws_update_tag,
    )


@timeit
def load_policy(
    neo4j_session: neo4j.Session, policy_id: str, policy_name: str, policy_type: str, principal_arn: str,
    aws_update_tag: int,
) -> None:
    neo4j_session.write_transaction(_load_policy_tx, policy_id, policy_name, policy_type, principal_arn, aws_update_tag)


@timeit
def load_policy_statements(
    neo4j_session: neo4j.Session, policy_id: str, policy_name: str, statements: Any,
    aws_update_tag: int,
) -> None:
    ingest_policy_statement = """
        MATCH (policy:AWSPolicy{id: $PolicyId})
        WITH policy
        UNWIND $Statements as statement_data
        MERGE (statement:AWSPolicyStatement{id: statement_data.id})
        SET
        statement.effect = statement_data.Effect,
        statement.action = statement_data.Action,
        statement.notaction = statement_data.NotAction,
        statement.resource = statement_data.Resource,
        statement.notresource = statement_data.NotResource,
        statement.condition = statement_data.Condition,
        statement.sid = statement_data.Sid,
        statement.lastupdated = $aws_update_tag
        MERGE (policy)-[r:STATEMENT]->(statement)
        ON CREATE SET r.firstseen = timestamp()
        SET r.lastupdated = $aws_update_tag
        """
    neo4j_session.run(
        ingest_policy_statement,
        PolicyId=policy_id,
        PolicyName=policy_name,
        Statements=statements,
        aws_update_tag=aws_update_tag,
    ).consume()


@timeit
def load_policy_data(neo4j_session: neo4j.Session, policy_map: Dict, policy_type: str, aws_update_tag: int) -> None:
    for principal_arn, policy_list in policy_map.items():
        logger.debug(f"Syncing IAM inline policies for principal {principal_arn}")
        for policy_name, statements in policy_list.items():
            policy_id = transform_policy_id(principal_arn, policy_type, policy_name)
            load_policy(neo4j_session, policy_id, policy_name, policy_type, principal_arn, aws_update_tag)
            load_policy_statements(neo4j_session, policy_id, policy_name, statements, aws_update_tag)


@timeit
def sync_users(
    neo4j_session: neo4j.Session, boto3_session: boto3.session.Session, current_aws_account_id: str,
    aws_update_tag: int, common_job_parameters: Dict,
) -> None:
    logger.info("Syncing IAM users for account '%s'.", current_aws_account_id)
    data = get_user_list_data(boto3_session)
    load_users(neo4j_session, data['Users'], current_aws_account_id, aws_update_tag)

    sync_user_inline_policies(boto3_session, data, neo4j_session, aws_update_tag)

    sync_user_managed_policies(boto3_session, data, neo4j_session, aws_update_tag)

    run_cleanup_job('aws_import_users_cleanup.json', neo4j_session, common_job_parameters)


@timeit
def sync_user_managed_policies(
    boto3_session: boto3.session.Session, data: Dict, neo4j_session: neo4j.Session,
    aws_update_tag: int,
) -> None:
    managed_policy_data = get_user_managed_policy_data(boto3_session, data['Users'])
    transform_policy_data(managed_policy_data, PolicyType.managed.value)
    load_policy_data(neo4j_session, managed_policy_data, PolicyType.managed.value, aws_update_tag)


@timeit
def sync_user_inline_policies(
    boto3_session: boto3.session.Session, data: Dict, neo4j_session: neo4j.Session,
    aws_update_tag: int,
) -> None:
    policy_data = get_user_policy_data(boto3_session, data['Users'])
    transform_policy_data(policy_data, PolicyType.inline.value)
    load_policy_data(neo4j_session, policy_data, PolicyType.inline.value, aws_update_tag)


@timeit
def sync_groups(
    neo4j_session: neo4j.Session, boto3_session: boto3.session.Session, current_aws_account_id: str,
    aws_update_tag: int, common_job_parameters: Dict,
) -> None:
    logger.info("Syncing IAM groups for account '%s'.", current_aws_account_id)
    data = get_group_list_data(boto3_session)
    load_groups(neo4j_session, data['Groups'], current_aws_account_id, aws_update_tag)

    sync_groups_inline_policies(boto3_session, data, neo4j_session, aws_update_tag)

    sync_group_managed_policies(boto3_session, data, neo4j_session, aws_update_tag)

    run_cleanup_job('aws_import_groups_cleanup.json', neo4j_session, common_job_parameters)


def sync_group_managed_policies(
    boto3_session: boto3.session.Session, data: Dict, neo4j_session: neo4j.Session,
    aws_update_tag: int,
) -> None:
    managed_policy_data = get_group_managed_policy_data(boto3_session, data["Groups"])
    transform_policy_data(managed_policy_data, PolicyType.managed.value)
    load_policy_data(neo4j_session, managed_policy_data, PolicyType.managed.value, aws_update_tag)


def sync_groups_inline_policies(
    boto3_session: boto3.session.Session, data: Dict, neo4j_session: neo4j.Session,
    aws_update_tag: int,
) -> None:
    policy_data = get_group_policy_data(boto3_session, data["Groups"])
    transform_policy_data(policy_data, PolicyType.inline.value)
    load_policy_data(neo4j_session, policy_data, PolicyType.inline.value, aws_update_tag)


@timeit
def sync_roles(
    neo4j_session: neo4j.Session, boto3_session: boto3.session.Session, current_aws_account_id: str,
    aws_update_tag: int, common_job_parameters: Dict,
) -> None:
    logger.info("Syncing IAM roles for account '%s'.", current_aws_account_id)
    data = get_role_list_data(boto3_session)
    load_roles(neo4j_session, data['Roles'], current_aws_account_id, aws_update_tag)

    sync_role_inline_policies(current_aws_account_id, boto3_session, data, neo4j_session, aws_update_tag)

    sync_role_managed_policies(current_aws_account_id, boto3_session, data, neo4j_session, aws_update_tag)

    run_cleanup_job('aws_import_roles_cleanup.json', neo4j_session, common_job_parameters)


def sync_role_managed_policies(
    current_aws_account_id: str, boto3_session: boto3.session.Session, data: Dict,
    neo4j_session: neo4j.Session, aws_update_tag: int,
) -> None:
    logger.info("Syncing IAM role managed policies for account '%s'.", current_aws_account_id)
    managed_policy_data = get_role_managed_policy_data(boto3_session, data["Roles"])
    transform_policy_data(managed_policy_data, PolicyType.managed.value)
    load_policy_data(neo4j_session, managed_policy_data, PolicyType.managed.value, aws_update_tag)


def sync_role_inline_policies(
    current_aws_account_id: str, boto3_session: boto3.session.Session, data: Dict,
    neo4j_session: neo4j.Session, aws_update_tag: int,
) -> None:
    logger.info("Syncing IAM role inline policies for account '%s'.", current_aws_account_id)
    inline_policy_data = get_role_policy_data(boto3_session, data["Roles"])
    transform_policy_data(inline_policy_data, PolicyType.inline.value)
    load_policy_data(neo4j_session, inline_policy_data, PolicyType.inline.value, aws_update_tag)


@timeit
def sync_group_memberships(
    neo4j_session: neo4j.Session, boto3_session: boto3.session.Session,
    current_aws_account_id: str, aws_update_tag: int, common_job_parameters: Dict,
) -> None:
    logger.info("Syncing IAM group membership for account '%s'.", current_aws_account_id)
    query = "MATCH (group:AWSGroup)<-[:RESOURCE]-(:AWSAccount{id: $AWS_ACCOUNT_ID}) " \
            "return group.name as name, group.arn as arn;"
    groups = neo4j_session.run(query, AWS_ACCOUNT_ID=current_aws_account_id)
    groups_membership = {group["arn"]: get_group_membership_data(boto3_session, group["name"]) for group in groups}
    load_group_memberships(neo4j_session, groups_membership, aws_update_tag)
    run_cleanup_job(
        'aws_import_groups_membership_cleanup.json',
        neo4j_session,
        common_job_parameters,
    )


@timeit
def sync_user_access_keys(
    neo4j_session: neo4j.Session, boto3_session: boto3.session.Session,
    current_aws_account_id: str, aws_update_tag: int, common_job_parameters: Dict,
) -> None:
    logger.info("Syncing IAM user access keys for account '%s'.", current_aws_account_id)
    query = "MATCH (user:AWSUser)<-[:RESOURCE]-(:AWSAccount{id: $AWS_ACCOUNT_ID}) " \
            "RETURN user.name as name, user.arn as arn"
    for user in neo4j_session.run(query, AWS_ACCOUNT_ID=current_aws_account_id):
        access_keys = get_account_access_key_data(boto3_session, user["name"])
        if access_keys:
            account_access_keys = {user["arn"]: access_keys}
            load_user_access_keys(neo4j_session, account_access_keys, aws_update_tag)
    run_cleanup_job(
        'aws_import_account_access_key_cleanup.json',
        neo4j_session,
        common_job_parameters,
    )


@timeit
def sync(
    neo4j_session: neo4j.Session, boto3_session: boto3.session.Session, regions: List[str], current_aws_account_id: str,
    update_tag: int, common_job_parameters: Dict,
) -> None:
    logger.info("Syncing IAM for account '%s'.", current_aws_account_id)
    # This module only syncs IAM information that is in use.
    # As such only policies that are attached to a user, role or group are synced
    sync_users(neo4j_session, boto3_session, current_aws_account_id, update_tag, common_job_parameters)
    sync_groups(neo4j_session, boto3_session, current_aws_account_id, update_tag, common_job_parameters)
    sync_roles(neo4j_session, boto3_session, current_aws_account_id, update_tag, common_job_parameters)
    sync_group_memberships(neo4j_session, boto3_session, current_aws_account_id, update_tag, common_job_parameters)
    sync_assumerole_relationships(neo4j_session, current_aws_account_id, update_tag, common_job_parameters)
    sync_user_access_keys(neo4j_session, boto3_session, current_aws_account_id, update_tag, common_job_parameters)
    run_cleanup_job('aws_import_principals_cleanup.json', neo4j_session, common_job_parameters)
    merge_module_sync_metadata(
        neo4j_session,
        group_type='AWSAccount',
        group_id=current_aws_account_id,
        synced_type='AWSPrincipal',
        update_tag=update_tag,
        stat_handler=stat_handler,
    )<|MERGE_RESOLUTION|>--- conflicted
+++ resolved
@@ -304,19 +304,15 @@
     MATCH (role:AWSRole{arn: $RoleArn})
     MERGE (role)-[r:TRUSTS_AWS_PRINCIPAL]->(spnnode)
     ON CREATE SET r.firstseen = timestamp()
-<<<<<<< HEAD
-    SET r.lastupdated = {aws_update_tag}
+    SET r.lastupdated = $aws_update_tag
     WITH spnnode
-    MERGE (aa:AWSAccount{id: {SpnAccountId}})
+    MERGE (aa:AWSAccount{id: $SpnAccountId})
     ON CREATE SET aa.firstseen = timestamp()
-    SET aa.lastupdated = {aws_update_tag}
+    SET aa.lastupdated = $aws_update_tag
     WITH aa, spnnode
     MERGE (aa)-[r:RESOURCE]->(spnnode)
     ON CREATE SET r.firstseen = timestamp()
-    SET r.lastupdated = {aws_update_tag}
-=======
-    SET r.lastupdated = $aws_update_tag
->>>>>>> 1e274e3e
+    SET r.lastupdated = $aws_update_tag
     """
 
     # TODO support conditions
