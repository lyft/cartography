import time
import json
import logging
from typing import Any
from typing import Dict
from typing import List
from typing import Optional
from typing import Tuple

import boto3
import botocore
import neo4j
from botocore.config import Config
from botocore.exceptions import ClientError
from policyuniverse.policy import Policy
from cloudconsolelink.clouds.aws import AWSLinker

from cartography.util import aws_handle_regions
from cartography.util import run_cleanup_job
from cartography.util import timeit

logger = logging.getLogger(__name__)
aws_console_link = AWSLinker()


@timeit
@aws_handle_regions
def get_client_certificates(boto3_session: boto3.session.Session, region: str) -> List[Dict]:
    certificates = []
    try:
        client = boto3_session.client('apigateway', region_name=region)
        paginator = client.get_paginator('get_client_certificates')

        page_iterator = paginator.paginate()
        for page in page_iterator:
            certificates.extend(page['items'])
        return certificates

    except ClientError as e:
        logger.error(f'Failed to call Apigateway get_client_certificates: {region} - {e}')
        return certificates

@timeit
def transform_client_certificates(certs: List[Dict], region: str, account_id: str) -> List[Dict]:
    certificates = []
    for certificate in certs:
        certificate['region'] = region
        console_arn = f"arn:aws:apigateway:{region}::certificate/{certificate['apiId']}"
        certificate['consolelink'] = aws_console_link.get_console_link(arn=console_arn)
        certificate['arn'] = f"arn:aws:apigateway:{region}:{account_id}:clientcertificates/{certificate['clientCertificateId']}"
        certificates.append(certificate)

    return certificates


def load_client_certificates(session: neo4j.Session, certificates: List[Dict], current_aws_account_id: str, aws_update_tag: int) -> None:
    session.write_transaction(_load_client_certificates_tx, certificates, current_aws_account_id, aws_update_tag)


@timeit
def _load_client_certificates_tx(tx: neo4j.Transaction, certificates: List[Dict], current_aws_account_id: str, aws_update_tag: int) -> None:
    query: str = """
    UNWIND $Records as record
    MERGE (certificate:APIGatewayClientCertificate{id: record.arn})
    ON CREATE SET certificate.firstseen = timestamp(),
        certificate.arn = record.arn
    SET certificate.lastupdated = $aws_update_tag,
        certificate.name = record.clientCertificateId,
        certificate.region = record.region,
        certificate.consolelink = record.consolelink,
        certificate.pem_encoded_certificate = record.pemEncodedCertificate,
        certificate.expiration_date = record.expirationDate,
        certificate.description = record.description,
        certificate.created_date = record.createdDate
    WITH certificate
    MATCH (owner:AWSAccount{id: $AWS_ACCOUNT_ID})
    MERGE (owner)-[r:RESOURCE]->(certificate)
    ON CREATE SET r.firstseen = timestamp()
    SET r.lastupdated = $aws_update_tag
    """

    tx.run(
        query,
        Records=certificates,
        AWS_ACCOUNT_ID=current_aws_account_id,
        aws_update_tag=aws_update_tag,
    )


@timeit
def cleanup_client_certificates(neo4j_session: neo4j.Session, common_job_parameters: Dict) -> None:
    run_cleanup_job('aws_import_client_certificates_cleanup.json', neo4j_session, common_job_parameters)


@timeit
def sync_client_certificates(
    neo4j_session: neo4j.Session, boto3_session: boto3.session.Session, regions: List[str], current_aws_account_id: str,
    aws_update_tag: int, common_job_parameters: Dict,
) -> None:
    data = []
    for region in regions:
        certs = get_client_certificates(boto3_session, region, current_aws_account_id)
        data = transform_client_certificates(certs, region, current_aws_account_id)

    logger.info(f"Total API Gateway Certificates: {len(data)}")

    if common_job_parameters.get('pagination', {}).get('apigateway', None):
        pageNo = common_job_parameters.get("pagination", {}).get("apigateway", None)["pageNo"]
        pageSize = common_job_parameters.get("pagination", {}).get("apigateway", None)["pageSize"]
        totalPages = len(data) / pageSize
        if int(totalPages) != totalPages:
            totalPages = totalPages + 1
        totalPages = int(totalPages)
        if pageNo < totalPages or pageNo == totalPages:
            logger.info(
                f'pages process for apigateway client certificates {pageNo}/{totalPages} pageSize is {pageSize}')
        page_start = (common_job_parameters.get('pagination', {}).get('apigateway', {})[
                      'pageNo'] - 1) * common_job_parameters.get('pagination', {}).get('apigateway', {})['pageSize']
        page_end = page_start + common_job_parameters.get('pagination', {}).get('apigateway', {})['pageSize']
        if page_end > len(data) or page_end == len(data):
            data = data[page_start:]
        else:
            has_next_page = True
            data = data[page_start:page_end]
            common_job_parameters['pagination']['apigateway']['hasNextPage'] = has_next_page

    load_client_certificates(neo4j_session, data, current_aws_account_id, aws_update_tag)

    cleanup_client_certificates(neo4j_session, common_job_parameters)


@timeit
@aws_handle_regions
def get_apigateway_rest_apis(boto3_session: boto3.session.Session, region: str) -> List[Dict]:
    config = Config(
        region_name=region,
        retries={
            'max_attempts': 5,
            'mode': 'standard',
        },
    )

    client = boto3_session.client('apigateway', config=config)
    paginator = client.get_paginator('get_rest_apis')
    apis: List[Any] = []
    for page in paginator.paginate():
        apis.extend(page['items'])
    for api in apis:
        api['region'] = region
    return apis


@timeit
def transform_apigateway_rest_apis(apis):
    # neo4j does not accept datetime objects and values. This loop is used to convert
    # these values to string.
    for api in apis:
        api['CreatedDate'] = str(api['createdDate']) if 'createdDate' in api else None


@timeit
@aws_handle_regions
def get_rest_api_details(
<<<<<<< HEAD
        boto3_session: boto3.session.Session, rest_apis: List[Dict],
) -> Generator[Any, Any, Any]:
    """
    Iterates over all API Gateway REST APIs.
    """

=======
        boto3_session: boto3.session.Session, rest_apis: List[Dict], region: str,
) -> List[Tuple[Any, Any, Any, Any, Any]]:
    """
    Iterates over all API Gateway REST APIs.
    """
    client = boto3_session.client('apigateway', region_name=region)
    apis = []
>>>>>>> 7f3b7f7b
    for api in rest_apis:
        config = Config(
            region_name=api['region'],
            retries={
                'max_attempts': 5,
                'mode': 'standard',
            },
        )
        client = boto3_session.client('apigateway', config=config)
        stages = get_rest_api_stages(api, client)
<<<<<<< HEAD
        cert = get_rest_api_client_certificate(stages, client)  # clientcertificate id is given by the api stage
        certificate = transform_rest_api_client_certificate(cert, api['id'], api['region'])
=======
        # clientcertificate id is given by the api stage
        certificate = get_rest_api_client_certificate(stages, client)  # type: ignore
>>>>>>> 7f3b7f7b
        resources = get_rest_api_resources(api, client)
        for resource in resources:
            console_arn = f"arn:aws:apigateway:{api['region']}::/{api['id']}"
            resource['consolelink'] = aws_console_link.get_console_link(arn=console_arn)
        policy = get_rest_api_policy(api, client)
<<<<<<< HEAD
        yield api['id'], stages, certificate, resources, policy, api['region']
=======
        apis.append((api['id'], stages, certificate, resources, policy))
    return apis
>>>>>>> 7f3b7f7b


@timeit
def get_rest_api_stages(api: Dict, client: botocore.client.BaseClient) -> List[Any]:
    """
    Gets the REST API Stage Resources.
    """
    try:
        stages = client.get_stages(restApiId=api['id'])
    except ClientError as e:
        logger.warning(f'Failed to retrieve Stages for Api Id - {api["id"]} - {e}')
        raise

    return stages['item']


@timeit
def get_rest_api_client_certificate(stages: Dict, client: botocore.client.BaseClient) -> Optional[Any]:
    """
    Gets the current ClientCertificate resource if present, else returns None.
    """
    response = None
    certificates = []
    for stage in stages:
        if 'clientCertificateId' in stage:
            try:
                response = client.get_client_certificate(clientCertificateId=stage['clientCertificateId'])
                response['stageName'] = stage['stageName']
                certificates.extend(response)
            except ClientError as e:
                logger.warning(f"Failed to retrive Client Certificate for Stage {stage['stageName']} - {e}")
                raise
        else:
            return []

    return response

@timeit
def transform_rest_api_client_certificate(certs: List[Dict], api_id: str, api_region: str) -> List[Dict]:
    certificates = []
    for certificate in certs:
        console_arn = f"arn:aws:apigateway:{api_region}::certificate/{api_id}"
        certificate['consolelink'] = aws_console_link.get_console_link(arn=console_arn)
        certificates.append(certificate)

    return certificates
    
@timeit
def get_rest_api_resources(api: Dict, client: botocore.client.BaseClient) -> List[Any]:
    """
    Gets the collection of Resource resources.
    """
    resources: List[Any] = []
    paginator = client.get_paginator('get_resources')
    response_iterator = paginator.paginate(restApiId=api['id'])
    for page in response_iterator:
        resources.extend(page['items'])

    return resources


@timeit
def get_rest_api_policy(api: Dict, client: botocore.client.BaseClient) -> List[Any]:
    """
    Gets the REST API policy. Returns policy string or None if no policy is present.
    """
    policy = api['policy'] if 'policy' in api and api['policy'] else None
    return policy


@timeit
def load_apigateway_rest_apis(
    neo4j_session: neo4j.Session, rest_apis: List[Dict], current_aws_account_id: str,
    aws_update_tag: int,
) -> None:
    """
    Ingest the details of API Gateway REST APIs into neo4j.
    """
    ingest_rest_apis = """
    UNWIND $rest_apis_list AS r
    MERGE (rest_api:APIGatewayRestAPI{id:r.id})
    ON CREATE SET rest_api.firstseen = timestamp(),
    rest_api.createddate = r.createdDate
    SET rest_api.version = r.version,
    rest_api.minimumcompressionsize = r.minimumCompressionSize,
    rest_api.name = r.name,
    rest_api.disableexecuteapiendpoint = r.disableExecuteApiEndpoint,
    rest_api.lastupdated = $aws_update_tag,
<<<<<<< HEAD
    rest_api.region = r.region,
    restApi.consolelink = r.consolelink,
    rest_api.arn = r.Arn
=======
    rest_api.region = $Region
>>>>>>> 7f3b7f7b
    WITH rest_api
    MATCH (aa:AWSAccount{id: $AWS_ACCOUNT_ID})
    MERGE (aa)-[r:RESOURCE]->(rest_api)
    ON CREATE SET r.firstseen = timestamp()
    SET r.lastupdated = $aws_update_tag
    """

    # neo4j does not accept datetime objects and values. This loop is used to convert
    # these values to string.
    for api in rest_apis:
        region = api['region']
        api['createdDate'] = str(api['createdDate']) if 'createdDate' in api else None
        api['Arn'] = f"arn:aws:apigateway:{region}::restapis/{api['id']}"
        api['consolelink'] = aws_console_link.get_console_link(arn=api['arn'])

    neo4j_session.run(
        ingest_rest_apis,
        rest_apis_list=rest_apis,
        aws_update_tag=aws_update_tag,
        AWS_ACCOUNT_ID=current_aws_account_id,
    )


@timeit
def _load_apigateway_policies(
        neo4j_session: neo4j.Session, policies: List, update_tag: int,
) -> None:
    """
    Ingest API Gateway REST API policy results into neo4j.
    """
    ingest_policies = """
    UNWIND $policies as policy
    MATCH (r:APIGatewayRestAPI) where r.name = policy.api_id
    SET r.anonymous_access = (coalesce(r.anonymous_access, false) OR policy.internet_accessible),
    r.anonymous_actions = coalesce(r.anonymous_actions, []) + policy.accessible_actions,
    r.lastupdated = $UpdateTag
    """

    neo4j_session.run(
        ingest_policies,
        policies=policies,
        UpdateTag=update_tag,
    )


def _set_default_values(neo4j_session: neo4j.Session, aws_account_id: str) -> None:
    set_defaults = """
    MATCH (:AWSAccount{id: $AWS_ID})-[:RESOURCE]->(restApi:APIGatewayRestAPI)
    where NOT EXISTS(restApi.anonymous_actions)
    SET restApi.anonymous_access = false, restApi.anonymous_actions = []
    """

    neo4j_session.run(
        set_defaults,
        AWS_ID=aws_account_id,
    )


@timeit
def _load_apigateway_stages(
        neo4j_session: neo4j.Session, stages: List, update_tag: int,
) -> None:
    """
    Ingest the Stage resource details into neo4j.
    """
    ingest_stages = """
    UNWIND $stages_list AS stage
    MERGE (s:APIGatewayStage{id: stage.arn})
    ON CREATE SET s.firstseen = timestamp(), s.stagename = stage.stageName,
    s.createddate = stage.createdDate
    SET s.deploymentid = stage.deploymentId,
    s.clientcertificateid = stage.clientCertificateId,
    s.region=stage.region,
    s.consolelink = stage.consolelink,
    s.cacheclusterenabled = stage.cacheClusterEnabled,
    s.cacheclusterstatus = stage.cacheClusterStatus,
    s.tracingenabled = stage.tracingEnabled,
    s.webaclarn = stage.webAclArn,
<<<<<<< HEAD
    s.lastupdated = $UpdateTag,
    s.arn = stage.arn
=======
    s.lastupdated = $UpdateTag
>>>>>>> 7f3b7f7b
    WITH s, stage
    MATCH (rest_api:APIGatewayRestAPI{id: stage.apiId})
    MERGE (rest_api)-[r:ASSOCIATED_WITH]->(s)
    ON CREATE SET r.firstseen = timestamp()
    SET r.lastupdated = $UpdateTag
    """

    # neo4j does not accept datetime objects and values. This loop is used to convert
    # these values to string.
    for stage in stages:
        stage['createdDate'] = str(stage['createdDate'])
        stage['arn'] = f"arn:aws:apigateway:{stage['region']}::restapis/{stage['apiId']}/stages/{stage['stageName']}"
        stage['consolelink'] = aws_console_link.get_console_link(arn=stage['arn'])

    neo4j_session.run(
        ingest_stages,
        stages_list=stages,
        UpdateTag=update_tag,
    )


@timeit
def _load_apigateway_certificates(
        neo4j_session: neo4j.Session, certificates: List, update_tag: int,
) -> None:
    """
    Ingest the API Gateway Client Certificate details into neo4j.
    """
    ingest_certificates = """
    UNWIND $certificates_list as certificate
<<<<<<< HEAD
    MERGE (c:APIGatewayClientCertificate{id: certificate.arn})
    ON CREATE SET c.firstseen = timestamp(), c.createddate = certificate.createdDate
    SET c.lastupdated = $UpdateTag, c.expirationdate = certificate.expirationDate,
    c.region = certificate.region,
    c.consolelink = certificate.consolelink,
    c.client_certificate_id = certificate.clientCertificateId,
    c.arn = certificate.arn
=======
    MERGE (c:APIGatewayClientCertificate{id: certificate.clientCertificateId})
    ON CREATE SET c.firstseen = timestamp(), c.createddate = certificate.createdDate
    SET c.lastupdated = $UpdateTag, c.expirationdate = certificate.expirationDate
>>>>>>> 7f3b7f7b
    WITH c, certificate
    MATCH (stage:APIGatewayStage{clientcertificateid: certificate.clientCertificateId})
    MERGE (stage)-[r:HAS_CERTIFICATE]->(c)
    ON CREATE SET r.firstseen = timestamp()
    SET r.lastupdated = $UpdateTag
    """

    # neo4j does not accept datetime objects and values. This loop is used to convert
    # these values to string.
    for certificate in certificates:
        certificate['createdDate'] = str(certificate['createdDate'])
        certificate['expirationDate'] = str(certificate.get('expirationDate'))
        certificate['arn'] = f"arn:aws:apigateway:{certificate['region']}:{certificate['aws_account_id']}:clientcertificates/{certificate['clientCertificateId']}"
    neo4j_session.run(
        ingest_certificates,
        certificates_list=certificates,
        UpdateTag=update_tag,
    )


@timeit
def _load_apigateway_resources(
        neo4j_session: neo4j.Session, resources: List, update_tag: int,
) -> None:
    """
    Ingest the API Gateway Resource details into neo4j.
    """
    ingest_resources = """
    UNWIND $resources_list AS res
    MERGE (s:APIGatewayResource{id: res.id})
    ON CREATE SET s.firstseen = timestamp()
    SET s.path = res.path,
    s.pathpart = res.pathPart,
    s.parentid = res.parentId,
<<<<<<< HEAD
    s.consolelink = res.consolelink,
    s.region=res.region,
    s.lastupdated =$UpdateTag,
    s.arn = res.arn
=======
    s.lastupdated =$UpdateTag
>>>>>>> 7f3b7f7b
    WITH s, res
    MATCH (rest_api:APIGatewayRestAPI{id: res.apiId})
    MERGE (rest_api)-[r:RESOURCE]->(s)
    ON CREATE SET r.firstseen = timestamp()
    SET r.lastupdated = $UpdateTag
    """

    for resource in resources:
        resource['arn'] = f"arn:aws:apigateway:{resource['region']}::restapis/{resource['apiId']}/resources/{resource['id']}"

    neo4j_session.run(
        ingest_resources,
        resources_list=resources,
        UpdateTag=update_tag,
    )


@timeit
def load_rest_api_details(
        neo4j_session: neo4j.Session, stages_certificate_resources: List[Tuple[Any, Any, Any, Any, Any, Any]],
        aws_account_id: str, update_tag: int, common_job_parameters: Dict,
) -> None:
    """
    Create dictionaries for Stages, Client certificates, policies and Resource resources
    so we can import them in a single query
    """
    stages: List[Dict] = []
    certificates: List[Dict] = []
    resources: List[Dict] = []
    policies: List = []
    for api_id, stage, certificate, resource, policy, region in stages_certificate_resources:
        parsed_policy = parse_policy(api_id, policy)
        if parsed_policy is not None:
            policies.append(parsed_policy)

        if len(stage) > 0:
            for s in stage:
                s['apiId'] = api_id
                s['region'] = region

            stages.extend(stage)

        if len(resource) > 0:
            for r in resource:
                r['apiId'] = api_id
                r['region'] = region

            resources.extend(resource)

        if certificate:
            certificate['apiId'] = api_id
<<<<<<< HEAD
            certificate['region'] = region
            certificate['aws_account_id'] = aws_account_id

=======
>>>>>>> 7f3b7f7b
            certificates.append(certificate)

    # cleanup existing properties
    run_cleanup_job(
        'aws_apigateway_details.json',
        neo4j_session,
        common_job_parameters,
    )

    _load_apigateway_policies(neo4j_session, policies, update_tag)
    _load_apigateway_stages(neo4j_session, stages, update_tag)
    _load_apigateway_certificates(neo4j_session, certificates, update_tag)
    _load_apigateway_resources(neo4j_session, resources, update_tag)
    _set_default_values(neo4j_session, aws_account_id)


@timeit
def parse_policy(api_id: str, policy: Policy) -> Optional[Dict[Any, Any]]:
    """
    Uses PolicyUniverse to parse API Gateway REST API policy and returns the internet accessibility results
    """

    if policy is not None:
        # unescape doubly escaped JSON
        policy = policy.replace("\\", "")
        try:
            policy = Policy(json.loads(policy))
            if policy.is_internet_accessible():
                return {
                    "api_id": api_id,
                    "internet_accessible": True,
                    "accessible_actions": list(policy.internet_accessible_actions()),
                }
            else:
                return None
        except json.JSONDecodeError:
            logger.warn(f"failed to decode policy json : {policy}")
            return None
    else:
        return None


@timeit
def cleanup(neo4j_session: neo4j.Session, common_job_parameters: Dict) -> None:
    run_cleanup_job('aws_import_apigateway_cleanup.json', neo4j_session, common_job_parameters)


@timeit
def sync_apigateway_rest_apis(
    neo4j_session: neo4j.Session, boto3_session: boto3.session.Session, regions: List[str], current_aws_account_id: str,
    aws_update_tag: int, common_job_parameters: Dict,
) -> None:
    data = []
    for region in regions:
        data.extend(get_apigateway_rest_apis(boto3_session, region))

    logger.info(f"Total API Gateway APIs: {len(data)}")

    if common_job_parameters.get('pagination', {}).get('apigateway', None):
        pageNo = common_job_parameters.get("pagination", {}).get("apigateway", None)["pageNo"]
        pageSize = common_job_parameters.get("pagination", {}).get("apigateway", None)["pageSize"]
        totalPages = len(data) / pageSize
        if int(totalPages) != totalPages:
            totalPages = totalPages + 1
        totalPages = int(totalPages)
        if pageNo < totalPages or pageNo == totalPages:
            logger.info(f'pages process for apigateway apis {pageNo}/{totalPages} pageSize is {pageSize}')
        page_start = (common_job_parameters.get('pagination', {}).get('apigateway', {})[
                      'pageNo'] - 1) * common_job_parameters.get('pagination', {}).get('apigateway', {})['pageSize']
        page_end = page_start + common_job_parameters.get('pagination', {}).get('apigateway', {})['pageSize']
        if page_end > len(data) or page_end == len(data):
            data = data[page_start:]
        else:
            has_next_page = True
            data = data[page_start:page_end]
            common_job_parameters['pagination']['apigateway']['hasNextPage'] = has_next_page

    load_apigateway_rest_apis(neo4j_session, data, current_aws_account_id, aws_update_tag)

    stages_certificate_resources = get_rest_api_details(boto3_session, data)

    load_rest_api_details(
        neo4j_session, stages_certificate_resources, current_aws_account_id, aws_update_tag, common_job_parameters,
    )


@timeit
def sync(
    neo4j_session: neo4j.Session, boto3_session: boto3.session.Session, regions: List[str], current_aws_account_id: str,
    update_tag: int, common_job_parameters: Dict,
) -> None:
    tic = time.perf_counter()
    logger.info("Syncing AWS APIGateway for account '%s', at %s.", current_aws_account_id, tic)
    sync_apigateway_rest_apis(
        neo4j_session, boto3_session, regions, current_aws_account_id, update_tag, common_job_parameters,
    )
    sync_client_certificates(
        neo4j_session, boto3_session, regions, current_aws_account_id, update_tag, common_job_parameters,
    )
    cleanup(neo4j_session, common_job_parameters)

    toc = time.perf_counter()
    logger.info(f"Time to process AWS APIGateway: {toc - tic:0.4f} seconds")<|MERGE_RESOLUTION|>--- conflicted
+++ resolved
@@ -3,6 +3,7 @@
 import logging
 from typing import Any
 from typing import Dict
+from typing import Generator
 from typing import List
 from typing import Optional
 from typing import Tuple
@@ -13,19 +14,17 @@
 from botocore.config import Config
 from botocore.exceptions import ClientError
 from policyuniverse.policy import Policy
-from cloudconsolelink.clouds.aws import AWSLinker
 
 from cartography.util import aws_handle_regions
 from cartography.util import run_cleanup_job
 from cartography.util import timeit
 
 logger = logging.getLogger(__name__)
-aws_console_link = AWSLinker()
 
 
 @timeit
 @aws_handle_regions
-def get_client_certificates(boto3_session: boto3.session.Session, region: str) -> List[Dict]:
+def get_client_certificates(boto3_session: boto3.session.Session, region: str, current_aws_account_id: str) -> List[Dict]:
     certificates = []
     try:
         client = boto3_session.client('apigateway', region_name=region)
@@ -34,24 +33,16 @@
         page_iterator = paginator.paginate()
         for page in page_iterator:
             certificates.extend(page['items'])
+        for certificate in certificates:
+            certificate['region'] = region
+            certificate['arn'] = f"arn:aws:apigateway:{region}:{current_aws_account_id}:clientcertificates/{certificate['clientCertificateId']}"
+
         return certificates
 
     except ClientError as e:
         logger.error(f'Failed to call Apigateway get_client_certificates: {region} - {e}')
         return certificates
 
-@timeit
-def transform_client_certificates(certs: List[Dict], region: str, account_id: str) -> List[Dict]:
-    certificates = []
-    for certificate in certs:
-        certificate['region'] = region
-        console_arn = f"arn:aws:apigateway:{region}::certificate/{certificate['apiId']}"
-        certificate['consolelink'] = aws_console_link.get_console_link(arn=console_arn)
-        certificate['arn'] = f"arn:aws:apigateway:{region}:{account_id}:clientcertificates/{certificate['clientCertificateId']}"
-        certificates.append(certificate)
-
-    return certificates
-
 
 def load_client_certificates(session: neo4j.Session, certificates: List[Dict], current_aws_account_id: str, aws_update_tag: int) -> None:
     session.write_transaction(_load_client_certificates_tx, certificates, current_aws_account_id, aws_update_tag)
@@ -60,23 +51,22 @@
 @timeit
 def _load_client_certificates_tx(tx: neo4j.Transaction, certificates: List[Dict], current_aws_account_id: str, aws_update_tag: int) -> None:
     query: str = """
-    UNWIND $Records as record
+    UNWIND {Records} as record
     MERGE (certificate:APIGatewayClientCertificate{id: record.arn})
     ON CREATE SET certificate.firstseen = timestamp(),
         certificate.arn = record.arn
-    SET certificate.lastupdated = $aws_update_tag,
+    SET certificate.lastupdated = {aws_update_tag},
         certificate.name = record.clientCertificateId,
         certificate.region = record.region,
-        certificate.consolelink = record.consolelink,
         certificate.pem_encoded_certificate = record.pemEncodedCertificate,
         certificate.expiration_date = record.expirationDate,
         certificate.description = record.description,
         certificate.created_date = record.createdDate
     WITH certificate
-    MATCH (owner:AWSAccount{id: $AWS_ACCOUNT_ID})
+    MATCH (owner:AWSAccount{id: {AWS_ACCOUNT_ID}})
     MERGE (owner)-[r:RESOURCE]->(certificate)
     ON CREATE SET r.firstseen = timestamp()
-    SET r.lastupdated = $aws_update_tag
+    SET r.lastupdated = {aws_update_tag}
     """
 
     tx.run(
@@ -99,8 +89,7 @@
 ) -> None:
     data = []
     for region in regions:
-        certs = get_client_certificates(boto3_session, region, current_aws_account_id)
-        data = transform_client_certificates(certs, region, current_aws_account_id)
+        data.extend(get_client_certificates(boto3_session, region, current_aws_account_id))
 
     logger.info(f"Total API Gateway Certificates: {len(data)}")
 
@@ -161,22 +150,12 @@
 @timeit
 @aws_handle_regions
 def get_rest_api_details(
-<<<<<<< HEAD
         boto3_session: boto3.session.Session, rest_apis: List[Dict],
 ) -> Generator[Any, Any, Any]:
     """
     Iterates over all API Gateway REST APIs.
     """
 
-=======
-        boto3_session: boto3.session.Session, rest_apis: List[Dict], region: str,
-) -> List[Tuple[Any, Any, Any, Any, Any]]:
-    """
-    Iterates over all API Gateway REST APIs.
-    """
-    client = boto3_session.client('apigateway', region_name=region)
-    apis = []
->>>>>>> 7f3b7f7b
     for api in rest_apis:
         config = Config(
             region_name=api['region'],
@@ -187,24 +166,10 @@
         )
         client = boto3_session.client('apigateway', config=config)
         stages = get_rest_api_stages(api, client)
-<<<<<<< HEAD
-        cert = get_rest_api_client_certificate(stages, client)  # clientcertificate id is given by the api stage
-        certificate = transform_rest_api_client_certificate(cert, api['id'], api['region'])
-=======
-        # clientcertificate id is given by the api stage
-        certificate = get_rest_api_client_certificate(stages, client)  # type: ignore
->>>>>>> 7f3b7f7b
+        certificate = get_rest_api_client_certificate(stages, client)  # clientcertificate id is given by the api stage
         resources = get_rest_api_resources(api, client)
-        for resource in resources:
-            console_arn = f"arn:aws:apigateway:{api['region']}::/{api['id']}"
-            resource['consolelink'] = aws_console_link.get_console_link(arn=console_arn)
         policy = get_rest_api_policy(api, client)
-<<<<<<< HEAD
         yield api['id'], stages, certificate, resources, policy, api['region']
-=======
-        apis.append((api['id'], stages, certificate, resources, policy))
-    return apis
->>>>>>> 7f3b7f7b
 
 
 @timeit
@@ -227,13 +192,11 @@
     Gets the current ClientCertificate resource if present, else returns None.
     """
     response = None
-    certificates = []
     for stage in stages:
         if 'clientCertificateId' in stage:
             try:
                 response = client.get_client_certificate(clientCertificateId=stage['clientCertificateId'])
                 response['stageName'] = stage['stageName']
-                certificates.extend(response)
             except ClientError as e:
                 logger.warning(f"Failed to retrive Client Certificate for Stage {stage['stageName']} - {e}")
                 raise
@@ -242,16 +205,7 @@
 
     return response
 
-@timeit
-def transform_rest_api_client_certificate(certs: List[Dict], api_id: str, api_region: str) -> List[Dict]:
-    certificates = []
-    for certificate in certs:
-        console_arn = f"arn:aws:apigateway:{api_region}::certificate/{api_id}"
-        certificate['consolelink'] = aws_console_link.get_console_link(arn=console_arn)
-        certificates.append(certificate)
-
-    return certificates
-    
+
 @timeit
 def get_rest_api_resources(api: Dict, client: botocore.client.BaseClient) -> List[Any]:
     """
@@ -284,7 +238,7 @@
     Ingest the details of API Gateway REST APIs into neo4j.
     """
     ingest_rest_apis = """
-    UNWIND $rest_apis_list AS r
+    UNWIND {rest_apis_list} AS r
     MERGE (rest_api:APIGatewayRestAPI{id:r.id})
     ON CREATE SET rest_api.firstseen = timestamp(),
     rest_api.createddate = r.createdDate
@@ -292,19 +246,14 @@
     rest_api.minimumcompressionsize = r.minimumCompressionSize,
     rest_api.name = r.name,
     rest_api.disableexecuteapiendpoint = r.disableExecuteApiEndpoint,
-    rest_api.lastupdated = $aws_update_tag,
-<<<<<<< HEAD
+    rest_api.lastupdated = {aws_update_tag},
     rest_api.region = r.region,
-    restApi.consolelink = r.consolelink,
     rest_api.arn = r.Arn
-=======
-    rest_api.region = $Region
->>>>>>> 7f3b7f7b
     WITH rest_api
-    MATCH (aa:AWSAccount{id: $AWS_ACCOUNT_ID})
+    MATCH (aa:AWSAccount{id: {AWS_ACCOUNT_ID}})
     MERGE (aa)-[r:RESOURCE]->(rest_api)
     ON CREATE SET r.firstseen = timestamp()
-    SET r.lastupdated = $aws_update_tag
+    SET r.lastupdated = {aws_update_tag}
     """
 
     # neo4j does not accept datetime objects and values. This loop is used to convert
@@ -313,7 +262,6 @@
         region = api['region']
         api['createdDate'] = str(api['createdDate']) if 'createdDate' in api else None
         api['Arn'] = f"arn:aws:apigateway:{region}::restapis/{api['id']}"
-        api['consolelink'] = aws_console_link.get_console_link(arn=api['arn'])
 
     neo4j_session.run(
         ingest_rest_apis,
@@ -331,11 +279,11 @@
     Ingest API Gateway REST API policy results into neo4j.
     """
     ingest_policies = """
-    UNWIND $policies as policy
+    UNWIND {policies} as policy
     MATCH (r:APIGatewayRestAPI) where r.name = policy.api_id
     SET r.anonymous_access = (coalesce(r.anonymous_access, false) OR policy.internet_accessible),
     r.anonymous_actions = coalesce(r.anonymous_actions, []) + policy.accessible_actions,
-    r.lastupdated = $UpdateTag
+    r.lastupdated = {UpdateTag}
     """
 
     neo4j_session.run(
@@ -347,7 +295,7 @@
 
 def _set_default_values(neo4j_session: neo4j.Session, aws_account_id: str) -> None:
     set_defaults = """
-    MATCH (:AWSAccount{id: $AWS_ID})-[:RESOURCE]->(restApi:APIGatewayRestAPI)
+    MATCH (:AWSAccount{id: {AWS_ID}})-[:RESOURCE]->(restApi:APIGatewayRestAPI)
     where NOT EXISTS(restApi.anonymous_actions)
     SET restApi.anonymous_access = false, restApi.anonymous_actions = []
     """
@@ -366,29 +314,24 @@
     Ingest the Stage resource details into neo4j.
     """
     ingest_stages = """
-    UNWIND $stages_list AS stage
+    UNWIND {stages_list} AS stage
     MERGE (s:APIGatewayStage{id: stage.arn})
     ON CREATE SET s.firstseen = timestamp(), s.stagename = stage.stageName,
     s.createddate = stage.createdDate
     SET s.deploymentid = stage.deploymentId,
     s.clientcertificateid = stage.clientCertificateId,
     s.region=stage.region,
-    s.consolelink = stage.consolelink,
     s.cacheclusterenabled = stage.cacheClusterEnabled,
     s.cacheclusterstatus = stage.cacheClusterStatus,
     s.tracingenabled = stage.tracingEnabled,
     s.webaclarn = stage.webAclArn,
-<<<<<<< HEAD
-    s.lastupdated = $UpdateTag,
+    s.lastupdated = {UpdateTag},
     s.arn = stage.arn
-=======
-    s.lastupdated = $UpdateTag
->>>>>>> 7f3b7f7b
     WITH s, stage
     MATCH (rest_api:APIGatewayRestAPI{id: stage.apiId})
     MERGE (rest_api)-[r:ASSOCIATED_WITH]->(s)
     ON CREATE SET r.firstseen = timestamp()
-    SET r.lastupdated = $UpdateTag
+    SET r.lastupdated = {UpdateTag}
     """
 
     # neo4j does not accept datetime objects and values. This loop is used to convert
@@ -396,7 +339,6 @@
     for stage in stages:
         stage['createdDate'] = str(stage['createdDate'])
         stage['arn'] = f"arn:aws:apigateway:{stage['region']}::restapis/{stage['apiId']}/stages/{stage['stageName']}"
-        stage['consolelink'] = aws_console_link.get_console_link(arn=stage['arn'])
 
     neo4j_session.run(
         ingest_stages,
@@ -413,25 +355,18 @@
     Ingest the API Gateway Client Certificate details into neo4j.
     """
     ingest_certificates = """
-    UNWIND $certificates_list as certificate
-<<<<<<< HEAD
+    UNWIND {certificates_list} as certificate
     MERGE (c:APIGatewayClientCertificate{id: certificate.arn})
     ON CREATE SET c.firstseen = timestamp(), c.createddate = certificate.createdDate
-    SET c.lastupdated = $UpdateTag, c.expirationdate = certificate.expirationDate,
+    SET c.lastupdated = {UpdateTag}, c.expirationdate = certificate.expirationDate,
     c.region = certificate.region,
-    c.consolelink = certificate.consolelink,
     c.client_certificate_id = certificate.clientCertificateId,
     c.arn = certificate.arn
-=======
-    MERGE (c:APIGatewayClientCertificate{id: certificate.clientCertificateId})
-    ON CREATE SET c.firstseen = timestamp(), c.createddate = certificate.createdDate
-    SET c.lastupdated = $UpdateTag, c.expirationdate = certificate.expirationDate
->>>>>>> 7f3b7f7b
     WITH c, certificate
     MATCH (stage:APIGatewayStage{clientcertificateid: certificate.clientCertificateId})
     MERGE (stage)-[r:HAS_CERTIFICATE]->(c)
     ON CREATE SET r.firstseen = timestamp()
-    SET r.lastupdated = $UpdateTag
+    SET r.lastupdated = {UpdateTag}
     """
 
     # neo4j does not accept datetime objects and values. This loop is used to convert
@@ -455,25 +390,20 @@
     Ingest the API Gateway Resource details into neo4j.
     """
     ingest_resources = """
-    UNWIND $resources_list AS res
+    UNWIND {resources_list} AS res
     MERGE (s:APIGatewayResource{id: res.id})
     ON CREATE SET s.firstseen = timestamp()
     SET s.path = res.path,
     s.pathpart = res.pathPart,
     s.parentid = res.parentId,
-<<<<<<< HEAD
-    s.consolelink = res.consolelink,
     s.region=res.region,
-    s.lastupdated =$UpdateTag,
+    s.lastupdated ={UpdateTag},
     s.arn = res.arn
-=======
-    s.lastupdated =$UpdateTag
->>>>>>> 7f3b7f7b
     WITH s, res
     MATCH (rest_api:APIGatewayRestAPI{id: res.apiId})
     MERGE (rest_api)-[r:RESOURCE]->(s)
     ON CREATE SET r.firstseen = timestamp()
-    SET r.lastupdated = $UpdateTag
+    SET r.lastupdated = {UpdateTag}
     """
 
     for resource in resources:
@@ -520,12 +450,9 @@
 
         if certificate:
             certificate['apiId'] = api_id
-<<<<<<< HEAD
             certificate['region'] = region
             certificate['aws_account_id'] = aws_account_id
 
-=======
->>>>>>> 7f3b7f7b
             certificates.append(certificate)
 
     # cleanup existing properties
