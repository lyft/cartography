import logging

from cartography.util import run_cleanup_job

logger = logging.getLogger(__name__)


def get_rds_instance_data(session, region):
    """
    Create an RDS boto3 client and grab all the DBInstances.
    """
    client = session.client('rds', region_name=region)
    paginator = client.get_paginator('describe_db_instances')
    instances = []
    for page in paginator.paginate():
        instances.extend(page['DBInstances'])
    return {'DBInstances': instances}


def load_rds_instances(neo4j_session, data, region, current_aws_account_id, aws_update_tag):
    """
    Ingest the RDS instances to neo4j and link them to necessary nodes.
    """
    ingest_rds_instance = """
    MERGE (rds:RDSInstance{id: {DBInstanceArn}})
    ON CREATE SET rds.firstseen = timestamp()
    SET rds.db_instance_identifier = {DBInstanceIdentifier},
    rds.db_instance_class = {DBInstanceClass},
    rds.engine = {Engine},
    rds.master_username = {MasterUsername},
    rds.db_name = {DBName},
    rds.instance_create_time = {InstanceCreateTime},
    rds.availability_zone = {AvailabilityZone},
    rds.multi_az = {MultiAZ},
    rds.engine_version = {EngineVersion},
    rds.publicly_accessible = {PubliclyAccessible},
    rds.db_cluster_identifier = {DBClusterIdentifier},
    rds.storage_encrypted = {StorageEncrypted},
    rds.kms_key_id = {KmsKeyId},
    rds.dbi_resource_id = {DbiResourceId},
    rds.ca_certificate_identifier = {CACertificateIdentifier},
    rds.enhanced_monitoring_resource_arn = {EnhancedMonitoringResourceArn},
    rds.monitoring_role_arn = {MonitoringRoleArn},
    rds.performance_insights_enabled = {PerformanceInsightsEnabled},
    rds.performance_insights_kms_key_id = {PerformanceInsightsKMSKeyId},
    rds.region = {Region},
    rds.deletion_protection = {DeletionProtection},
    rds.preferred_backup_window = {PreferredBackupWindow},
    rds.latest_restorable_time = {LatestRestorableTime},
    rds.preferred_maintenance_window = {PreferredMaintenanceWindow},
    rds.backup_retention_period = {BackupRetentionPeriod},
    rds.endpoint_address = {EndpointAddress},
    rds.endpoint_hostedzoneid = {EndpointHostedZoneId},
    rds.endpoint_port = {EndpointPort},
    rds.lastupdated = {aws_update_tag}
    WITH rds
    MATCH (aa:AWSAccount{id: {AWS_ACCOUNT_ID}})
    MERGE (aa)-[r:RESOURCE]->(rds)
    ON CREATE SET r.firstseen = timestamp()
    SET r.lastupdated = {aws_update_tag}
    """
    read_replicas = []

    for rds in data.get('DBInstances', []):
        instance_create_time = str(rds['InstanceCreateTime']) if 'InstanceCreateTime' in rds else None
        latest_restorable_time = str(rds['LatestRestorableTime']) if 'LatestRestorableTime' in rds else None

        ep = _validate_rds_endpoint(rds)

        # Keep track of instances that are read replicas so we can attach them to their source instances later
        if rds.get("ReadReplicaSourceDBInstanceIdentifier"):
            read_replicas.append(rds)

        neo4j_session.run(
            ingest_rds_instance,
            DBInstanceArn=rds['DBInstanceArn'],
            DBInstanceIdentifier=rds.get('DBInstanceIdentifier', None),
            DBInstanceClass=rds.get('DBInstanceClass', None),
            Engine=rds.get('Engine', None),
            MasterUsername=rds.get('MasterUsername', None),
            DBName=rds.get('DBName', None),
            InstanceCreateTime=instance_create_time,
            AvailabilityZone=rds.get('AvailabilityZone', None),
            MultiAZ=rds.get('MultiAZ', None),
            EngineVersion=rds.get('EngineVersion', None),
            PubliclyAccessible=rds.get('PubliclyAccessible', None),
            DBClusterIdentifier=rds.get('DBClusterIdentifier', None),
            StorageEncrypted=rds.get('StorageEncrypted', None),
            KmsKeyId=rds.get('KmsKeyId', None),
            DbiResourceId=rds.get('DbiResourceId', None),
            CACertificateIdentifier=rds.get('CACertificateIdentifier', None),
            EnhancedMonitoringResourceArn=rds.get('EnhancedMonitoringResourceArn', None),
            MonitoringRoleArn=rds.get('MonitoringRoleArn', None),
            PerformanceInsightsEnabled=rds.get('PerformanceInsightsEnabled', None),
            PerformanceInsightsKMSKeyId=rds.get('PerformanceInsightsKMSKeyId', None),
            DeletionProtection=rds.get('DeletionProtection', None),
            BackupRetentionPeriod=rds.get('BackupRetentionPeriod', None),
            PreferredBackupWindow=rds.get('PreferredBackupWindow', None),
            LatestRestorableTime=latest_restorable_time,
            PreferredMaintenanceWindow=rds.get('PreferredMaintenanceWindow', None),
            EndpointAddress=ep.get('Address', None),
            EndpointHostedZoneId=ep.get('HostedZoneId', None),
            EndpointPort=ep.get('Port', None),
            Region=region,
            AWS_ACCOUNT_ID=current_aws_account_id,
            aws_update_tag=aws_update_tag
        )
        _attach_ec2_security_groups(neo4j_session, rds, aws_update_tag)
<<<<<<< HEAD
        _attach_ec2_subnet_groups(neo4j_session, rds, aws_update_tag)
    _attach_read_replicas(neo4j_session, read_replicas, aws_update_tag)


def _attach_ec2_subnet_groups(neo4j_session, instance, aws_update_tag):
    """
    Attach RDS instance to its EC2 subnets
    """
    attach_rds_to_subnet_group = """
    MERGE(sng:DBSubnetGroup{id:{DBSubnetGroupName}})
    ON CREATE SET sng.firstseen = timestamp()
    SET sng.vpc_id = {VpcId},
    sng.description = {DBSubnetGroupDescription},
    sng.status = {DBSubnetGroupStatus},
    sng.lastupdated = {aws_update_tag}
    WITH sng
    MATCH(rds:RDSInstance{id:{DBInstanceArn}})
    MERGE(rds)-[r:PART_OF_DB_SUBNET_GROUP]->(sng)
    ON CREATE SET r.firstseen = timestamp()
    SET r.lastupdated = {aws_update_tag}
    """
    if not instance.get('DBInstanceArn'):
        logger.debug("Expected RDSInstance to have a DBInstanceArn but it doesn't.  Here is the object: %r", instance)
    elif not instance.get('DBSubnetGroup'):
        logger.debug("Expected RDSInstance to have a DBSubnetGroup but it doesn't.  Here is the object: %r", instance)
    else:
        db_sng = instance.get('DBSubnetGroup')
        neo4j_session.run(
            attach_rds_to_subnet_group,
            DBSubnetGroupName=db_sng.get('DBSubnetGroupName'),
            VpcId=db_sng.get("VpcId", None),
            DBSubnetGroupDescription=db_sng.get('DBSubnetGroupDescription', None),
            DBSubnetGroupStatus=db_sng.get('SubnetGroupStatus', None),
            DBInstanceArn=instance.get('DBInstanceArn'),
            aws_update_tag=aws_update_tag
        )
        _attach_ec2_subnets_to_subnetgroup(neo4j_session, db_sng, aws_update_tag)


def _attach_ec2_subnets_to_subnetgroup(neo4j_session, db_subnet_group, aws_update_tag):
    """
    Attach EC2Subnets to the DB Subnet Group.

    From https://docs.aws.amazon.com/AmazonRDS/latest/UserGuide/USER_VPC.WorkingWithRDSInstanceinaVPC.html:
    `Each DB subnet group should have subnets in at least two Availability Zones in a given region. When creating a DB
    instance in a VPC, you must select a DB subnet group. Amazon RDS uses that DB subnet group and your preferred
    Availability Zone to select a subnet and an IP address within that subnet to associate with your DB instance.`
    """
    attach_subnets_to_sng = """
    MATCH(subnet:EC2Subnet{subnetid:{SubnetIdentifier}}),
    (sng:DBSubnetGroup{id:{DBSubnetGroupName}})
    MERGE(sng)-[r:RESOURCE]->(subnet)
    ON CREATE SET r.firstseen = timestamp()
    SET r.lastupdated = {aws_update_tag},
    subnet.availability_zone = {SubnetAvailabilityZone}
    """
    # TODO: Note: RDS data has subnet availability zone data, but I don't think that this is the right place to
    # TODO: update it.  We should update the availability zone data in the EC2 ingestion part.
    if not db_subnet_group.get('DBSubnetGroupName'):
        logger.debug("Expected DBSubnetGroup to have a DBSubnetGroupName but it doesn't.  Here is the object: %r",
                     db_subnet_group)
    else:
        for sn in db_subnet_group.get('Subnets', []):
            subnet_id = sn.get('SubnetIdentifier', None)
            if not subnet_id:
                logger.debug("Expected Subnet to have a SubnetIdentifier but it doesn't. Here is the object: %r",
                             db_subnet_group)
            else:
                neo4j_session.run(
                    attach_subnets_to_sng,
                    SubnetIdentifier=subnet_id,
                    DBSubnetGroupName=db_subnet_group.get('DBSubnetGroupName'),
                    aws_update_tag=aws_update_tag,
                    SubnetAvailabilityZone=sn.get('SubnetAvailabilityZone', {}).get('Name', None)
                )


=======
    _attach_read_replicas(neo4j_session, read_replicas, aws_update_tag)


>>>>>>> 6708a503
def _attach_ec2_security_groups(neo4j_session, instance, aws_update_tag):
    """
    Attach an RDS instance to its EC2SecurityGroups
    """
    attach_rds_to_group = """
    MATCH (rds:RDSInstance{id:{RdsArn}}),
<<<<<<< HEAD
    (sg:EC2SecurityGroup{groupid:{GroupId}})
=======
    (sg:EC2SecurityGroup{id:{GroupId}})
>>>>>>> 6708a503
    MERGE (rds)-[m:MEMBER_OF_EC2_SECURITY_GROUP]->(sg)
    ON CREATE SET m.firstseen = timestamp()
    SET m.lastupdated = {aws_update_tag}
    """
    if not instance.get('DBInstanceArn'):
        logger.debug("Expected RDSInstance to have a DBInstanceArn but it doesn't.  Here is the object: %r", instance)
    else:
        for group in instance.get('VpcSecurityGroups', []):
            neo4j_session.run(
                attach_rds_to_group,
                RdsArn=instance.get('DBInstanceArn'),
                GroupId=group.get('VpcSecurityGroupId'),
                aws_update_tag=aws_update_tag
            )


def _attach_read_replicas(neo4j_session, read_replicas, aws_update_tag):
    """
    Attach read replicas to their source instances
    """
    attach_replica_to_source = """
    MATCH (replica:RDSInstance{id:{ReplicaArn}}),
    (source:RDSInstance{db_instance_identifier:{SourceInstanceIdentifier}})
    MERGE (replica)-[r:IS_READ_REPLICA_OF]->(source)
    ON CREATE SET r.firstseen = timestamp()
    SET r.lastupdated = {aws_update_tag}
    """
    for replica in read_replicas:
        if not replica.get('ReadReplicaSourceDBInstanceIdentifier'):
            logger.debug("Expected RDSInstance to be a read replica but its ReadReplicaSourceDBInstanceIdentifier "
                         "field is None.  Here is the object: %r", replica)
        elif not replica.get('DBInstanceArn'):
            logger.debug("Expected RDSInstance to have a DBInstanceArn but it doesn't."
                         "Here is the object: %r", replica)
        else:
            neo4j_session.run(
                attach_replica_to_source,
                ReplicaArn=replica['DBInstanceArn'],
                SourceInstanceIdentifier=replica['ReadReplicaSourceDBInstanceIdentifier'],
                aws_update_tag=aws_update_tag
            )


def _validate_rds_endpoint(rds):
    """
    Get Endpoint from RDS data structure.  Log to debug if an Endpoint field does not exist.
    """
    ep = rds.get('Endpoint', {})
    if not ep:
        logger.debug("RDS instance does not have an Endpoint field.  Here is the object: %r", rds)
    return ep


def cleanup_rds_instances_and_db_subnet_groups(neo4j_session, common_job_parameters):
    """
    Remove RDS graph nodes and DBSubnetGroups that were created from other ingestion runs
    """
    run_cleanup_job('aws_import_rds_instances_cleanup.json', neo4j_session, common_job_parameters)


def sync_rds_instances(neo4j_session, boto3_session, regions, current_aws_account_id, aws_update_tag,
                       common_job_parameters):
    """
    Grab RDS instance data from AWS, ingest to neo4j, and run the cleanup job.
    """
    for region in regions:
        logger.info("Syncing RDS for region '%s' in account '%s'.", region, current_aws_account_id)
        data = get_rds_instance_data(boto3_session, region)
        load_rds_instances(neo4j_session, data, region, current_aws_account_id, aws_update_tag)
        cleanup_rds_instances_and_db_subnet_groups(neo4j_session, common_job_parameters)<|MERGE_RESOLUTION|>--- conflicted
+++ resolved
@@ -106,7 +106,6 @@
             aws_update_tag=aws_update_tag
         )
         _attach_ec2_security_groups(neo4j_session, rds, aws_update_tag)
-<<<<<<< HEAD
         _attach_ec2_subnet_groups(neo4j_session, rds, aws_update_tag)
     _attach_read_replicas(neo4j_session, read_replicas, aws_update_tag)
 
@@ -184,22 +183,13 @@
                 )
 
 
-=======
-    _attach_read_replicas(neo4j_session, read_replicas, aws_update_tag)
-
-
->>>>>>> 6708a503
 def _attach_ec2_security_groups(neo4j_session, instance, aws_update_tag):
     """
     Attach an RDS instance to its EC2SecurityGroups
     """
     attach_rds_to_group = """
     MATCH (rds:RDSInstance{id:{RdsArn}}),
-<<<<<<< HEAD
-    (sg:EC2SecurityGroup{groupid:{GroupId}})
-=======
     (sg:EC2SecurityGroup{id:{GroupId}})
->>>>>>> 6708a503
     MERGE (rds)-[m:MEMBER_OF_EC2_SECURITY_GROUP]->(sg)
     ON CREATE SET m.firstseen = timestamp()
     SET m.lastupdated = {aws_update_tag}
