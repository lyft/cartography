--- conflicted
+++ resolved
@@ -49,17 +49,10 @@
         ON CREATE SET repo.firstseen = timestamp(),
             repo.arn = ecr_repo.repositoryArn,
             repo.name = ecr_repo.repositoryName,
-<<<<<<< HEAD
-            repo.region = {Region},
-            repo.created_at = ecr_repo.createdAt,
-            repo.borneo_id = {repo_borneo_id}
-        SET repo.lastupdated = {aws_update_tag},
-=======
             repo.region = $Region,
             repo.created_at = ecr_repo.createdAt,
             repo.borneo_id = {repo_borneo_id}
         SET repo.lastupdated = $aws_update_tag,
->>>>>>> 2ed1ef7e
             repo.uri = ecr_repo.repositoryUri
         WITH repo
 
@@ -107,27 +100,17 @@
     query = """
     UNWIND $RepoList as repo_img
         MERGE (ri:ECRRepositoryImage{id: repo_img.repo_uri + COALESCE(":" + repo_img.imageTag, '')})
-<<<<<<< HEAD
-        ON CREATE SET ri.firstseen = timestamp(),
-        ri.borneo_id = {ri_borneo_id}
-        SET ri.lastupdated = {aws_update_tag},
-=======
         ON CREATE SET ri.firstseen = timestamp()
         SET ri.lastupdated = $aws_update_tag,
->>>>>>> 2ed1ef7e
             ri.tag = repo_img.imageTag,
             ri.uri = repo_img.repo_uri + COALESCE(":" + repo_img.imageTag, '')
         WITH ri, repo_img
 
         MERGE (img:ECRImage{id: repo_img.imageDigest})
         ON CREATE SET img.firstseen = timestamp(),
-<<<<<<< HEAD
-            img.digest = repo_img.imageDigest,
-=======
             img.digest = repo_img.imageDigest
         SET img.lastupdated = $aws_update_tag,
             img.region = $Region,
->>>>>>> 2ed1ef7e
             img.borneo_id = {img_borneo_id}
         SET img.lastupdated = {aws_update_tag},
             img.region = {Region}
@@ -144,7 +127,7 @@
         SET r2.lastupdated = $aws_update_tag
     """
     tx.run(query, RepoList=repo_images_list, Region=region, aws_update_tag=aws_update_tag,
-        ri_borneo_id=str(uuid.uuid4()), img_borneo_id=str(uuid.uuid4()))
+           ri_borneo_id=str(uuid.uuid4()), img_borneo_id=str(uuid.uuid4()))
 
 
 @timeit
