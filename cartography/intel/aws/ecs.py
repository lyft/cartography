--- conflicted
+++ resolved
@@ -535,7 +535,10 @@
     neo4j_session: neo4j.Session, boto3_session: boto3.session.Session, regions: List[str], current_aws_account_id: str,
     update_tag: int, common_job_parameters: Dict,
 ) -> None:
-<<<<<<< HEAD
+    tic = time.perf_counter()
+
+    logger.info("Syncing ECS for account '%s', at %s.", current_aws_account_id, tic)
+
     cluster_arns = []
     for region in regions:
         logger.info("Syncing ECS for region '%s' in account '%s'.", region, current_aws_account_id)
@@ -619,70 +622,6 @@
             update_tag,
         )
     cleanup_ecs(neo4j_session, common_job_parameters)
-=======
-    tic = time.perf_counter()
-
-    logger.info("Syncing ECS for account '%s', at %s.", current_aws_account_id, tic)
-
-    for region in regions:
-        logger.info("Syncing ECS for region '%s' in account '%s'.", region, current_aws_account_id)
-        cluster_arns, clusters = get_ecs_clusters(boto3_session, region)
-        if len(clusters) == 0:
-            continue
-        load_ecs_clusters(neo4j_session, clusters, region, current_aws_account_id, update_tag)
-        for cluster_arn in cluster_arns:
-            cluster_instances = get_ecs_container_instances(
-                cluster_arn,
-                boto3_session,
-                region,
-            )
-            load_ecs_container_instances(
-                neo4j_session,
-                cluster_arn,
-                cluster_instances,
-                region,
-                current_aws_account_id,
-                update_tag,
-            )
-            task_definitions = get_ecs_task_definitions(
-                boto3_session,
-                region,
-            )
-            load_ecs_task_definitions(
-                neo4j_session,
-                task_definitions,
-                region,
-                current_aws_account_id,
-                update_tag,
-            )
-            services = get_ecs_services(
-                cluster_arn,
-                boto3_session,
-                region,
-            )
-            load_ecs_services(
-                neo4j_session,
-                cluster_arn,
-                services,
-                region,
-                current_aws_account_id,
-                update_tag,
-            )
-            tasks = get_ecs_tasks(
-                cluster_arn,
-                boto3_session,
-                region,
-            )
-            load_ecs_tasks(
-                neo4j_session,
-                cluster_arn,
-                tasks,
-                region,
-                current_aws_account_id,
-                update_tag,
-            )
-    cleanup_ecs(neo4j_session, common_job_parameters)
 
     toc = time.perf_counter()
-    print(f"Total Time to process ECS: {toc - tic:0.4f} seconds")
->>>>>>> 93b1c60a
+    print(f"Total Time to process ECS: {toc - tic:0.4f} seconds")