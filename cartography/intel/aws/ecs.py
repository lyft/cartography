import time
import logging
from typing import Any
from typing import Dict
from typing import List

import boto3
import neo4j

from cartography.util import aws_handle_regions
from cartography.util import camel_to_snake
from cartography.util import dict_date_to_epoch
from cartography.util import run_cleanup_job
from cartography.util import timeit
from botocore.exceptions import ClientError
from cloudconsolelink.clouds.aws import AWSLinker

logger = logging.getLogger(__name__)
aws_console_link = AWSLinker()

@timeit
@aws_handle_regions
<<<<<<< HEAD
def get_ecs_clusters(boto3_session: boto3.session.Session, region: str) -> List[Dict]:
    try:
        client = boto3_session.client('ecs', region_name=region)
        paginator = client.get_paginator('list_clusters')
        cluster_arns: List[str] = []

        for page in paginator.paginate():
            cluster_arns.extend(page.get('clusterArns', []))

        clusters: List[Dict] = []
        for cluster_arn in cluster_arns:
            clusters.append({
                'arn': cluster_arn,
                'region': region
            })

        return clusters

    except ClientError as e:
        logger.warning("Failed to get ecs clusters for region - {}. Error - {}".format(region, e))

        return []
=======
def get_ecs_cluster_arns(boto3_session: boto3.session.Session, region: str) -> List[str]:
    client = boto3_session.client('ecs', region_name=region)
    paginator = client.get_paginator('list_clusters')
    cluster_arns: List[str] = []
    for page in paginator.paginate():
        cluster_arns.extend(page.get('clusterArns', []))
    return cluster_arns


@timeit
@aws_handle_regions
def get_ecs_clusters(
    boto3_session: boto3.session.Session,
    region: str,
    cluster_arns: List[str],
) -> List[Dict[str, Any]]:
    client = boto3_session.client('ecs', region_name=region)
    # TODO: also include attachment info, and make relationships between the attachements
    # and the cluster.
    includes = ['SETTINGS', 'CONFIGURATIONS']
    clusters: List[Dict[str, Any]] = []
    for i in range(0, len(cluster_arns), 100):
        cluster_arn_chunk = cluster_arns[i:i + 100]
        cluster_chunk = client.describe_clusters(clusters=cluster_arn_chunk, include=includes)
        clusters.extend(cluster_chunk.get('clusters', []))
    return clusters
>>>>>>> 7f3b7f7b


@timeit
@aws_handle_regions
def get_ecs_container_instances(
    cluster_arn: str,
    boto3_session: boto3.session.Session,
    region: str,
) -> List[Dict[str, Any]]:
    client = boto3_session.client('ecs', region_name=region)
    paginator = client.get_paginator('list_container_instances')
    container_instances: List[Dict[str, Any]] = []
    container_instance_arns: List[str] = []
    for page in paginator.paginate(cluster=cluster_arn):
        container_instance_arns.extend(page.get('containerInstanceArns', []))
    includes = ['CONTAINER_INSTANCE_HEALTH']
    for i in range(0, len(container_instance_arns), 100):
        container_instance_arn_chunk = container_instance_arns[i:i + 100]
        container_instance_chunk = client.describe_container_instances(
            cluster=cluster_arn,
            containerInstances=container_instance_arn_chunk,
            include=includes,
        )
        container_instances.extend(container_instance_chunk.get('containerInstances', []))
    return container_instances


@timeit
@aws_handle_regions
def get_ecs_services(cluster_arn: str, boto3_session: boto3.session.Session, region: str) -> List[Dict[str, Any]]:
    client = boto3_session.client('ecs', region_name=region)
    paginator = client.get_paginator('list_services')
    services: List[Dict[str, Any]] = []
    service_arns: List[str] = []
    for page in paginator.paginate(cluster=cluster_arn):
        service_arns.extend(page.get('serviceArns', []))
    for i in range(0, len(service_arns), 10):
        service_arn_chunk = service_arns[i:i + 10]
        service_chunk = client.describe_services(
            cluster=cluster_arn,
            services=service_arn_chunk,
        )
        services.extend(service_chunk.get('services', []))
    return services


@timeit
@aws_handle_regions
def get_ecs_task_definitions(boto3_session: boto3.session.Session, region: str) -> List[Dict[str, Any]]:
    client = boto3_session.client('ecs', region_name=region)
    paginator = client.get_paginator('list_task_definitions')
    task_definitions: List[Dict[str, Any]] = []
    task_definition_arns: List[str] = []
    for page in paginator.paginate():
        task_definition_arns.extend(page.get('taskDefinitionArns', []))
    for arn in task_definition_arns:
        task_definition = client.describe_task_definition(
            taskDefinition=arn,
        )
        task_definitions.append(task_definition['taskDefinition'])
    return task_definitions


@timeit
@aws_handle_regions
def get_ecs_tasks(cluster_arn: str, boto3_session: boto3.session.Session, region: str) -> List[Dict[str, Any]]:
    client = boto3_session.client('ecs', region_name=region)
    paginator = client.get_paginator('list_tasks')
    tasks: List[Dict[str, Any]] = []
    task_arns: List[str] = []
    for page in paginator.paginate(cluster=cluster_arn):
        task_arns.extend(page.get('taskArns', []))
    for i in range(0, len(task_arns), 100):
        task_arn_chunk = task_arns[i:i + 100]
        task_chunk = client.describe_tasks(
            cluster=cluster_arn,
            tasks=task_arn_chunk,
        )
        tasks.extend(task_chunk.get('tasks', []))
    return tasks


@timeit
def load_ecs_clusters(
    neo4j_session: neo4j.Session,
    data: List[Dict[str, Any]],
    current_aws_account_id: str,
    aws_update_tag: int,
) -> None:
    ingest_clusters = """
    UNWIND $Clusters AS cluster
        MERGE (c:ECSCluster{id: cluster.clusterArn})
        ON CREATE SET c.firstseen = timestamp()
<<<<<<< HEAD
        SET c.name = cluster.clusterName, c.region = cluster.region,
=======
        SET c.name = cluster.clusterName, c.region = $Region,
>>>>>>> 7f3b7f7b
            c.arn = cluster.clusterArn,
            c.ecc_kms_key_id = cluster.configuration.executeCommandConfiguration.kmsKeyId,
            c.ecc_logging = cluster.configuration.executeCommandConfiguration.logging,
            c.ecc_log_configuration_cloud_watch_log_group_name = cluster.configuration.executeCommandConfiguration.logConfiguration.cloudWatchLogGroupName,
            c.ecc_log_configuration_cloud_watch_encryption_enabled = cluster.configuration.executeCommandConfiguration.logConfiguration.cloudWatchEncryptionEnabled,
            c.ecc_log_configuration_s3_bucket_name = cluster.configuration.executeCommandConfiguration.logConfiguration.s3BucketName,
            c.ecc_log_configuration_s3_encryption_enabled = cluster.configuration.executeCommandConfiguration.logConfiguration.s3EncryptionEnabled,
            c.ecc_log_configuration_s3_key_prefix = cluster.configuration.executeCommandConfiguration.logConfiguration.s3KeyPrefix,
            c.status = cluster.status,
            c.settings_container_insights = cluster.settings_container_insights,
            c.capacity_providers = cluster.capacityProviders,
            c.attachments_status = cluster.attachmentsStatus,
            c.lastupdated = $aws_update_tag
        WITH c
        MATCH (owner:AWSAccount{id: $AWS_ACCOUNT_ID})
        MERGE (owner)-[r:RESOURCE]->(c)
        ON CREATE SET r.firstseen = timestamp()
        SET r.lastupdated = $aws_update_tag
    """  # noqa:E501
    clusters: List[Dict[str, Any]] = []
    for cluster in data:
        for setting in cluster.get("settings", []):
            setting_name = camel_to_snake(setting["name"])
            cluster[f"settings_{setting_name}"] = setting["value"]
        clusters.append(cluster)

    neo4j_session.run(
        ingest_clusters,
        Clusters=clusters,
        AWS_ACCOUNT_ID=current_aws_account_id,
        aws_update_tag=aws_update_tag,
    )


@timeit
def load_ecs_container_instances(
    neo4j_session: neo4j.Session,
    cluster_arn: str,
    data: List[Dict[str, Any]],
    region: str,
    current_aws_account_id: str,
    aws_update_tag: int,
) -> None:
    ingest_instances = """
    UNWIND $Instances AS instance
        MERGE (i:ECSContainerInstance{id: instance.containerInstanceArn})
        ON CREATE SET i.firstseen = timestamp()
        SET i.ec2_instance_id = instance.ec2InstanceId, i.region = $Region,
            i.arn = instance.containerInstanceArn,
            i.capacity_provider_name = instance.capacityProviderName,
            i.version = instance.version,
            i.version_info_agent_version = instance.versionInfo.agentVersion,
            i.version_info_agent_hash = instance.versionInfo.agentHash,
            i.version_info_agent_docker_version = instance.versionInfo.dockerVersion,
            i.status = instance.status,
            i.status_reason = instance.statusReason,
            i.agent_connected = instance.agentConnected,
            i.agent_update_status = instance.agentUpdateStatus,
            i.registered_at = instance.registeredAt,
            i.lastupdated = $aws_update_tag
        WITH i
        MATCH (c:ECSCluster{id: $ClusterARN})
        MERGE (c)-[r:HAS_CONTAINER_INSTANCE]->(i)
        ON CREATE SET r.firstseen = timestamp()
        SET r.lastupdated = $aws_update_tag
    """
    instances: List[Dict[str, Any]] = []
    for instance in data:
        instance['registeredAt'] = dict_date_to_epoch(instance, 'registeredAt')
        instances.append(instance)

    neo4j_session.run(
        ingest_instances,
        ClusterARN=cluster_arn,
        Instances=instances,
        Region=region,
        AWS_ACCOUNT_ID=current_aws_account_id,
        aws_update_tag=aws_update_tag,
    )


@timeit
def load_ecs_services(
    neo4j_session: neo4j.Session,
    cluster_arn: str,
    data: List[Dict[str, Any]],
    region: str,
    current_aws_account_id: str,
    aws_update_tag: int,
) -> None:
    ingest_services = """
    UNWIND $Services AS service
        MERGE (s:ECSService{id: service.serviceArn})
        ON CREATE SET s.firstseen = timestamp()
        SET s.name = service.serviceName, s.region = $Region,
            s.arn = service.serviceArn,
            s.cluster_arn = service.clusterArn,
            s.status = service.status,
            s.desired_count = service.desiredCount,
            s.running_count = service.runningCount,
            s.pending_count = service.pendingCount,
            s.launch_type = service.launchType,
            s.platform_version = service.platformVersion,
            s.platform_family = service.platformFamily,
            s.task_definition = service.taskDefinition,
            s.deployment_config_circuit_breaker_enable = service.deploymentConfiguration.deploymentCircuitBreaker.enable,
            s.deployment_config_circuit_breaker_rollback = service.deploymentConfiguration.deploymentCircuitBreaker.rollback,
            s.deployment_config_maximum_percent = service.deploymentConfiguration.maximumPercent,
            s.deployment_config_minimum_healthy_percent = service.deploymentConfiguration.minimumHealthyPercent,
            s.role_arn = service.roleArn,
            s.created_at = service.createdAt,
            s.health_check_grace_period_seconds = service.healthCheckGracePeriodSeconds,
            s.created_by = service.createdBy,
            s.enable_ecs_managed_tags = service.enableECSManagedTags,
            s.propagate_tags = service.propagateTags,
            s.enable_execute_command = service.enableExecuteCommand,
            s.lastupdated = $aws_update_tag
        WITH s
        MATCH (c:ECSCluster{id: $ClusterARN})
        MERGE (c)-[r:HAS_SERVICE]->(s)
        ON CREATE SET r.firstseen = timestamp()
        SET r.lastupdated = $aws_update_tag
        WITH s
        MATCH (d:ECSTaskDefinition{id: s.task_definition})
        MERGE (s)-[r2:HAS_TASK_DEFINITION]->(d)
        ON CREATE SET r2.firstseen = timestamp()
        SET r2.lastupdated = $aws_update_tag
    """  # noqa:E501
    services: List[Dict[str, Any]] = []
    for service in data:
        service['createdAt'] = dict_date_to_epoch(service, 'createdAt')
        services.append(service)

    neo4j_session.run(
        ingest_services,
        ClusterARN=cluster_arn,
        Services=services,
        Region=region,
        AWS_ACCOUNT_ID=current_aws_account_id,
        aws_update_tag=aws_update_tag,
    )


@timeit
def load_ecs_task_definitions(
    neo4j_session: neo4j.Session,
    data: List[Dict[str, Any]],
    region: str,
    current_aws_account_id: str,
    aws_update_tag: int,
) -> None:
    ingest_task_definitions = """
    UNWIND $Definitions AS def
        MERGE (d:ECSTaskDefinition{id: def.taskDefinitionArn})
        ON CREATE SET d.firstseen = timestamp()
        SET d.arn = def.taskDefinitionArn, d.region = $Region,
            d.family = def.family,
            d.task_role_arn = def.taskRoleArn,
            d.execution_role_arn = def.executionRoleArn,
            d.network_mode = def.networkMode,
            d.consolelink = def.consolelink,
            d.revision = def.revision,
            d.status = def.status,
            d.compatibilities = def.compatibilities,
            d.runtime_platform_cpu_architecture = def.runtimePlatform.cpuArchitecture,
            d.runtime_platform_operating_system_family = def.runtimePlatform.operatingSystemFamily,
            d.requires_compatibilities = def.requiresCompatibilities,
            d.cpu = def.cpu,
            d.memory = def.memory,
            d.pid_mode = def.pidMode,
            d.ipc_mode = def.ipcMode,
            d.proxy_configuration_type = def.proxyConfiguration.type,
            d.proxy_configuration_container_name = def.proxyConfiguration.containerName,
            d.registered_at = def.registeredAt,
            d.deregistered_at = def.deregisteredAt,
            d.registered_by = def.registeredBy,
            d.ephemeral_storage_size_in_gib = def.ephemeralStorage.sizeInGiB,
            d.lastupdated = $aws_update_tag
        WITH d
        MATCH (owner:AWSAccount{id: $AWS_ACCOUNT_ID})
        MERGE (owner)-[r:RESOURCE]->(d)
        ON CREATE SET r.firstseen = timestamp()
        SET r.lastupdated = $aws_update_tag
    """
    container_definitions: List[Dict[str, Any]] = []
    task_definitions: List[Dict[str, Any]] = []
    for task_definition in data:
        task_definition['registeredAt'] = dict_date_to_epoch(task_definition, 'registeredAt')
        task_definition['deregisteredAt'] = dict_date_to_epoch(task_definition, 'deregisteredAt')
        task_definition['consolelink'] = aws_console_link.get_console_link(arn=task_definition['taskDefinitionArn'])
        for container in task_definition.get("containerDefinitions", []):
            container["_taskDefinitionArn"] = task_definition["taskDefinitionArn"]
            container_definitions.append(container)
        task_definitions.append(task_definition)

    neo4j_session.run(
        ingest_task_definitions,
        Definitions=task_definitions,
        Region=region,
        AWS_ACCOUNT_ID=current_aws_account_id,
        aws_update_tag=aws_update_tag,
    )

    load_ecs_container_definitions(
        neo4j_session,
        container_definitions,
        region,
        current_aws_account_id,
        aws_update_tag,
    )


@timeit
def load_ecs_tasks(
    neo4j_session: neo4j.Session,
    cluster_arn: str,
    data: List[Dict[str, Any]],
    region: str,
    current_aws_account_id: str,
    aws_update_tag: int,
) -> None:
    ingest_tasks = """
    UNWIND $Tasks AS task
        MERGE (t:ECSTask{id: task.taskArn})
        ON CREATE SET t.firstseen = timestamp()
        SET t.arn = task.taskArn, t.region = $Region,
            t.availability_zone = task.availabilityZone,
            t.capacity_provider_name = task.capacityProviderName,
            t.cluster_arn = task.clusterArn,
            t.connectivity = task.connectivity,
            t.connectivity_at = task.connectivityAt,
            t.container_instance_arn = task.containerInstanceArn,
            t.cpu = task.cpu,
            t.created_at = task.createdAt,
            t.desired_status = task.desiredStatus,
            t.enable_execute_command = task.enableExecuteCommand,
            t.execution_stopped_at = task.executionStoppedAt,
            t.group = task.group,
            t.health_status = task.healthStatus,
            t.last_status = task.lastStatus,
            t.launch_type = task.launchType,
            t.memory = task.memory,
            t.platform_version = task.platformVersion,
            t.platform_family = task.platformFamily,
            t.pull_started_at = task.pullStartedAt,
            t.pull_stopped_at = task.pullStoppedAt,
            t.started_at = task.startedAt,
            t.started_by = task.startedBy,
            t.stop_code = task.stopCode,
            t.stopped_at = task.stoppedAt,
            t.stopped_reason = task.stoppedReason,
            t.stopping_at = task.stoppingAt,
            t.task_definition_arn = task.taskDefinitionArn,
            t.version = task.version,
            t.ephemeral_storage_size_in_gib = task.ephemeralStorage.sizeInGiB,
            t.lastupdated = $aws_update_tag
        WITH t
        MATCH (c:ECSCluster{id: $ClusterARN})
        MERGE (c)-[r:HAS_TASK]->(t)
        ON CREATE SET r.firstseen = timestamp()
        SET r.lastupdated = $aws_update_tag
        WITH t
        MATCH (td:ECSTaskDefinition{id: t.task_definition_arn})
        MERGE (t)-[r2:HAS_TASK_DEFINITION]->(td)
        ON CREATE SET r2.firstseen = timestamp()
        SET r2.lastupdated = $aws_update_tag
        WITH t
        MATCH (ci:ECSContainerInstance{id: t.container_instance_arn})
        MERGE (ci)-[r3:HAS_TASK]->(t)
        ON CREATE SET r3.firstseen = timestamp()
        SET r3.lastupdated = $aws_update_tag
    """
    containers: List[Dict[str, Any]] = []
    tasks: List[Dict[str, Any]] = []
    for task in data:
        task['connectivityAt'] = dict_date_to_epoch(task, 'connectivityAt')
        task['createdAt'] = dict_date_to_epoch(task, 'createdAt')
        task['executionStoppedAt'] = dict_date_to_epoch(task, 'executionStoppedAt')
        task['pullStartedAt'] = dict_date_to_epoch(task, 'pullStartedAt')
        task['pullStoppedAt'] = dict_date_to_epoch(task, 'pullStoppedAt')
        task['startedAt'] = dict_date_to_epoch(task, 'startedAt')
        task['stoppedAt'] = dict_date_to_epoch(task, 'stoppedAt')
        task['stoppingAt'] = dict_date_to_epoch(task, 'stoppingAt')
        containers.extend(task["containers"])
        tasks.append(task)

    neo4j_session.run(
        ingest_tasks,
        ClusterARN=cluster_arn,
        Tasks=tasks,
        Region=region,
        AWS_ACCOUNT_ID=current_aws_account_id,
        aws_update_tag=aws_update_tag,
    )

    load_ecs_containers(
        neo4j_session,
        containers,
        region,
        current_aws_account_id,
        aws_update_tag,
    )


@timeit
def load_ecs_container_definitions(
    neo4j_session: neo4j.Session,
    data: List[Dict[str, Any]],
    region: str,
    current_aws_account_id: str,
    aws_update_tag: int,
) -> None:
    ingest_definitions = """
    UNWIND $Definitions AS def
        MERGE (d:ECSContainerDefinition{id: def._taskDefinitionArn + "-" + def.name})
        ON CREATE SET d.firstseen = timestamp()
        SET d.task_definition_arn = def._taskDefinitionArn, d.region = $Region,
            d.name = def.name,
            d.image = def.image,
            d.cpu = def.cpu,
            d.memory = def.memory,
            d.memory_reservation = def.memoryReservation,
            d.links = def.links,
            d.essential = def.essential,
            d.entry_point = def.entryPoint,
            d.command = def.command,
            d.start_timeout = def.startTimeout,
            d.stop_timeout = def.stop_timeout,
            d.hostname = def.hostname,
            d.user = def.user,
            d.working_directory = def.workingDirectory,
            d.disable_networking = def.disableNetworking,
            d.privileged = def.privileged,
            d.readonly_root_filesystem = def.readonlyRootFilesystem,
            d.dns_servers = def.dnsServers,
            d.dns_search_domains = def.dnsSearchDomains,
            d.docker_security_options = def.dockerSecurityOptions,
            d.interactive = def.interactive,
            d.pseudo_terminal = def.pseudoTerminal,
            d.lastupdated = $aws_update_tag
        WITH d
        MATCH (td:ECSTaskDefinition{id: d.task_definition_arn})
        MERGE (td)-[r:HAS_CONTAINER_DEFINITION]->(d)
        ON CREATE SET r.firstseen = timestamp()
        SET r.lastupdated = $aws_update_tag
    """
    neo4j_session.run(
        ingest_definitions,
        Definitions=data,
        Region=region,
        AWS_ACCOUNT_ID=current_aws_account_id,
        aws_update_tag=aws_update_tag,
    )


@timeit
def load_ecs_containers(
    neo4j_session: neo4j.Session,
    data: List[Dict[str, Any]],
    region: str,
    current_aws_account_id: str,
    aws_update_tag: int,
) -> None:
    ingest_containers = """
    UNWIND $Containers AS container
        MERGE (c:ECSContainer{id: container.containerArn})
        ON CREATE SET c.firstseen = timestamp()
        SET c.arn = container.containerArn, c.region = $Region,
            c.task_arn = container.taskArn,
            c.name = container.name,
            c.image = container.image,
            c.image_digest = container.imageDigest,
            c.runtime_id = container.runtimeId,
            c.last_status = container.lastStatus,
            c.exit_code = container.exitCode,
            c.reason = container.reason,
            c.health_status = container.healthStatus,
            c.cpu = container.cpu,
            c.memory = container.memory,
            c.memory_reservation = container.memoryReservation,
            c.gpu_ids = container.gpuIds,
            c.lastupdated = $aws_update_tag
        WITH c
        MATCH (t:ECSTask{id: c.task_arn})
        MERGE (t)-[r:HAS_CONTAINER]->(c)
        ON CREATE SET r.firstseen = timestamp()
        SET r.lastupdated = $aws_update_tag
    """
    neo4j_session.run(
        ingest_containers,
        Containers=data,
        Region=region,
        AWS_ACCOUNT_ID=current_aws_account_id,
        aws_update_tag=aws_update_tag,
    )


@timeit
def cleanup_ecs(neo4j_session: neo4j.Session, common_job_parameters: Dict) -> None:
    run_cleanup_job('aws_import_ecs_cleanup.json', neo4j_session, common_job_parameters)


@timeit
def sync(
    neo4j_session: neo4j.Session, boto3_session: boto3.session.Session, regions: List[str], current_aws_account_id: str,
    update_tag: int, common_job_parameters: Dict,
) -> None:
    tic = time.perf_counter()

    logger.info("Syncing ECS for account '%s', at %s.", current_aws_account_id, tic)

    cluster_arns: List[Dict] = []
    for region in regions:
        logger.info("Syncing ECS for region '%s' in account '%s'.", region, current_aws_account_id)
<<<<<<< HEAD
        cluster_arns.extend(get_ecs_clusters(boto3_session, region))

    logger.info(f"Total ECS Clusters: {len(cluster_arns)}")

    if common_job_parameters.get('pagination', {}).get('ecs', None):
        pageNo = common_job_parameters.get("pagination", {}).get("ecs", None)["pageNo"]
        pageSize = common_job_parameters.get("pagination", {}).get("ecs", None)["pageSize"]
        totalPages = len(cluster_arns) / pageSize

        if int(totalPages) != totalPages:
            totalPages = totalPages + 1

        totalPages = int(totalPages)

        if pageNo < totalPages or pageNo == totalPages:
            logger.info(f'pages process for ecs cluster_arns {pageNo}/{totalPages} pageSize is {pageSize}')

        page_start = (common_job_parameters.get('pagination', {}).get('ecs', {})[
                      'pageNo'] - 1) * common_job_parameters.get('pagination', {}).get('ecs', {})['pageSize']
        page_end = page_start + common_job_parameters.get('pagination', {}).get('ecs', {})['pageSize']

        if page_end > len(cluster_arns) or page_end == len(cluster_arns):
            cluster_arns = cluster_arns[page_start:]

        else:
            has_next_page = True
            cluster_arns = cluster_arns[page_start:page_end]
            common_job_parameters['pagination']['ecs']['hasNextPage'] = has_next_page

    # TODO: also include attachment info, and make relationships between the attachments
    # and the cluster.
    clusters: List[Dict[str, Any]] = []
    includes = ['SETTINGS', 'CONFIGURATIONS']
    for i in range(0, len(cluster_arns)):
        region = cluster_arns[i]['region']
        client = boto3_session.client('ecs', region_name=region)
        cluster_arn_chunk = [cluster_arns[i]['arn']]
        cluster_chunk = client.describe_clusters(clusters=cluster_arn_chunk, include=includes)
        clusters_data = cluster_chunk.get('clusters', [])

        for cluster in clusters_data:
            cluster['region'] = region

        clusters.extend(clusters_data)

    load_ecs_clusters(neo4j_session, clusters, current_aws_account_id, update_tag)
    for cluster_arn in cluster_arns:
        cluster_instances = get_ecs_container_instances(
            cluster_arn['arn'],
            boto3_session,
            cluster_arn['region'],
        )
        load_ecs_container_instances(
            neo4j_session,
            cluster_arn['arn'],
            cluster_instances,
            cluster_arn['region'],
            current_aws_account_id,
            update_tag,
        )
        task_definitions = get_ecs_task_definitions(
            boto3_session,
            cluster_arn['region'],
        )
        load_ecs_task_definitions(
            neo4j_session,
            task_definitions,
            cluster_arn['region'],
            current_aws_account_id,
            update_tag,
        )
        services = get_ecs_services(
            cluster_arn['arn'],
            boto3_session,
            cluster_arn['region'],
        )
        load_ecs_services(
            neo4j_session,
            cluster_arn['arn'],
            services,
            cluster_arn['region'],
            current_aws_account_id,
            update_tag,
        )
        tasks = get_ecs_tasks(
            cluster_arn['arn'],
            boto3_session,
            cluster_arn['region'],
        )
        load_ecs_tasks(
            neo4j_session,
            cluster_arn['arn'],
            tasks,
            cluster_arn['region'],
            current_aws_account_id,
            update_tag,
        )
    cleanup_ecs(neo4j_session, common_job_parameters)

    toc = time.perf_counter()
    logger.info(f"Time to process ECS: {toc - tic:0.4f} seconds")
=======
        cluster_arns = get_ecs_cluster_arns(boto3_session, region)
        clusters = get_ecs_clusters(boto3_session, region, cluster_arns)
        if len(clusters) == 0:
            continue
        load_ecs_clusters(neo4j_session, clusters, region, current_aws_account_id, update_tag)
        for cluster_arn in cluster_arns:
            cluster_instances = get_ecs_container_instances(
                cluster_arn,
                boto3_session,
                region,
            )
            load_ecs_container_instances(
                neo4j_session,
                cluster_arn,
                cluster_instances,
                region,
                current_aws_account_id,
                update_tag,
            )
            task_definitions = get_ecs_task_definitions(
                boto3_session,
                region,
            )
            load_ecs_task_definitions(
                neo4j_session,
                task_definitions,
                region,
                current_aws_account_id,
                update_tag,
            )
            services = get_ecs_services(
                cluster_arn,
                boto3_session,
                region,
            )
            load_ecs_services(
                neo4j_session,
                cluster_arn,
                services,
                region,
                current_aws_account_id,
                update_tag,
            )
            tasks = get_ecs_tasks(
                cluster_arn,
                boto3_session,
                region,
            )
            load_ecs_tasks(
                neo4j_session,
                cluster_arn,
                tasks,
                region,
                current_aws_account_id,
                update_tag,
            )
    cleanup_ecs(neo4j_session, common_job_parameters)
>>>>>>> 7f3b7f7b
<|MERGE_RESOLUTION|>--- conflicted
+++ resolved
@@ -18,9 +18,9 @@
 logger = logging.getLogger(__name__)
 aws_console_link = AWSLinker()
 
+
 @timeit
 @aws_handle_regions
-<<<<<<< HEAD
 def get_ecs_clusters(boto3_session: boto3.session.Session, region: str) -> List[Dict]:
     try:
         client = boto3_session.client('ecs', region_name=region)
@@ -43,34 +43,6 @@
         logger.warning("Failed to get ecs clusters for region - {}. Error - {}".format(region, e))
 
         return []
-=======
-def get_ecs_cluster_arns(boto3_session: boto3.session.Session, region: str) -> List[str]:
-    client = boto3_session.client('ecs', region_name=region)
-    paginator = client.get_paginator('list_clusters')
-    cluster_arns: List[str] = []
-    for page in paginator.paginate():
-        cluster_arns.extend(page.get('clusterArns', []))
-    return cluster_arns
-
-
-@timeit
-@aws_handle_regions
-def get_ecs_clusters(
-    boto3_session: boto3.session.Session,
-    region: str,
-    cluster_arns: List[str],
-) -> List[Dict[str, Any]]:
-    client = boto3_session.client('ecs', region_name=region)
-    # TODO: also include attachment info, and make relationships between the attachements
-    # and the cluster.
-    includes = ['SETTINGS', 'CONFIGURATIONS']
-    clusters: List[Dict[str, Any]] = []
-    for i in range(0, len(cluster_arns), 100):
-        cluster_arn_chunk = cluster_arns[i:i + 100]
-        cluster_chunk = client.describe_clusters(clusters=cluster_arn_chunk, include=includes)
-        clusters.extend(cluster_chunk.get('clusters', []))
-    return clusters
->>>>>>> 7f3b7f7b
 
 
 @timeit
@@ -164,11 +136,7 @@
     UNWIND $Clusters AS cluster
         MERGE (c:ECSCluster{id: cluster.clusterArn})
         ON CREATE SET c.firstseen = timestamp()
-<<<<<<< HEAD
         SET c.name = cluster.clusterName, c.region = cluster.region,
-=======
-        SET c.name = cluster.clusterName, c.region = $Region,
->>>>>>> 7f3b7f7b
             c.arn = cluster.clusterArn,
             c.ecc_kms_key_id = cluster.configuration.executeCommandConfiguration.kmsKeyId,
             c.ecc_logging = cluster.configuration.executeCommandConfiguration.logging,
@@ -583,7 +551,6 @@
     cluster_arns: List[Dict] = []
     for region in regions:
         logger.info("Syncing ECS for region '%s' in account '%s'.", region, current_aws_account_id)
-<<<<<<< HEAD
         cluster_arns.extend(get_ecs_clusters(boto3_session, region))
 
     logger.info(f"Total ECS Clusters: {len(cluster_arns)}")
@@ -684,63 +651,4 @@
     cleanup_ecs(neo4j_session, common_job_parameters)
 
     toc = time.perf_counter()
-    logger.info(f"Time to process ECS: {toc - tic:0.4f} seconds")
-=======
-        cluster_arns = get_ecs_cluster_arns(boto3_session, region)
-        clusters = get_ecs_clusters(boto3_session, region, cluster_arns)
-        if len(clusters) == 0:
-            continue
-        load_ecs_clusters(neo4j_session, clusters, region, current_aws_account_id, update_tag)
-        for cluster_arn in cluster_arns:
-            cluster_instances = get_ecs_container_instances(
-                cluster_arn,
-                boto3_session,
-                region,
-            )
-            load_ecs_container_instances(
-                neo4j_session,
-                cluster_arn,
-                cluster_instances,
-                region,
-                current_aws_account_id,
-                update_tag,
-            )
-            task_definitions = get_ecs_task_definitions(
-                boto3_session,
-                region,
-            )
-            load_ecs_task_definitions(
-                neo4j_session,
-                task_definitions,
-                region,
-                current_aws_account_id,
-                update_tag,
-            )
-            services = get_ecs_services(
-                cluster_arn,
-                boto3_session,
-                region,
-            )
-            load_ecs_services(
-                neo4j_session,
-                cluster_arn,
-                services,
-                region,
-                current_aws_account_id,
-                update_tag,
-            )
-            tasks = get_ecs_tasks(
-                cluster_arn,
-                boto3_session,
-                region,
-            )
-            load_ecs_tasks(
-                neo4j_session,
-                cluster_arn,
-                tasks,
-                region,
-                current_aws_account_id,
-                update_tag,
-            )
-    cleanup_ecs(neo4j_session, common_job_parameters)
->>>>>>> 7f3b7f7b
+    logger.info(f"Time to process ECS: {toc - tic:0.4f} seconds")