--- conflicted
+++ resolved
@@ -66,14 +66,8 @@
     ingest_queues = """
     UNWIND $Queues as sqs_queue
         MERGE (queue:SQSQueue{id: sqs_queue.QueueArn})
-<<<<<<< HEAD
-        ON CREATE SET queue.firstseen = timestamp(), queue.url = sqs_queue.url,
-            queue.borneo_id = {queue_borneo_id}
-        SET queue.name = sqs_queue.name, queue.region = {Region}, queue.arn = sqs_queue.QueueArn,
-=======
         ON CREATE SET queue.firstseen = timestamp(), queue.url = sqs_queue.url
         SET queue.name = sqs_queue.name, queue.region = $Region, queue.arn = sqs_queue.QueueArn,
->>>>>>> 2ed1ef7e
             queue.created_timestamp = sqs_queue.CreatedTimestamp, queue.delay_seconds = sqs_queue.DelaySeconds,
             queue.last_modified_timestamp = sqs_queue.LastModifiedTimestamp,
             queue.maximum_message_size = sqs_queue.MaximumMessageSize,
