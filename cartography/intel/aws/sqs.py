--- conflicted
+++ resolved
@@ -4,7 +4,6 @@
 from typing import Any
 from typing import Dict
 from typing import List
-from typing import Tuple
 
 import boto3
 import neo4j
@@ -40,13 +39,8 @@
 @aws_handle_regions
 def get_sqs_queue_attributes(
         boto3_session: boto3.session.Session,
-<<<<<<< HEAD
-        queue_urls: List[str],
-) -> List[Tuple[str, Any]]:
-=======
         queue_urls: List[dict],
 ) -> Dict[str, Any]:
->>>>>>> cb87a69f
     """
     Iterates over all SQS queues. Returns a dict with url as key, and attributes as value.
     """
@@ -75,7 +69,7 @@
     aws_update_tag: int,
 ) -> None:
     ingest_queues = """
-    UNWIND $Queues as sqs_queue
+    UNWIND {Queues} as sqs_queue
         MERGE (queue:SQSQueue{id: sqs_queue.QueueArn})
         ON CREATE SET queue.firstseen = timestamp(), queue.url = sqs_queue.url
         SET queue.name = sqs_queue.name, queue.region = sqs_queue.region, queue.arn = sqs_queue.QueueArn,
@@ -95,12 +89,12 @@
             queue.content_based_deduplication = sqs_queue.ContentBasedDeduplication,
             queue.deduplication_scope = sqs_queue.DeduplicationScope,
             queue.fifo_throughput_limit = sqs_queue.FifoThroughputLimit,
-            queue.lastupdated = $aws_update_tag
+            queue.lastupdated = {aws_update_tag}
         WITH queue
-        MATCH (owner:AWSAccount{id: $AWS_ACCOUNT_ID})
+        MATCH (owner:AWSAccount{id: {AWS_ACCOUNT_ID}})
         MERGE (owner)-[r:RESOURCE]->(queue)
         ON CREATE SET r.firstseen = timestamp()
-        SET r.lastupdated = $aws_update_tag
+        SET r.lastupdated = {aws_update_tag}
     """
     dead_letter_queues: List[Dict] = []
     queues: List[Dict] = []
@@ -141,11 +135,11 @@
     Attach deadletter queues to their queues.
     """
     attach_deadletter_to_queue = """
-    UNWIND $Relations as relation
+    UNWIND {Relations} as relation
         MATCH (queue:SQSQueue{id: relation.arn}), (deadletter:SQSQueue{id: relation.dead_letter_arn})
         MERGE (queue)-[r:HAS_DEADLETTER_QUEUE]->(deadletter)
         ON CREATE SET r.firstseen = timestamp()
-        SET r.lastupdated = $aws_update_tag
+        SET r.lastupdated = {aws_update_tag}
     """
     neo4j_session.run(
         attach_deadletter_to_queue,
