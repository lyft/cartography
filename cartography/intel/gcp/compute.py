--- conflicted
+++ resolved
@@ -1278,19 +1278,10 @@
     MATCH (i:GCPInstance{id: $InstanceId})
     MERGE (nic:GCPNetworkInterface{id: $NicId})
     ON CREATE SET nic.firstseen = timestamp(),
-<<<<<<< HEAD
     nic.nic_id = $NicId
     SET nic.private_ip = $NetworkIP,
     nic.name = $NicName,
     nic.lastupdated = $gcp_update_tag
-=======
-    nic.nic_id = {NicId}
-    SET nic.private_ip = {NetworkIP},
-    nic.name = {NicName},
-    nic.consolelink = {ConsoleLink},
-    nic.lastupdated = {gcp_update_tag}
->>>>>>> eed6fcfb
-
     MERGE (i)-[r:NETWORK_INTERFACE]->(nic)
     ON CREATE SET r.firstseen = timestamp()
     SET r.lastupdated = $gcp_update_tag
@@ -1335,7 +1326,6 @@
     MATCH (nic{id: $NicId})
     MERGE (ac:GCPNicAccessConfig{id: $AccessConfigId})
     ON CREATE SET ac.firstseen = timestamp(),
-<<<<<<< HEAD
     ac.access_config_id = $AccessConfigId
     SET ac.type=$Type,
     ac.name = $Name,
@@ -1344,17 +1334,6 @@
     ac.public_ptr_domain_name = $PublicPtrDomainName,
     ac.network_tier = $NetworkTier,
     ac.lastupdated = $gcp_update_tag
-=======
-    ac.access_config_id = {AccessConfigId}
-    SET ac.type={Type},
-    ac.name = {Name},
-    ac.consolelink = {Consolelink},
-    ac.public_ip = {NatIP},
-    ac.set_public_ptr = {SetPublicPtr},
-    ac.public_ptr_domain_name = {PublicPtrDomainName},
-    ac.network_tier = {NetworkTier},
-    ac.lastupdated = {gcp_update_tag}
->>>>>>> eed6fcfb
 
     MERGE (nic)-[r:RESOURCE]->(ac)
     ON CREATE SET r.firstseen = timestamp()
