# Google Compute Engine API-centric functions
# https://cloud.google.com/compute/docs/concepts
from googleapiclient.discovery import HttpError
import json
import logging
from collections import namedtuple

from cartography.util import run_cleanup_job

logger = logging.getLogger(__name__)
InstanceUriPrefix = namedtuple('InstanceUriPrefix', 'zone_name project_id')


def _get_error_reason(http_error):
    """
    Helper function to get an error reason out of the googleapiclient's HttpError object
    This function copies the structure of
    https://github.com/googleapis/google-api-python-client/blob/1d2e240a74d2bc0074dffbc57cf7d62b8146cb82/
                                  googleapiclient/http.py#L111
    At the moment this is the best way we know of to extract the HTTP failure reason.
    Additionally, see https://github.com/googleapis/google-api-python-client/issues/662.
    :param http_error: The googleapi HttpError object
    :return: The error reason as a string
    """
    try:
        data = json.loads(http_error.content.decode('utf-8'))
        if isinstance(data, dict):
            reason = data['error']['errors'][0]['reason']
        else:
            reason = data[0]['error']['errors']['reason']
    except (UnicodeDecodeError, ValueError, KeyError):
        return ''
    return reason


def get_zones_in_project(project_id, compute, max_results=None):
    """
    Return the zones where the Compute Engine API is enabled for the given project_id.
    See https://cloud.google.com/compute/docs/reference/rest/v1/zones and
    https://cloud.google.com/compute/docs/reference/rest/v1/zones/list.
    If the API is not enabled or if the project returns a 404-not-found, return None.
    :param project_id: The project ID number to sync.  See  the `projectId` field in
    https://cloud.google.com/resource-manager/reference/rest/v1/projects
    :param compute: The compute resource object created by googleapiclient.discovery.build()
    :param max_results: Optional cap on number of results returned by this function. Default = None, which means no cap.
    :return: List of a project's zone objects if Compute API is turned on, else None.
    """
    try:
        req = compute.zones().list(project=project_id, maxResults=max_results)
        res = req.execute()
        return res['items']
    except HttpError as e:
        reason = _get_error_reason(e)
        if reason == 'accessNotConfigured':
            logger.debug(
                (
                    "Google Compute Engine API access is not configured for project %s. "
                    "Full details: %s"
                ),
                project_id,
                e
            )
            return None
        elif reason == 'notFound':
            logger.debug(
                (
                    "Project %s returned a 404 not found error. "
                    "Full details: %s"
                ),
                project_id,
                e
            )
            return None
        else:
            raise


def get_gcp_instance_responses(project_id, zones, compute):
    """
    Return list of GCP instance response objects for a given project and list of zones
    :param project_id: The project ID
    :param zones: The list of zones to query for instances
    :param compute: The compute resource object
    :return: A list of response objects of the form {id: str, items: []} where each item in `items` is a GCP instance
    """
    if not zones:
        # If the Compute Engine API is not enabled for a project, there are no zones and therefore no instances.
        return []
    response_objects = []
    for zone in zones:
        req = compute.instances().list(project=project_id, zone=zone['name'])
        res = req.execute()
        response_objects.append(res)
    return response_objects


def get_gcp_subnets(projectid, region, compute):
    """
    Return list of all subnets in the given projectid and region
    :param projectid: THe projectid
    :param region: The region to pull subnets from
    :param compute: The compute resource object created by googleapiclient.discovery.build()
    :return: Response object containing data on all GCP subnets for a given project
    """
    req = compute.subnetworks().list(project=projectid, region=region)
    return req.execute()


def get_gcp_vpcs(projectid, compute):
    """
    Get VPC data for given project
    :param projectid: The project ID
    :param compute: The compute resource object created by googleapiclient.discovery.build()
    :return: VPC response object
    """
    req = compute.networks().list(project=projectid)
    return req.execute()


<<<<<<< HEAD
def get_gcp_firewall_ingress_rules(project_id, compute):
    """
    Get ingress Firewall data for a given project
    :param project_id: The project ID to get firewalls for
    :param compute: The compute resource object created by googleapiclient.discovery.build()
    :return: Firewall response object
    """
    req = compute.firewalls().list(project=project_id, filter='(direction="INGRESS")')
    return req.execute()


=======
>>>>>>> b4f721a8
def transform_gcp_instances(response_objects):
    """
    Process the GCP instance response objects and return a flattened list of GCP instances with all the necessary fields
    we need to load it into Neo4j
    :param response_objects: The return data from get_gcp_instance_responses()
    :return: A list of GCP instances
    """
    instance_list = []
    for res in response_objects:
        prefix = res['id']
        prefix_fields = _parse_instance_uri_prefix(prefix)

        for instance in res.get('items', []):
            instance['partial_uri'] = f"{prefix}/{instance['name']}"
            instance['project_id'] = prefix_fields.project_id
            instance['zone_name'] = prefix_fields.zone_name

<<<<<<< HEAD
=======
            for nic in instance.get('networkInterfaces', []):
                if 'subnetwork' in nic:
                    nic['subnet_partial_uri'] = _parse_compute_full_uri_to_partial_uri(nic['subnetwork'])

>>>>>>> b4f721a8
            instance_list.append(instance)
    return instance_list


def _parse_instance_uri_prefix(prefix):
    """
    Helper function to parse a GCP prefix string of the form `projects/{project}/zones/{zone}/instances`
    :param prefix: String of the form `projects/{project}/zones/{zone}/instances`
    :return: namedtuple with fields project_id and zone_name
    """
    split_list = prefix.split('/')

    return InstanceUriPrefix(
        project_id=split_list[1],
        zone_name=split_list[3]
    )


<<<<<<< HEAD
def _parse_vpc_full_uri_to_partial_uri(vpc_full_uri):
    """
    Convert VPC URI of the form `https://www.googleapis.com/compute/v1/projects/{project}/global/networks/{network}` to
    partial URI `projects/{project}/global/networks/{network}`
    :param vpc_full_uri: The VPC full URI
    :return: The `projects/{project}/global/networks/{network}` component
    """
    return vpc_full_uri.split('compute/v1/')[1]
=======
def _parse_compute_full_uri_to_partial_uri(full_uri, version='v1'):
    """
    Take a GCP Compute object's self_link of the form
    `https://www.googleapis.com/compute/{version}/projects/{project}/{location specifier}/{subtype}/{resource name}`
    and converts it to its partial URI `{project}/{location specifier}/{subtype}/{resource name}`.
    This is designed for GCP compute_objects that have compute/{version specifier}/ in their `self_link`s.
    :param network_full_uri: The full URI
    :param version: The version number; default to v1 since at the time of this writing v1 is the only Compute API.
    :return: Partial URI `{project}/{location specifier}/{subtype}/{resource name}`
    """
    return full_uri.split(f'compute/{version}/')[1]
>>>>>>> b4f721a8


def transform_gcp_vpcs(vpc_res):
    """
    Transform the VPC response object for Neo4j ingestion
    :param vpc_res: The return data
    :return: List of VPCs ready for ingestion to Neo4j
    """
    vpc_list = []

    # prefix has the form `projects/{project ID}/global/networks`
    prefix = vpc_res['id']
    projectid = prefix.split('/')[1]
    for v in vpc_res.get('items', []):
        vpc = {}
        partial_uri = f"{prefix}/{v['name']}"

        vpc['partial_uri'] = partial_uri
        vpc['name'] = v['name']
        vpc['self_link'] = v['selfLink']
        vpc['project_id'] = projectid
        vpc['auto_create_subnetworks'] = v.get('autoCreateSubnetworks', None)
        vpc['description'] = v.get('description', None)
        vpc['routing_config_routing_mode'] = v.get('routingConfig', {}).get('routingMode', None)

        vpc_list.append(vpc)
    return vpc_list


def transform_gcp_subnets(subnet_res):
    """
    Add additional fields to the subnet object to make it easier to process in `load_gcp_subnets()`.
    :param subnet_res: The response object returned from compute.subnetworks.list()
    :return: A transformed subnet_res
    """
    # The `id` in the response object has the form `projects/{project}/regions/{region}/subnetworks`.
    # We can include this in each subnet object in the list to form the partial_uri later on.
    prefix = subnet_res['id']
    projectid = prefix.split('/')[1]
    subnet_list = []
    for s in subnet_res.get('items', []):
        subnet = {}

        # Has the form `projects/{project}/regions/{region}/subnetworks/{subnet_name}`
        partial_uri = f"{prefix}/{s['name']}"
        subnet['id'] = partial_uri
        subnet['partial_uri'] = partial_uri

        # Let's maintain an on-node reference to the VPC that this subnet belongs to.
        subnet['vpc_self_link'] = s['network']
<<<<<<< HEAD
        subnet['vpc_partial_uri'] = _parse_vpc_full_uri_to_partial_uri(s['network'])
=======
        subnet['vpc_partial_uri'] = _parse_compute_full_uri_to_partial_uri(s['network'])
>>>>>>> b4f721a8

        subnet['name'] = s['name']
        subnet['project_id'] = projectid
        # Region looks like "https://www.googleapis.com/compute/v1/projects/{project}/regions/{region name}"
        subnet['region'] = s['region'].split('/')[-1]
        subnet['gateway_address'] = s.get('gatewayAddress', None)
        subnet['ip_cidr_range'] = s.get('ipCidrRange', None)
        subnet['self_link'] = s['selfLink']
        subnet['private_ip_google_access'] = s.get('privateIpGoogleAccess', None)

        subnet_list.append(subnet)
    return subnet_list
<<<<<<< HEAD


def transform_gcp_firewall(fw_response):
    """
    Adjust the firewall response objects into a format that is easy to write to Neo4j.
    Also see _transform_fw_entry and _parse_port_string_to_rule().
    :param fw_response: Firewall response object from the GCP API
    :return: List of transformed firewall rule objects.
    """
    fw_list = []
    prefix = fw_response['id']
    for fw in fw_response.get('items', []):
        fw_partial_uri = f"{prefix}/{fw['name']}"
        fw['id'] = fw_partial_uri
        fw['vpc_partial_uri'] = _parse_vpc_full_uri_to_partial_uri(fw['network'])

        fw['transformed_allow_list'] = []
        fw['transformed_deny_list'] = []

        for allow_rule in fw.get('allowed', []):
            transformed_allow_rules = _transform_fw_entry(allow_rule, fw_partial_uri, is_allow_rule=True)
            fw['transformed_allow_list'].extend(transformed_allow_rules)

        for deny_rule in fw.get('denied', []):
            transformed_deny_rules = _transform_fw_entry(deny_rule, fw_partial_uri, is_allow_rule=False)
            fw['transformed_deny_list'].extend(transformed_deny_rules)

        fw_list.append(fw)
    return fw_list


def _transform_fw_entry(rule, fw_partial_uri, is_allow_rule):
    """
    Takes a rule entry from a GCP firewall object's allow or deny list and converts it to a list of one or more
    dicts representing a firewall rule for each port and port range.  This format is easier to load into Neo4j.

    Example 1 - single port range:
    Input: `{'IPProtocol': 'tcp', 'ports': ['0-65535']}, fw_id, is_allow_rule=True`
    Output: `[ {fromport: 0, toport: 65535, protocol: tcp, ruleid: fw_id/allow/0to65535tcp} ]`

    Example 2 - multiple ports with a range
    Input: `{'IPProtocol': 'tcp', 'ports': ['80', '443', '12345-12349']}, fw_id, is_allow_rule=False`
    Output: `[ {fromport: 80, toport: 80, protocol: tcp, ruleid: fw_id/deny/80tcp,
               {fromport: 443, toport: 443, protocol: tcp, ruleid: fw_id/deny/443tcp,
               {fromport: 12345, toport: 12349, protocol: tcp, ruleid: fw_id/deny/12345to12349tcp ]`

    Example 3 - ICMP (no ports)
    Input: `{'IPProtocol': 'icmp'}, fw_id, is_allow_rule=True`
    Output: `[ {fromport: None, toport: None, protocol: icmp, ruleid: fw_id/allow/icmp} ]`

    :param rule: A rule entry object
    :param fw_partial_uri: The parent GCPFirewall's unique identifier
    :param is_allow_rule: Whether the rule is an `allow` rule.  If false it is a `deny` rule.
    :return: A list of one or more transformed rules
    """
    result = []
    # rule['ruleid'] = f"{fw_partial_uri}/"
    protocol = rule['IPProtocol']

    # If the protocol covered is TCP or UDP then we need to handle ports
    if protocol == 'tcp' or protocol == 'udp':

        # If ports are specified then create rules for each port and range
        if 'ports' in rule:
            for port in rule['ports']:
                rule = _parse_port_string_to_rule(port, protocol, fw_partial_uri, is_allow_rule)
                result.append(rule)
            return result

        # If ports are not specified then the rule applies to every port
        else:
            rule = _parse_port_string_to_rule('0-65535', protocol, fw_partial_uri, is_allow_rule)
            result.append(rule)
            return result

    # The protocol is  ICMP, ESP, AH, IPIP, SCTP, or proto numbers and ports don't apply
    else:
        rule = _parse_port_string_to_rule(None, protocol, fw_partial_uri, is_allow_rule)
        result.append(rule)
        return result


def _parse_port_string_to_rule(port, protocol, fw_partial_uri, is_allow_rule):
    """
    Takes a string argument representing a GCP firewall rule port or port range and returns a dict that is easier to
    load into Neo4j.

    Example 1 - single port range:
    Input: `'0-65535', 'tcp', fw_id, is_allow_rule=True`
    Output: `{fromport: 0, toport: 65535, protocol: tcp, ruleid: fw_id/allow/0to65535tcp}`

    Example 2 - single port
    Input: `'80', fw_id, is_allow_rule=False`
    Output: `{fromport: 80, toport: 80, protocol: tcp, ruleid: fw_id/deny/80tcp}`

    Example 3 - ICMP (no ports)
    Input: `None, fw_id, is_allow_rule=True`
    Output: `{fromport: None, toport: None, protocol: icmp, ruleid: fw_id/allow/icmp}`

    :param port: A string representing a single port or a range of ports.  Example inputs include '22' or '12345-12349'
    :param protocol: The protocol
    :param fw_partial_uri: The partial URI of the firewall
    :param is_allow_rule: Whether the rule is an `allow` rule.  If false it is a `deny` rule.
    :return: A dict containing fromport, toport, a ruleid, and protocol
    """
    # `port` can be a range like '12345-12349' or a single port like '22'

    if port is None:
        # Keep the port range as the empty string
        port_range_str = ''
        fromport = None
        toport = None
    else:
        # Case 1 - port range: '12345-12349'.split('-') => ['12345','12349'].
        # Case 2 - single port: '22'.split('-') => ['22'].
        port_split = port.split('-')

        # Port range
        if len(port_split) == 2:
            port_range_str = f"{port_split[0]}to{port_split[1]}"
            fromport = int(port_split[0])
            toport = int(port_split[1])
        # Single port
        else:
            port_range_str = f"{port_split[0]}"
            fromport = int(port_split[0])
            toport = int(port_split[0])

    rule_type = 'allow' if is_allow_rule else 'deny'

    return {
        'ruleid': f"{fw_partial_uri}/{rule_type}/{port_range_str}{protocol}",
        'fromport': fromport,
        'toport': toport,
        'protocol': protocol
    }
=======
>>>>>>> b4f721a8


def load_gcp_instances(neo4j_session, data, gcp_update_tag):
    """
    Ingest GCP instance objects to Neo4j
    :param neo4j_session: The Neo4j session object
    :param data: List of GCP instances to ingest. Basically the output of
    https://cloud.google.com/compute/docs/reference/rest/v1/instances/list
    :param gcp_update_tag: The timestamp value to set our new Neo4j nodes with
    :return: Nothing
    """
    query = """
    MERGE (p:GCPProject{id:{ProjectId}})
<<<<<<< HEAD
=======
    ON CREATE SET p.firstseen = timestamp()
    SET p.lastupdated = {gcp_update_tag}

>>>>>>> b4f721a8
    MERGE (i:Instance:GCPInstance{id:{PartialUri}})
    ON CREATE SET i.firstseen = timestamp(),
    i.partial_uri = {PartialUri}
    SET i.self_link = {SelfLink},
    i.instancename = {InstanceName},
    i.hostname = {Hostname},
    i.zone_name = {ZoneName},
    i.project_id = {ProjectId},
    i.lastupdated = {gcp_update_tag}
    WITH i, p

    MERGE (p)-[r:RESOURCE]->(i)
    ON CREATE SET r.firstseen = timestamp()
    SET r.lastupdated = {gcp_update_tag}
    """
    for instance in data:
        neo4j_session.run(
            query,
            ProjectId=instance['project_id'],
            PartialUri=instance['partial_uri'],
            SelfLink=instance['selfLink'],
            InstanceName=instance['name'],
            ZoneName=instance['zone_name'],
            Hostname=instance.get('hostname', None),
            gcp_update_tag=gcp_update_tag
        )
<<<<<<< HEAD
        _attach_instance_tags(neo4j_session, instance, gcp_update_tag)
        _attach_gcp_nics(neo4j_session, instance, gcp_update_tag)
        _attach_gcp_vpc(neo4j_session, instance['partial_uri'], gcp_update_tag)
=======
        _attach_gcp_nics(neo4j_session, instance, gcp_update_tag)
>>>>>>> b4f721a8


def load_gcp_vpcs(neo4j_session, vpcs, gcp_update_tag):
    """
    Ingest VPCs to Neo4j
    :param neo4j_session: The Neo4j session object
    :param vpcs: List of VPCs to ingest
    :param gcp_update_tag: The timestamp value to set our new Neo4j nodes with
    :return: Nothing
    """
    query = """
    MERGE(p:GCPProject{id:{ProjectId}})
<<<<<<< HEAD
=======
    ON CREATE SET p.firstseen = timestamp()
    SET p.lastupdated = {gcp_update_tag}

>>>>>>> b4f721a8
    MERGE(vpc:GCPVpc{id:{PartialUri}})
    ON CREATE SET vpc.firstseen = timestamp(),
    vpc.partial_uri = {PartialUri}
    SET vpc.self_link = {SelfLink},
    vpc.name = {VpcName},
    vpc.project_id = {ProjectId},
    vpc.auto_create_subnetworks = {AutoCreateSubnetworks},
    vpc.routing_config_routing_mode = {RoutingMode},
    vpc.description = {Description},
    vpc.lastupdated = {gcp_update_tag}

    MERGE (p)-[r:RESOURCE]->(vpc)
    ON CREATE SET r.firstseen = timestamp()
    SET r.lastupdated = {gcp_update_tag}
    """
    for vpc in vpcs:
        neo4j_session.run(
            query,
            ProjectId=vpc['project_id'],
            PartialUri=vpc['partial_uri'],
            SelfLink=vpc['self_link'],
            VpcName=vpc['name'],
            AutoCreateSubnetworks=vpc['auto_create_subnetworks'],
            RoutingMode=vpc['routing_config_routing_mode'],
            Description=vpc['description'],
            gcp_update_tag=gcp_update_tag
        )


def load_gcp_subnets(neo4j_session, subnets, gcp_update_tag):
    """
    Ingest GCP subnet data to Neo4j
    :param neo4j_session: The Neo4j session
    :param subnets: List of the subnets
    :param gcp_update_tag: The timestamp to set these Neo4j nodes with
    :return: Nothing
    """
    query = """
    MERGE(vpc:GCPVpc{id:{VpcPartialUri}})
    ON CREATE SET vpc.firstseen = timestamp(),
    vpc.partial_uri = {VpcPartialUri}

    MERGE(subnet:GCPSubnet{id:{PartialUri}})
    ON CREATE SET subnet.firstseen = timestamp(),
    subnet.partial_uri = {PartialUri}
    SET subnet.self_link = {SubnetSelfLink},
    subnet.project_id = {ProjectId},
    subnet.name = {SubnetName},
    subnet.region = {Region},
    subnet.gateway_address = {GatewayAddress},
    subnet.ip_cidr_range = {IpCidrRange},
    subnet.private_ip_google_access = {PrivateIpGoogleAccess},
    subnet.vpc_partial_uri = {VpcPartialUri},
    subnet.lastupdated = {gcp_update_tag}

    MERGE (vpc)-[r:RESOURCE]->(subnet)
    ON CREATE SET r.firstseen = timestamp()
    SET r.lastupdated = {gcp_update_tag}
    """
    for s in subnets:
        neo4j_session.run(
            query,
            VpcPartialUri=s['vpc_partial_uri'],
            VpcSelfLink=s['vpc_self_link'],
            PartialUri=s['partial_uri'],
            SubnetSelfLink=s['self_link'],
            ProjectId=s['project_id'],
            SubnetName=s['name'],
            Region=s['region'],
            GatewayAddress=s['gateway_address'],
            IpCidrRange=s['ip_cidr_range'],
            PrivateIpGoogleAccess=s['private_ip_google_access'],
            gcp_update_tag=gcp_update_tag
        )


<<<<<<< HEAD
def _attach_instance_tags(neo4j_session, instance, gcp_update_tag):
    """
    Attach tags to GCP instance
    :param neo4j_session: The session
    :param instance: The instance object
    :param gcp_update_tag: The timestamp
    :return: Nothing
    """
    query = """
    MATCH (i:GCPInstance{id:{InstanceId}})

    MERGE (t:GCPTag:Tag{id:{TagId}})
    ON CREATE SET t.tag_id = {TagId},
    t.value = {TagValue}

    MERGE (i)-[h:HAS_TAG]->(t)
    ON CREATE SET h.firstseen = timestamp()
    SET h.lastupdated = {gcp_update_tag}
    """
    for tag in instance.get('tags', {}).get('items', []):
        tag_id = f"{instance['partial_uri']}/tags/{tag}"
        neo4j_session.run(
            query,
            InstanceId=instance['partial_uri'],
            TagId=tag_id,
            TagValue=tag,
            gcp_update_tag=gcp_update_tag
        )


def _attach_gcp_nics(neo4j_session, instance, gcp_update_tag):
    """
    Attach GCP Network Interfaces to GCP Instances and GCP Subnets.
    Then, attach GCP Instances directly to VPCs.
=======
def _attach_gcp_nics(neo4j_session, instance, gcp_update_tag):
    """
    Attach GCP Network Interfaces to GCP Instances and GCP Subnets.
>>>>>>> b4f721a8
    :param neo4j_session: The Neo4j session
    :param instance: The GCP instance
    :param gcp_update_tag: Timestamp to set the nodes
    :return: Nothing
    """
    query = """
    MATCH (i:GCPInstance{id:{InstanceId}})
    MERGE (nic:GCPNetworkInterface:NetworkInterface{id:{NicId}})
    ON CREATE SET nic.firstseen = timestamp(),
    nic.nic_id = {NicId}
    SET nic.private_ip = {NetworkIP},
    nic.name = {NicName},
    nic.lastupdated = {gcp_update_tag}

    MERGE (i)-[r:NETWORK_INTERFACE]->(nic)
    ON CREATE SET r.firstseen = timestamp()
    SET r.lastupdated = {gcp_update_tag}
<<<<<<< HEAD

    MERGE (subnet:GCPSubnet{self_link:{SubnetSelfLink}})
    ON CREATE SET subnet.firstseen = timestamp()

    MERGE (nic)-[p:PART_OF_SUBNET]->(subnet)
    ON CREATE SET p.firstseen = timestamp()
    SET p.lastupdated = {gcp_update_tag}
=======
>>>>>>> b4f721a8
    """
    for nic in instance.get('networkInterfaces', []):
        # Make an ID for GCPNetworkInterface nodes because GCP doesn't define one but we need to uniquely identify them
        nic_id = f"{instance['partial_uri']}/networkinterfaces/{nic['name']}"
<<<<<<< HEAD
        neo4j_session.run(
            query,
            InstanceId=instance['partial_uri'],
            NicId=nic_id,
            NetworkIP=nic['networkIP'],
            NicName=nic['name'],
            gcp_update_tag=gcp_update_tag,
            SubnetSelfLink=nic['subnetwork']
        )
=======

        if 'subnetwork' in nic:
            query += """
            MERGE (subnet:GCPSubnet{id:{SubnetPartialUri}})
            ON CREATE SET subnet.firstseen = timestamp(),
            subnet.partial_uri = {SubnetPartialUri}
            SET subnet.lastupdated = {gcp_update_tag}

            MERGE (nic)-[p:PART_OF_SUBNET]->(subnet)
            ON CREATE SET p.firstseen = timestamp()
            SET p.lastupdated = {gcp_update_tag}
            """
            neo4j_session.run(
                query,
                InstanceId=instance['partial_uri'],
                NicId=nic_id,
                NetworkIP=nic['networkIP'],
                NicName=nic['name'],
                gcp_update_tag=gcp_update_tag,
                SubnetPartialUri=nic['subnet_partial_uri']
            )
        else:
            neo4j_session.run(
                query,
                InstanceId=instance['partial_uri'],
                NicId=nic_id,
                NetworkIP=nic['networkIP'],
                NicName=nic['name'],
                gcp_update_tag=gcp_update_tag
            )
>>>>>>> b4f721a8
        _attach_gcp_nic_access_configs(neo4j_session, nic_id, nic, gcp_update_tag)


def _attach_gcp_nic_access_configs(neo4j_session, nic_id, nic, gcp_update_tag):
    """
    Attach an access configuration to the GCP NIC.
    :param neo4j_session: The Neo4j session
    :param instance: The GCP instance
    :param gcp_update_tag: The timestamp to set updated nodes to
    :return: Nothing
    """
    query = """
    MATCH (nic{id:{NicId}})
    MERGE (ac:GCPNicAccessConfig{id:{AccessConfigId}})
    ON CREATE SET ac.firstseen = timestamp(),
    ac.access_config_id = {AccessConfigId}
    SET ac.type={Type},
    ac.name = {Name},
    ac.public_ip = {NatIP},
    ac.set_public_ptr = {SetPublicPtr},
    ac.public_ptr_domain_name = {PublicPtrDomainName},
    ac.network_tier = {NetworkTier},
    ac.lastupdated = {gcp_update_tag}

    MERGE (nic)-[r:RESOURCE]->(ac)
    ON CREATE SET r.firstseen = timestamp()
    SET r.lastupdated = {gcp_update_tag}
    """
    for ac in nic.get('accessConfigs', []):
        # Make an ID for GCPNicAccessConfig nodes because GCP doesn't define one but we need to uniquely identify them
        access_config_id = f"{nic_id}/accessconfigs/{ac['type']}"
        neo4j_session.run(
            query,
            NicId=nic_id,
            AccessConfigId=access_config_id,
            Type=ac['type'],
            Name=ac['name'],
            NatIP=ac.get('natIP', None),
            SetPublicPtr=ac.get('setPublicPtr', None),
            PublicPtrDomainName=ac.get('publicPtrDomainName', None),
            NetworkTier=ac.get('networkTier', None),
            gcp_update_tag=gcp_update_tag
        )
<<<<<<< HEAD


def _attach_gcp_vpc(neo4j_session, instance_id, gcp_update_tag):
    """
    Attach a GCP instance directly to a VPC
    :param neo4j_session: neo4j_session
    :param instance: The GCP instance object
    :param gcp_update_tag:
    :return: Nothing
    """
    query = """
    MATCH(i:GCPInstance{id:{InstanceId}})-[:NETWORK_INTERFACE]->(nic:GCPNetworkInterface)-[p:PART_OF_SUBNET]->(sn:GCPSubnet)<-[r:RESOURCE]-(vpc:GCPVpc)
    MERGE (i)-[m:MEMBER_OF_GCP_VPC]->(vpc)
    ON CREATE SET m.firstseen = timestamp()
    SET m.lastupdated = {gcp_update_tag}
    """
    neo4j_session.run(
        query,
        InstanceId=instance_id,
        gcp_update_tag=gcp_update_tag
    )


def load_gcp_ingress_firewalls(neo4j_session, fw_list, gcp_update_tag):
    """
    Load the firewall list to Neo4j
    :param fw_list: The transformed list of firewalls
    :return: Nothing
    """
    query = """
    MERGE (fw:GCPFirewall{id:{FwPartialUri}})
    ON CREATE SET fw.firstseen = timestamp(),
    fw.partial_uri = {FwPartialUri}
    SET fw.direction = {Direction},
    fw.disabled = {Disabled},
    fw.name = {Name},
    fw.priority = {Priority},
    fw.self_link = {SelfLink},
    fw.lastupdated = {gcp_update_tag}

    MERGE (vpc:GCPVpc{id:{VpcPartialUri}})
    ON CREATE SET vpc.firstseen = timestamp(),
    vpc.partial_uri = {VpcPartialUri}
    SET vpc.lastupdated = {gcp_update_tag}

    MERGE (vpc)-[r:RESOURCE]->(fw)
    ON CREATE SET r.firstseen = timestamp()
    SET r.lastupdated = {gcp_update_tag}
    """
    for fw in fw_list:
        neo4j_session.run(
            query,
            FwPartialUri=fw['id'],
            Direction=fw['direction'],
            Disabled=fw['disabled'],
            Name=fw['name'],
            Priority=fw['priority'],
            SelfLink=fw['selfLink'],
            VpcPartialUri=fw['vpc_partial_uri'],
            gcp_update_tag=gcp_update_tag
        )
        _attach_firewall_rules(neo4j_session, fw, gcp_update_tag)
        _attach_target_tags(neo4j_session, fw, gcp_update_tag)


def _attach_firewall_rules(neo4j_session, fw, gcp_update_tag):
    """
    Attach the allow_rules to the Firewall object
    :param neo4j_session: The Neo4j session
    :param fw: The Firewall object
    :param gcp_update_tag: The timestamp
    :return: Nothing
    """
    query = """
    MATCH (fw:GCPFirewall{id:{FwPartialUri}})

    MERGE(rule:IpRule:IpPermissionInbound:GCPIpRule{id:{RuleId}})
    ON CREATE SET rule.firstseen = timestamp(),
    rule.ruleid = {RuleId}
    SET rule.protocol = {Protocol},
    rule.fromport = {FromPort},
    rule.toport = {ToPort},
    rule.lastupdated = {gcp_update_tag}

    MERGE(rng:IpRange{id:{Range}})
    ON CREATE SET rng.firstseen = timestamp(),
    rng.range = {Range}
    SET rng.lastupdated = {gcp_update_tag}

    MERGE (rng)-[m:MEMBER_OF_IP_RULE]->(rule)
    ON CREATE SET m.firstseen = timestamp()
    SET m.lastupdated = {gcp_update_tag}
    """
    for list_type in 'transformed_allow_list', 'transformed_deny_list':
        if list_type == 'transformed_allow_list':
            query += """
            MERGE (fw)<-[r:ALLOWED_BY]-(rule)
            ON CREATE SET r.firstseen = timestamp()
            SET r.lastupdated = {gcp_update_tag}
            """
        else:
            query += """
            MERGE (fw)<-[r:DENIED_BY]-(rule)
            ON CREATE SET r.firstseen = timestamp()
            SET r.lastupdated = {gcp_update_tag}
            """
        for rule in fw[list_type]:
            # It is possible for sourceRanges to not be specified for this rule
            # If sourceRanges is not specified then the rule must specify sourceTags.
            # Since an IP range cannot have a tag applied to it, it is ok if we don't ingest this rule.
            for ip_range in fw.get('sourceRanges', []):
                neo4j_session.run(
                    query,
                    FwPartialUri=fw['id'],
                    RuleId=rule['ruleid'],
                    Protocol=rule['protocol'],
                    FromPort=rule.get('fromport'),
                    ToPort=rule.get('toport'),
                    Range=ip_range,
                    gcp_update_tag=gcp_update_tag
                )


def _attach_target_tags(neo4j_session, fw, gcp_update_tag):
    """
    Attach target tags to the firewall object
    :param neo4j_session: The neo4j session
    :param fw: The firewall object
    :param gcp_update_tag: The timestamp
    :return: Nothing
    """
    query = """
    MATCH (fw:GCPFirewall{id:{FwPartialUri}})

    MERGE(t:GCPTag:Tag{id:{TagId}})
    ON CREATE SET t.firstseen = timestamp(),
    t.tag_id = {TagId},
    t.value = {TagValue}
    SET t.lastupdated = {gcp_update_tag}

    MERGE (fw)-[h:HAS_TARGET_TAG]->(t)
    ON CREATE SET h.firstseen = timestamp()
    SET h.lastupdated = {gcp_update_tag}
    """
    for tag in fw.get('targetTags', []):
        tag_id = f"{fw['id']}/target_tags/{tag}"
        neo4j_session.run(
            query,
            FwPartialUri=fw['id'],
            TagId=tag_id,
            TagValue=tag,
            gcp_update_tag=gcp_update_tag
        )
=======
>>>>>>> b4f721a8


def cleanup_gcp_instances(session, common_job_parameters):
    """
    Delete out-of-date GCP instance nodes and relationships
    :param session: The Neo4j session
    :param common_job_parameters: dict of other job parameters to pass to Neo4j
    :return: Nothing
    """
    run_cleanup_job('gcp_compute_instance_cleanup.json', session, common_job_parameters)


def cleanup_gcp_vpcs(session, common_job_parameters):
    """
    Delete out-of-date GCP VPC nodes and relationships
    :param session: The Neo4j session
    :param common_job_parameters: dict of other job parameters to pass to Neo4j
    :return: Nothing
    """
    run_cleanup_job('gcp_compute_vpc_cleanup.json', session, common_job_parameters)


def cleanup_gcp_subnets(session, common_job_parameters):
<<<<<<< HEAD
    """
    Delete out-of-date GCP VPC subnet nodes and relationships
    :param session: The Neo4j session
    :param common_job_parameters: dict of other job parameters to pass to Neo4j
    :return: Nothing
    """
    run_cleanup_job('gcp_compute_vpc_subnet_cleanup.json', session, common_job_parameters)


def sync_gcp_instances(session, compute, project_id, zones, gcp_update_tag, common_job_parameters):
    """
=======
    """
    Delete out-of-date GCP VPC subnet nodes and relationships
    :param session: The Neo4j session
    :param common_job_parameters: dict of other job parameters to pass to Neo4j
    :return: Nothing
    """
    run_cleanup_job('gcp_compute_vpc_subnet_cleanup.json', session, common_job_parameters)


def sync_gcp_instances(session, compute, project_id, zones, gcp_update_tag, common_job_parameters):
    """
>>>>>>> b4f721a8
    Get GCP instances using the Compute resource object, ingest to Neo4j, and clean up old data.
    :param session: The Neo4j session object
    :param compute: The GCP Compute resource object
    :param project_id: The project ID number to sync.  See  the `projectId` field in
    https://cloud.google.com/resource-manager/reference/rest/v1/projects
    :param zones: The list of all zone names that are enabled for this project; this is the output of
    `get_zones_in_project()`
    :param gcp_update_tag: The timestamp value to set our new Neo4j nodes with
    :param common_job_parameters: dict of other job parameters to pass to Neo4j
    :return: Nothing
    """
    instance_responses = get_gcp_instance_responses(project_id, zones, compute)
    instance_list = transform_gcp_instances(instance_responses)
    load_gcp_instances(session, instance_list, gcp_update_tag)
    cleanup_gcp_instances(session, common_job_parameters)


def sync_gcp_vpcs(session, compute, project_id, gcp_update_tag, common_job_parameters):
    """
    Get GCP VPCs, ingest to Neo4j, and clean up old data.
    :param session: The Neo4j session
    :param compute: The GCP Compute resource object
    :param project_id: The project ID to sync
    :param gcp_update_tag: The timestamp value to set our new Neo4j nodes with
    :param common_job_parameters: dict of other job parameters to pass to Neo4j
    :return: Nothing
    """
    vpc_res = get_gcp_vpcs(project_id, compute)
    vpcs = transform_gcp_vpcs(vpc_res)
    load_gcp_vpcs(session, vpcs, gcp_update_tag)
    cleanup_gcp_vpcs(session, common_job_parameters)


def sync_gcp_subnets(session, compute, project_id, regions, gcp_update_tag, common_job_parameters):
    for r in regions:
        subnet_res = get_gcp_subnets(project_id, r, compute)
        subnets = transform_gcp_subnets(subnet_res)
        load_gcp_subnets(session, subnets, gcp_update_tag)
        cleanup_gcp_subnets(session, common_job_parameters)


<<<<<<< HEAD
def sync_gcp_firewall_rules(session, compute, project_id, gcp_update_tag, common_job_parameters):
    """
    Sync GCP firewalls
    :param session: The Neo4j session
    :param compute: The Compute resource object
    :param project_id: The project ID that the firewalls are in
    :param common_job_parameters: dict of other job params to pass to Neo4j
    :return: Nothing
    """
    fw_response = get_gcp_firewall_ingress_rules(project_id, compute)
    fw_list = transform_gcp_firewall(fw_response)
    load_gcp_ingress_firewalls(session, fw_list, gcp_update_tag)
    # cleanup_gcp_firewall_rules(session, common_job_parameters)


=======
>>>>>>> b4f721a8
def _zones_to_regions(zones):
    """
    Return list of regions from the input list of zones
    :param zones: List of zones. This is the output from `get_zones_in_project()`.
    :return: List of regions available to the project
    """
    regions = set()
    for z in zones:
        # Chop off the last 2 chars to turn the zone to a region
        r = z['name'][:-2]
        regions.add(r)
    return list(regions)


def sync(session, compute, project_id, gcp_update_tag, common_job_parameters):
    """
    Sync all objects that we need the GCP Compute resource object for.
    :param session: The Neo4j session object
    :param compute: The GCP Compute resource object
    :param project_id: The project ID number to sync.
    :param project_id: The project ID number to sync.  See  the `projectId` field in
    https://cloud.google.com/resource-manager/reference/rest/v1/projects
    :param gcp_update_tag: The timestamp value to set our new Neo4j nodes with
    :param common_job_parameters: dict of other job parameters to pass to Neo4j
    :return: Nothing
    """
    logger.info("Syncing Compute objects for project %s.", project_id)
    zones = get_zones_in_project(project_id, compute)
    # Only pull additional assets for this project if the Compute API is enabled
    if zones is None:
        return
    else:
        regions = _zones_to_regions(zones)
        sync_gcp_vpcs(session, compute, project_id, gcp_update_tag, common_job_parameters)
<<<<<<< HEAD
        sync_gcp_firewall_rules(session, compute, project_id, gcp_update_tag, common_job_parameters)
=======
>>>>>>> b4f721a8
        sync_gcp_subnets(session, compute, project_id, regions, gcp_update_tag, common_job_parameters)
        sync_gcp_instances(session, compute, project_id, zones, gcp_update_tag, common_job_parameters)<|MERGE_RESOLUTION|>--- conflicted
+++ resolved
@@ -117,7 +117,6 @@
     return req.execute()
 
 
-<<<<<<< HEAD
 def get_gcp_firewall_ingress_rules(project_id, compute):
     """
     Get ingress Firewall data for a given project
@@ -129,8 +128,6 @@
     return req.execute()
 
 
-=======
->>>>>>> b4f721a8
 def transform_gcp_instances(response_objects):
     """
     Process the GCP instance response objects and return a flattened list of GCP instances with all the necessary fields
@@ -148,13 +145,10 @@
             instance['project_id'] = prefix_fields.project_id
             instance['zone_name'] = prefix_fields.zone_name
 
-<<<<<<< HEAD
-=======
             for nic in instance.get('networkInterfaces', []):
                 if 'subnetwork' in nic:
                     nic['subnet_partial_uri'] = _parse_compute_full_uri_to_partial_uri(nic['subnetwork'])
 
->>>>>>> b4f721a8
             instance_list.append(instance)
     return instance_list
 
@@ -173,16 +167,6 @@
     )
 
 
-<<<<<<< HEAD
-def _parse_vpc_full_uri_to_partial_uri(vpc_full_uri):
-    """
-    Convert VPC URI of the form `https://www.googleapis.com/compute/v1/projects/{project}/global/networks/{network}` to
-    partial URI `projects/{project}/global/networks/{network}`
-    :param vpc_full_uri: The VPC full URI
-    :return: The `projects/{project}/global/networks/{network}` component
-    """
-    return vpc_full_uri.split('compute/v1/')[1]
-=======
 def _parse_compute_full_uri_to_partial_uri(full_uri, version='v1'):
     """
     Take a GCP Compute object's self_link of the form
@@ -194,7 +178,6 @@
     :return: Partial URI `{project}/{location specifier}/{subtype}/{resource name}`
     """
     return full_uri.split(f'compute/{version}/')[1]
->>>>>>> b4f721a8
 
 
 def transform_gcp_vpcs(vpc_res):
@@ -245,11 +228,7 @@
 
         # Let's maintain an on-node reference to the VPC that this subnet belongs to.
         subnet['vpc_self_link'] = s['network']
-<<<<<<< HEAD
-        subnet['vpc_partial_uri'] = _parse_vpc_full_uri_to_partial_uri(s['network'])
-=======
         subnet['vpc_partial_uri'] = _parse_compute_full_uri_to_partial_uri(s['network'])
->>>>>>> b4f721a8
 
         subnet['name'] = s['name']
         subnet['project_id'] = projectid
@@ -262,7 +241,6 @@
 
         subnet_list.append(subnet)
     return subnet_list
-<<<<<<< HEAD
 
 
 def transform_gcp_firewall(fw_response):
@@ -277,7 +255,7 @@
     for fw in fw_response.get('items', []):
         fw_partial_uri = f"{prefix}/{fw['name']}"
         fw['id'] = fw_partial_uri
-        fw['vpc_partial_uri'] = _parse_vpc_full_uri_to_partial_uri(fw['network'])
+        fw['vpc_partial_uri'] = _parse_compute_full_uri_to_partial_uri(fw['network'])
 
         fw['transformed_allow_list'] = []
         fw['transformed_deny_list'] = []
@@ -399,8 +377,6 @@
         'toport': toport,
         'protocol': protocol
     }
-=======
->>>>>>> b4f721a8
 
 
 def load_gcp_instances(neo4j_session, data, gcp_update_tag):
@@ -414,12 +390,9 @@
     """
     query = """
     MERGE (p:GCPProject{id:{ProjectId}})
-<<<<<<< HEAD
-=======
     ON CREATE SET p.firstseen = timestamp()
     SET p.lastupdated = {gcp_update_tag}
 
->>>>>>> b4f721a8
     MERGE (i:Instance:GCPInstance{id:{PartialUri}})
     ON CREATE SET i.firstseen = timestamp(),
     i.partial_uri = {PartialUri}
@@ -446,13 +419,9 @@
             Hostname=instance.get('hostname', None),
             gcp_update_tag=gcp_update_tag
         )
-<<<<<<< HEAD
         _attach_instance_tags(neo4j_session, instance, gcp_update_tag)
         _attach_gcp_nics(neo4j_session, instance, gcp_update_tag)
         _attach_gcp_vpc(neo4j_session, instance['partial_uri'], gcp_update_tag)
-=======
-        _attach_gcp_nics(neo4j_session, instance, gcp_update_tag)
->>>>>>> b4f721a8
 
 
 def load_gcp_vpcs(neo4j_session, vpcs, gcp_update_tag):
@@ -465,12 +434,9 @@
     """
     query = """
     MERGE(p:GCPProject{id:{ProjectId}})
-<<<<<<< HEAD
-=======
     ON CREATE SET p.firstseen = timestamp()
     SET p.lastupdated = {gcp_update_tag}
 
->>>>>>> b4f721a8
     MERGE(vpc:GCPVpc{id:{PartialUri}})
     ON CREATE SET vpc.firstseen = timestamp(),
     vpc.partial_uri = {PartialUri}
@@ -547,7 +513,6 @@
         )
 
 
-<<<<<<< HEAD
 def _attach_instance_tags(neo4j_session, instance, gcp_update_tag):
     """
     Attach tags to GCP instance
@@ -582,11 +547,6 @@
     """
     Attach GCP Network Interfaces to GCP Instances and GCP Subnets.
     Then, attach GCP Instances directly to VPCs.
-=======
-def _attach_gcp_nics(neo4j_session, instance, gcp_update_tag):
-    """
-    Attach GCP Network Interfaces to GCP Instances and GCP Subnets.
->>>>>>> b4f721a8
     :param neo4j_session: The Neo4j session
     :param instance: The GCP instance
     :param gcp_update_tag: Timestamp to set the nodes
@@ -604,31 +564,10 @@
     MERGE (i)-[r:NETWORK_INTERFACE]->(nic)
     ON CREATE SET r.firstseen = timestamp()
     SET r.lastupdated = {gcp_update_tag}
-<<<<<<< HEAD
-
-    MERGE (subnet:GCPSubnet{self_link:{SubnetSelfLink}})
-    ON CREATE SET subnet.firstseen = timestamp()
-
-    MERGE (nic)-[p:PART_OF_SUBNET]->(subnet)
-    ON CREATE SET p.firstseen = timestamp()
-    SET p.lastupdated = {gcp_update_tag}
-=======
->>>>>>> b4f721a8
     """
     for nic in instance.get('networkInterfaces', []):
         # Make an ID for GCPNetworkInterface nodes because GCP doesn't define one but we need to uniquely identify them
         nic_id = f"{instance['partial_uri']}/networkinterfaces/{nic['name']}"
-<<<<<<< HEAD
-        neo4j_session.run(
-            query,
-            InstanceId=instance['partial_uri'],
-            NicId=nic_id,
-            NetworkIP=nic['networkIP'],
-            NicName=nic['name'],
-            gcp_update_tag=gcp_update_tag,
-            SubnetSelfLink=nic['subnetwork']
-        )
-=======
 
         if 'subnetwork' in nic:
             query += """
@@ -659,7 +598,6 @@
                 NicName=nic['name'],
                 gcp_update_tag=gcp_update_tag
             )
->>>>>>> b4f721a8
         _attach_gcp_nic_access_configs(neo4j_session, nic_id, nic, gcp_update_tag)
 
 
@@ -703,7 +641,6 @@
             NetworkTier=ac.get('networkTier', None),
             gcp_update_tag=gcp_update_tag
         )
-<<<<<<< HEAD
 
 
 def _attach_gcp_vpc(neo4j_session, instance_id, gcp_update_tag):
@@ -857,8 +794,6 @@
             TagValue=tag,
             gcp_update_tag=gcp_update_tag
         )
-=======
->>>>>>> b4f721a8
 
 
 def cleanup_gcp_instances(session, common_job_parameters):
@@ -882,7 +817,6 @@
 
 
 def cleanup_gcp_subnets(session, common_job_parameters):
-<<<<<<< HEAD
     """
     Delete out-of-date GCP VPC subnet nodes and relationships
     :param session: The Neo4j session
@@ -894,19 +828,6 @@
 
 def sync_gcp_instances(session, compute, project_id, zones, gcp_update_tag, common_job_parameters):
     """
-=======
-    """
-    Delete out-of-date GCP VPC subnet nodes and relationships
-    :param session: The Neo4j session
-    :param common_job_parameters: dict of other job parameters to pass to Neo4j
-    :return: Nothing
-    """
-    run_cleanup_job('gcp_compute_vpc_subnet_cleanup.json', session, common_job_parameters)
-
-
-def sync_gcp_instances(session, compute, project_id, zones, gcp_update_tag, common_job_parameters):
-    """
->>>>>>> b4f721a8
     Get GCP instances using the Compute resource object, ingest to Neo4j, and clean up old data.
     :param session: The Neo4j session object
     :param compute: The GCP Compute resource object
@@ -948,7 +869,6 @@
         cleanup_gcp_subnets(session, common_job_parameters)
 
 
-<<<<<<< HEAD
 def sync_gcp_firewall_rules(session, compute, project_id, gcp_update_tag, common_job_parameters):
     """
     Sync GCP firewalls
@@ -964,8 +884,6 @@
     # cleanup_gcp_firewall_rules(session, common_job_parameters)
 
 
-=======
->>>>>>> b4f721a8
 def _zones_to_regions(zones):
     """
     Return list of regions from the input list of zones
@@ -1000,9 +918,6 @@
     else:
         regions = _zones_to_regions(zones)
         sync_gcp_vpcs(session, compute, project_id, gcp_update_tag, common_job_parameters)
-<<<<<<< HEAD
         sync_gcp_firewall_rules(session, compute, project_id, gcp_update_tag, common_job_parameters)
-=======
->>>>>>> b4f721a8
         sync_gcp_subnets(session, compute, project_id, regions, gcp_update_tag, common_job_parameters)
         sync_gcp_instances(session, compute, project_id, zones, gcp_update_tag, common_job_parameters)