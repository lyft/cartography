import json
import logging
from typing import Dict
from typing import List

import neo4j
from googleapiclient.discovery import HttpError
from googleapiclient.discovery import Resource

from cartography.util import run_cleanup_job
from . import label
from cartography.util import timeit

logger = logging.getLogger(__name__)


@timeit
def get_sql_instances(sql: Resource, project_id: str, regions: list) -> List[Dict]:
    """
        Returns a list of sql instances for a given project.

        :type sql: Resource
        :param sql: The sql resource created by googleapiclient.discovery.build()

        :type project_id: str
        :param project_id: Current Google Project Id

        :rtype: list
        :return: List of Sql Instances
    """
    try:
        sql_instances = []
        request = sql.instances().list(project=project_id)
        while request is not None:
            response = request.execute()
            if response.get('items', []):
                for item in response['items']:
                    item['id'] = f"project/{project_id}/instances/{item['name']}"
<<<<<<< HEAD
                    item['ipV4Enabled'] = item.get('settings',{}).get('ipConfiguration',{}).get('ipV4Enabled',False)
                    sql_instances.append(item)
=======
                    if regions is None:
                        sql_instances.append(item)
                    else:
                        if item.get('region') in regions:
                            sql_instances.append(item)
>>>>>>> 2edb5016
            request = sql.instances().list_next(previous_request=request, previous_response=response)
        return sql_instances
    except HttpError as e:
        err = json.loads(e.content.decode('utf-8'))['error']
        if err.get('status', '') == 'PERMISSION_DENIED' or err.get('message', '') == 'Forbidden':
            logger.warning(
                (
                    "Could not retrieve Sql Instances on project %s due to permissions issues. Code: %s, Message: %s"
                ), project_id, err['code'], err['message'],
            )
            return []
        else:
            raise


@timeit
def get_sql_users(sql: Resource, sql_instances: List[Dict], project_id: str) -> List[Dict]:
    """
        Returns a list of sql instance users for a given project.

        :type sql: Resource
        :param sql: The sql resource created by googleapiclient.discovery.build()

        :type sql_instances: List
        :type sql_instances: List of sql instances

        :type project_id: str
        :param project_id: Current Google Project Id

        :rtype: list
        :return: List of Sql Instance Users
    """
    sql_users = []
    for inst in sql_instances:
        try:
            request = sql.users().list(project=project_id, instance=f"{inst['name']}")
            while request is not None:
                response = request.execute()
                if response.get('items', []):
                    for item in response['items']:
                        item['instance_id'] = inst['id']
                        item['id'] = f"project/{project_id}/instances/{inst['name']}/users/{item['name']}"
                        sql_users.append(item)
                if 'nextPageToken' in response:
                    request = sql.users().list(
                        project=f"projects/{project_id}",
                        instance=f"{inst['name']}", pageToken=response['nextPageToken'],
                    )
                else:
                    request = None
        except HttpError as e:
            err = json.loads(e.content.decode('utf-8'))['error']
            if err.get('status', '') == 'PERMISSION_DENIED' or err.get('message', '') == 'Forbidden':
                logger.warning(
                    (
                        "Could not retrieve Sql Instance Users on project %s due to permissions issues.\
                            Code: %s, Message: %s"
                    ), project_id, err['code'], err['message'],
                )
                continue
                # return []
            else:
                # raise
                # return []
                continue

    return sql_users


@timeit
def load_sql_instances(session: neo4j.Session, data_list: List[Dict], project_id: str, update_tag: int) -> None:
    session.write_transaction(_load_sql_instances_tx, data_list, project_id, update_tag)


@timeit
def _load_sql_instances_tx(tx: neo4j.Transaction, instances: List[Dict], project_id: str, gcp_update_tag: int) -> None:
    """
        :type neo4j_transaction: Neo4j transaction object
        :param neo4j transaction: The Neo4j transaction object

        :type instances_resp: List
        :param instances_resp: A list of SQL Instances

        :type project_id: str
        :param project_id: Current Google Project Id

        :type gcp_update_tag: timestamp
        :param gcp_update_tag: The timestamp value to set our new Neo4j nodes with
    """
    ingest_sql_instances = """
    UNWIND {instances} as instance
    MERGE (i:GCPSQLInstance{id:instance.id})
    ON CREATE SET
        i.firstseen = timestamp()
    SET
        i.state = instance.state,
        i.databaseVersion = instance.databaseVersion,
        i.masterInstanceName = instance.MasterInstanceName,
        i.maxDiskSize = instance.maxDiskSize,
        i.currentDiskSize = instance.currentDiskSize,
        i.instanceType = instance.instanceType,
        i.connectionName = instance.connectionName,
        i.name = instance.name,
        i.ipV4Enabled = instance.ipV4Enabled,
        i.region = instance.region,
        i.gceZone = instance.gceZone,
        i.secondaryGceZone = instance.secondaryGceZone,
        i.satisfiesPzs = instance.satisfiesPzs,
        i.createTime = instance.createTime,
        i.lastupdated = {gcp_update_tag}
    WITH i
    MATCH (owner:GCPProject{id:{ProjectId}})
    MERGE (owner)-[r:RESOURCE]->(i)
    ON CREATE SET
        r.firstseen = timestamp(),
        r.lastupdated = {gcp_update_tag}
    """
    tx.run(
        ingest_sql_instances,
        instances=instances,
        ProjectId=project_id,
        gcp_update_tag=gcp_update_tag,
    )


@timeit
def load_sql_users(session: neo4j.Session, data_list: List[Dict], project_id: str, update_tag: int) -> None:
    session.write_transaction(_load_sql_users_tx, data_list, project_id, update_tag)


@timeit
def _load_sql_users_tx(tx: neo4j.Transaction, sql_users: List[Dict], project_id: str, gcp_update_tag: int) -> None:
    """
        :type neo4j_transaction: Neo4j transaction object
        :param neo4j transaction: The Neo4j transaction object

        :type sql_users_resp: List
        :param sql_users_resp: A list of SQL Users

        :type project_id: str
        :param project_id: Current Google Project Id

        :type gcp_update_tag: timestamp
        :param gcp_update_tag: The timestamp value to set our new Neo4j nodes with
    """
    ingest_sql_users = """
    UNWIND {sql_users} as user
    MERGE (u:GCPSQLUser{id:user.id})
    ON CREATE SET
        u.firstseen = timestamp()
    SET
        u.name = user.name,
        u.host = user.host,
        u.instance = user.instance,
        u.region = {region},
        u.project = user.project,
        u.type = user.type,
        u.lastupdated = {gcp_update_tag}
    WITH u,user
    MATCH (i:GCPSQLInstance{id:user.instance_id})
    MERGE (i)-[r:USED_BY]->(u)
    ON CREATE SET
        r.firstseen = timestamp(),
        r.lastupdated = {gcp_update_tag}
    """
    tx.run(
        ingest_sql_users,
        sql_users=sql_users,
        ProjectId=project_id,
        region="global",
        gcp_update_tag=gcp_update_tag,
    )


@timeit
def cleanup_sql(neo4j_session: neo4j.Session, common_job_parameters: Dict) -> None:
    """
        Delete out-of-date GCP SQL Instances and relationships

        :type neo4j_session: The Neo4j session object
        :param neo4j_session: The Neo4j session

        :type common_job_parameters: dict
        :param common_job_parameters: Dictionary of other job parameters to pass to Neo4j

        :rtype: NoneType
        :return: Nothing
    """
    run_cleanup_job('gcp_sql_cleanup.json', neo4j_session, common_job_parameters)


@timeit
def sync(
    neo4j_session: neo4j.Session, sql: Resource, project_id: str, gcp_update_tag: int,
    common_job_parameters: Dict, regions: list
) -> None:
    """
        Get GCP Cloud SQL Instances and Users using the Cloud SQL resource object,
        ingest to Neo4j, and clean up old data.

        :type neo4j_session: The Neo4j session object
        :param neo4j_session: The Neo4j session

        :type sql: The GCP Cloud SQL resource object created by googleapiclient.discovery.build()
        :param sql: The GCP Cloud SQL resource object

        :type project_id: str
        :param project_id: The project ID of the corresponding project

        :type gcp_update_tag: timestamp
        :param gcp_update_tag: The timestamp value to set our new Neo4j nodes with

        :type common_job_parameters: dict
        :param common_job_parameters: Dictionary of other job parameters to pass to Neo4j

        :rtype: NoneType
        :return: Nothing
    """
    logger.info("Syncing GCP Cloud SQL for project %s.", project_id)
    # SQL INSTANCES
    sqlinstances = get_sql_instances(sql, project_id, regions)
    load_sql_instances(neo4j_session, sqlinstances, project_id, gcp_update_tag)
    label.sync_labels(neo4j_session, sqlinstances, gcp_update_tag, common_job_parameters)

    logger.info("Syncing GCP Cloud SQL Users for project %s.", project_id)
    # SQL USERS
    users = get_sql_users(sql, sqlinstances, project_id)
    load_sql_users(neo4j_session, users, project_id, gcp_update_tag)
    cleanup_sql(neo4j_session, common_job_parameters)
    label.sync_labels(neo4j_session, sqlinstances, gcp_update_tag, common_job_parameters)<|MERGE_RESOLUTION|>--- conflicted
+++ resolved
@@ -36,16 +36,13 @@
             if response.get('items', []):
                 for item in response['items']:
                     item['id'] = f"project/{project_id}/instances/{item['name']}"
-<<<<<<< HEAD
                     item['ipV4Enabled'] = item.get('settings',{}).get('ipConfiguration',{}).get('ipV4Enabled',False)
                     sql_instances.append(item)
-=======
                     if regions is None:
                         sql_instances.append(item)
                     else:
                         if item.get('region') in regions:
                             sql_instances.append(item)
->>>>>>> 2edb5016
             request = sql.instances().list_next(previous_request=request, previous_response=response)
         return sql_instances
     except HttpError as e:
