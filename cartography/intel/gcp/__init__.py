import json
import logging
from collections import namedtuple
from concurrent.futures import as_completed
from concurrent.futures import ThreadPoolExecutor
from typing import Any
from typing import Dict
from typing import List
from typing import Set

import googleapiclient.discovery
import neo4j
from googleapiclient.discovery import Resource
from neo4j import GraphDatabase
from cartography.graph.session import Session
from oauth2client.client import ApplicationDefaultCredentialsError
from oauth2client.client import GoogleCredentials

from . import label
from .resources import RESOURCE_FUNCTIONS
from cartography.config import Config
from cartography.intel.gcp import crm
from cartography.intel.gcp.auth import AuthHelper
from cartography.intel.gcp.util.common import parse_and_validate_gcp_requested_syncs
from cartography.util import run_analysis_job
from cartography.util import timeit

logger = logging.getLogger(__name__)
Resources = namedtuple(
    'Resources', 'compute gke cloudfunction crm_v1 crm_v2 dns storage serviceusage \
        iam apigateway cloudkms cloudrun sql bigtable firestore pubsub dataproc cloudmonitoring cloud_logging cloudcdn loadbalancer apikey bigquery dataflow spanner pubsublite cloudtasks',
)

# Mapping of service short names to their full names as in docs. See https://developers.google.com/apis-explorer,
# and https://cloud.google.com/service-usage/docs/reference/rest/v1/services#ServiceConfig
Services = namedtuple(
    'Services', 'compute storage gke dns cloudfunction crm_v1 crm_v2 cloudkms cloudrun iam apigateway sql bigtable firestore apikey bigquery dataflow spanner pubsublite cloudtasks',
)
service_names = Services(
    compute='compute.googleapis.com',
    storage='storage.googleapis.com',
    gke='container.googleapis.com',
    dns='dns.googleapis.com',
    crm_v1='cloudresourcemanager.googleapis.com',
    crm_v2='cloudresourcemanager.googleapis.com',
    cloudfunction='cloudfunctions.googleapis.com',
    cloudkms='cloudkms.googleapis.com',
    cloudrun='run.googleapis.com',
    iam='iam.googleapis.com',
    apigateway='apigateway.googleapis.com',
    sql='sqladmin.googleapis.com',
    bigtable='bigtableadmin.googleapis.com',
    firestore='firestore.googleapis.com',
    apikey='apikeys.googleapis.com',
    bigquery='bigquery.googleapis.com',
    dataflow='dataflow.googleapis.com',
    cloudtasks='cloudtasks.googleapis.com',
    spanner='spanner.googleapis.com',
    pubsublite='pubsublite.googleapis.com',
)


def _get_iam_resource_v1(credentials: GoogleCredentials) -> Resource:
    """
    Instantiates a Google IAM v1 resource object to call the IAM API.
    See https://cloud.google.com/iam/docs/reference/rest.
    :param credentials: The GoogleCredentials object
    :return: A IAM v1 resource object
    """
    # cache_discovery=False to suppress extra warnings.
    return googleapiclient.discovery.build('iam', 'v1', credentials=credentials, cache_discovery=False)


def _get_crm_resource_v1(credentials: GoogleCredentials) -> Resource:
    """
    Instantiates a Google Compute Resource Manager v1 resource object to call the Resource Manager API.
    See https://cloud.google.com/resource-manager/reference/rest/.
    :param credentials: The GoogleCredentials object
    :return: A CRM v1 resource object
    """
    # cache_discovery=False to suppress extra warnings.
    # See https://github.com/googleapis/google-api-python-client/issues/299#issuecomment-268915510 and related issues
    return googleapiclient.discovery.build('cloudresourcemanager', 'v1', credentials=credentials, cache_discovery=False)


def _get_crm_resource_v2(credentials: GoogleCredentials) -> Resource:
    """
    Instantiates a Google Compute Resource Manager v2 resource object to call the Resource Manager API.
    We need a v2 resource object to query for GCP folders.
    :param credentials: The GoogleCredentials object
    :return: A CRM v2 resource object
    """
    return googleapiclient.discovery.build('cloudresourcemanager', 'v2', credentials=credentials, cache_discovery=False)


def _get_cloudfunction_resource(credentials: GoogleCredentials) -> Resource:
    """
    Instantiates a cloud function resource object.
    See: https://cloud.google.com/functions/docs/reference/rest
    :param credentials: The GoogleCredentials object
    :return: A serviceusage resource object
    """
    return googleapiclient.discovery.build('cloudfunctions', 'v1', credentials=credentials, cache_discovery=False)


def _get_pubsub_resource(credentials: GoogleCredentials) -> Resource:
    """
    Instantiates a cloud pubsub resource object.
    See: https://cloud.google.com/pubsub/docs/reference/rest
    :param credentials: The GoogleCredentials object
    :return: A serviceusage resource object
    """
    return googleapiclient.discovery.build('pubsub', 'v1', credentials=credentials, cache_discovery=False)


def _get_cloud_logging_resource(credentials: GoogleCredentials) -> Resource:
    """
    Instantiates a cloud logging resource object.
    See: https://cloud.google.com/logging/docs/reference/v2/rest
    :param credentials: The GoogleCredentials object
    :return: A serviceusage resource object
    """
    return googleapiclient.discovery.build('logging', 'v2', credentials=credentials, cache_discovery=False)


def _get_cloudmonitoring_resource(credentials: GoogleCredentials) -> Resource:
    """
    Instantiates a cloud monitoring resource object.
    See: https://cloud.google.com/monitoring/api/ref_v3/rest
    :param credentials: The GoogleCredentials object
    :return: A serviceusage resource object
    """
    return googleapiclient.discovery.build('monitoring', 'v3', credentials=credentials, cache_discovery=False)


def _get_dataproc_resource(credentials: GoogleCredentials) -> Resource:
    """
    Instantiates a cloud dataproc resource object.
    See: https://cloud.google.com/dataproc/docs/reference/rest/
    :param credentials: The GoogleCredentials object
    :return: A serviceusage resource object
    """
    return googleapiclient.discovery.build('dataproc', 'v1', credentials=credentials, cache_discovery=False)


def _get_compute_resource(credentials: GoogleCredentials) -> Resource:
    """
    Instantiates a Google Compute resource object to call the Compute API. This is used to pull zone, instance, and
    networking data. See https://cloud.google.com/compute/docs/reference/rest/v1/.
    :param credentials: The GoogleCredentials object
    :return: A Compute resource object
    """
    return googleapiclient.discovery.build('compute', 'v1', credentials=credentials, cache_discovery=False)


def _get_storage_resource(credentials: GoogleCredentials) -> Resource:
    """
    Instantiates a Google Cloud Storage resource object to call the Storage API.
    This is used to pull bucket metadata and IAM Policies
    as well as list buckets in a specified project.
    See https://cloud.google.com/storage/docs/json_api/.
    :param credentials: The GoogleCredentials object
    :return: A Storage resource object
    """
    return googleapiclient.discovery.build('storage', 'v1', credentials=credentials, cache_discovery=False)


def _get_container_resource(credentials: GoogleCredentials) -> Resource:
    """
    Instantiates a Google Cloud Container resource object to call the
    Container API. See: https://cloud.google.com/kubernetes-engine/docs/reference/rest/v1/.
    :param credentials: The GoogleCredentials object
    :return: A Container resource object
    """
    return googleapiclient.discovery.build('container', 'v1', credentials=credentials, cache_discovery=False)


def _get_dns_resource(credentials: GoogleCredentials) -> Resource:
    """
    Instantiates a Google Cloud DNS resource object to call the
    Container API. See: https://cloud.google.com/dns/docs/reference/v1/.
    :param credentials: The GoogleCredentials object
    :return: A DNS resource object
    """
    return googleapiclient.discovery.build('dns', 'v1', credentials=credentials, cache_discovery=False)


def _get_serviceusage_resource(credentials: GoogleCredentials) -> Resource:
    """
    Instantiates a serviceusage resource object.
    See: https://cloud.google.com/service-usage/docs/reference/rest/v1/operations/list.
    :param credentials: The GoogleCredentials object
    :return: A serviceusage resource object
    """
    return googleapiclient.discovery.build('serviceusage', 'v1', credentials=credentials, cache_discovery=False)


def _get_cloudfunction_resource(credentials: GoogleCredentials) -> Resource:
    """
    Instantiates a cloud function resource object.
    See: https://cloud.google.com/functions/docs/reference/rest
    :param credentials: The GoogleCredentials object
    :return: A serviceusage resource object
    """
    return googleapiclient.discovery.build('cloudfunctions', 'v1', credentials=credentials, cache_discovery=False)


def _get_cloudkms_resource(credentials: GoogleCredentials) -> Resource:
    """
    Instantiates a cloud kms resource object.
    See: https://cloud.google.com/kms/docs/reference/rest
    :param credentials: The GoogleCredentials object
    :return: A serviceusage resource object
    """
    return googleapiclient.discovery.build('cloudkms', 'v1', credentials=credentials, cache_discovery=False)


def _get_cloudsql_resource(credentials: GoogleCredentials) -> Resource:
    """
    Instantiates a cloud sql resource object.
    See: https://cloud.google.com/sql/docs/mysql/admin-api/rest
    :param credentials: The GoogleCredentials object
    :return: A serviceusage resource object
    """
    return googleapiclient.discovery.build('sqladmin', 'v1', credentials=credentials, cache_discovery=False)


def _get_cloudrun_resource(credentials: GoogleCredentials) -> Resource:
    """
    Instantiates a cloud run resource object.
    See: https://cloud.google.com/run/docs/reference/rest
    :param credentials: The GoogleCredentials object
    :return: A serviceusage resource object
    """
    return googleapiclient.discovery.build('run', 'v1', credentials=credentials, cache_discovery=None)


def _get_iam_resource(credentials: GoogleCredentials) -> Resource:
    """
    Instantiates a IAM resource object
    See: https://cloud.google.com/iam/docs/reference/rest
    :param credentails: The GoogleCredentails object
    :return: A IAM resource object
    """
    return googleapiclient.discovery.build('iam', 'v1', credentials=credentials, cache_discovery=False)


def _get_admin_resource(credentials: GoogleCredentials) -> Resource:
    """
    Instantiates a Admin resource object
    See: https://developers.google.com/admin-sdk/directory/reference/rest
    :param credentails: The GoogleCredentails object
    :return: A admin resource object
    """
    return googleapiclient.discovery.build('admin', 'directory_v1', credentials=credentials, cache_discovery=False)


def _get_apigateway_resource(credentials: GoogleCredentials) -> Resource:
    """
    Instantiates a apigateway resource object.
    See: https://cloud.google.com/api-gateway/docs/reference/rest.
    :param credentials: The GoogleCredentials object
    :return: A serviceusage resource object
    """
    return googleapiclient.discovery.build('apigateway', 'v1', credentials=credentials, cache_discovery=False)


def _get_cloudbigtable_resource(credentials: GoogleCredentials) -> Resource:
    """
    Instantiates a cloud bigtable resource object.
    See: https://cloud.google.com/bigtable/docs/reference/admin/rest
    :param credentials: The GoogleCredentials object
    :return: A serviceusage resource object
    """
    return googleapiclient.discovery.build('bigtableadmin', 'v2', credentials=credentials, cache_discovery=False)


def _get_firestore_resource(credentials: GoogleCredentials) -> Resource:
    """
    Instantiates a cloud firestore resource object.
    See: https://cloud.google.com/firestore/docs/reference/rest
    :param credentials: The GoogleCredentials object
    :return: A serviceusage resource object
    """
    return googleapiclient.discovery.build('firestore', 'v1', credentials=credentials, cache_discovery=False)


def _get_apikey_resource(credentials: GoogleCredentials) -> Resource:
    """
    Instantiates a cloud api key resource object.
    See: https://cloud.google.com/firestore/docs/reference/rest
    :param credentials: The GoogleCredentials object
    :return: A serviceusage resource object
    """
    return googleapiclient.discovery.build('apikeys', 'v2', credentials=credentials, cache_discovery=False)


def _get_bigquery_resource(credentials: GoogleCredentials) -> Resource:
    """
    Instantiates a bigquery resource object.
    See: https://cloud.google.com/bigquery/docs/reference/rest
    :param credentials: The GoogleCredentials object
    :return: A serviceusage resource object
    """
    return googleapiclient.discovery.build('bigquery', 'v2', credentials=credentials, cache_discovery=False)


def _get_dataflow_resource(credentials: GoogleCredentials) -> Resource:
    """
    Instantiates a dataflow resource object.
    See: https://cloud.google.com/dataflow/docs/reference/rest
    :param credentials: The GoogleCredentials object
    :return: A serviceusage resource object
    """
    return googleapiclient.discovery.build('dataflow', 'v1b3', credentials=credentials, cache_discovery=False)


def _get_cloudtasks_resource(credentials: GoogleCredentials) -> Resource:
    """
    Instantiates a cloudtasks resource object.
    See: https://cloud.google.com/tasks/docs/reference/rest
    :param credentials: The GoogleCredentials object
    :return: A serviceusage resource object
    """
    return googleapiclient.discovery.build('cloudtasks', 'v2', credentials=credentials, cache_discovery=False)


def _get_spanner_resource(credentials: GoogleCredentials) -> Resource:
    """
    Instantiates a spanner resource object.
    See: https://cloud.google.com/spanner/docs/reference/rest
    :param credentials: The GoogleCredentials object
    :return: A serviceusage resource object
    """
    return googleapiclient.discovery.build('spanner', 'v1', credentials=credentials, cache_discovery=False)


def _get_pubsublite_resource(credentials: GoogleCredentials) -> Resource:
    """
    Instantiates a pubsublite resource object.
    See: https://cloud.google.com/pubsub/lite/docs/reference/rest
    :param credentials: The GoogleCredentials object
    :return: A serviceusage resource object
    """
    return googleapiclient.discovery.build('pubsublite', 'v1', credentials=credentials, cache_discovery=False)


def _initialize_resources(credentials: GoogleCredentials) -> Resource:
    """
    Create namedtuple of all resource objects necessary for GCP data gathering.
    :param credentials: The GoogleCredentials object
    :return: namedtuple of all resource objects
    """
    return Resources(
        crm_v1=_get_crm_resource_v1(credentials),
        crm_v2=_get_crm_resource_v2(credentials),
        compute=_get_compute_resource(credentials),
        storage=_get_storage_resource(credentials),
        gke=_get_container_resource(credentials),
        serviceusage=_get_serviceusage_resource(credentials),
        dns=_get_dns_resource(credentials),
        sql=_get_cloudsql_resource(credentials),
        bigtable=_get_cloudbigtable_resource(credentials),
        firestore=_get_firestore_resource(credentials),
        cloudkms=_get_cloudkms_resource(credentials),
        cloudrun=_get_cloudrun_resource(credentials),
        iam=_get_iam_resource(credentials),
        apigateway=_get_apigateway_resource(credentials),
        cloudfunction=_get_cloudfunction_resource(credentials),
        pubsub=_get_pubsub_resource(credentials),
        cloud_logging=_get_cloud_logging_resource(credentials),
        cloudmonitoring=_get_cloudmonitoring_resource(credentials),
        dataproc=_get_dataproc_resource(credentials),
        cloudcdn=_get_compute_resource(credentials),
        loadbalancer=_get_compute_resource(credentials),
        apikey=_get_apikey_resource(credentials),
        bigquery=_get_bigquery_resource(credentials),
        dataflow=_get_dataflow_resource(credentials),
        cloudtasks=_get_cloudtasks_resource(credentials),
        spanner=_get_spanner_resource(credentials),
        pubsublite=_get_pubsublite_resource(credentials),
    )


def _services_enabled_on_project(serviceusage: Resource, project_id: str) -> Set:
    """
    Return a list of all Google API services that are enabled on the given project ID.
    See https://cloud.google.com/service-usage/docs/reference/rest/v1/services/list for data shape.
    :param serviceusage: the serviceusage resource provider. See https://cloud.google.com/service-usage/docs/overview.
    :param project_id: The project ID number to sync.  See  the `projectId` field in
    https://cloud.google.com/resource-manager/reference/rest/v1/projects
    :return: A set of services that are enabled on the project
    """
    try:
        req = serviceusage.services().list(parent=f'projects/{project_id}', filter='state:ENABLED')
        res = req.execute()
        if 'services' in res:
            return {svc['config']['name'] for svc in res['services']}
        else:
            return set()
    except googleapiclient.discovery.HttpError as http_error:
        http_error = json.loads(http_error.content.decode('utf-8'))
        # This is set to log-level `info` because Google creates many projects under the hood that cartography cannot
        # audit (e.g. adding a script to a Google spreadsheet causes a project to get created) and we don't need to emit
        # a warning for these projects.
        logger.info(
            f"HttpError when trying to get enabled services on project {project_id}. "
            f"Code: {http_error['error']['code']}, Message: {http_error['error']['message']}. "
            f"Skipping.",
        )
        return set()


def concurrent_execution(
    service: str, service_func: Any, config: Config, iam: Resource,
    common_job_parameters: Dict, gcp_update_tag: int, project_id: str, crm_v1: Resource,
    crm_v2: Resource, apikey: Resource,
):
    logger.info(f"BEGIN processing for service: {service}")

    regions = config.params.get('regions', [])

    neo4j_auth = (config.neo4j_user, config.neo4j_password)
    neo4j_driver = GraphDatabase.driver(
        config.neo4j_uri,
        auth=neo4j_auth,
        max_connection_lifetime=config.neo4j_max_connection_lifetime,
    )

    if service == 'iam':

        service_func(Session(neo4j_driver), iam, crm_v1, crm_v2, apikey, project_id,
                     gcp_update_tag, common_job_parameters)
    else:
        service_func(Session(neo4j_driver), iam, project_id, gcp_update_tag,
                     common_job_parameters, regions)

    logger.info(f"END processing for service: {service}")


def _sync_single_project(
    neo4j_session: neo4j.Session, resources: Resource, requested_syncs: List[str], project_id: str, gcp_update_tag: int,
    common_job_parameters: Dict, config: Config,
) -> None:
    """
    Handles graph sync for a single GCP project.
    :param neo4j_session: The Neo4j session
    :param resources: namedtuple of the GCP resource objects
    :param project_id: The project ID number to sync.  See  the `projectId` field in
    https://cloud.google.com/resource-manager/reference/rest/v1/projects
    :param gcp_update_tag: The timestamp value to set our new Neo4j nodes with
    :param common_job_parameters: Other parameters sent to Neo4j
    :return: Nothing
    """

    # Determine the resources available on the project.
    enabled_services = _services_enabled_on_project(resources.serviceusage, project_id)
    with ThreadPoolExecutor(max_workers=len(RESOURCE_FUNCTIONS)) as executor:
        futures = []
        for request in requested_syncs:
            if request in RESOURCE_FUNCTIONS:
                # if getattr(service_names, request) in enabled_services:

                futures.append(
                    executor.submit(
                        concurrent_execution, request, RESOURCE_FUNCTIONS[request], config, getattr(
                            resources, request,
                        ), common_job_parameters, gcp_update_tag, project_id, resources.crm_v1, resources.crm_v2, resources.apikey,
                    ),
                )

            else:
                raise ValueError(
                    f'GCP sync function "{request}" was specified but does not exist. Did you misspell it?',
                )

        for future in as_completed(futures):
            logger.info(f'Result from Future - Service Processing: {future.result()}')

    for service_name in common_job_parameters['service_labels']:
        common_job_parameters['service_label'] = service_name

        label.cleanup_labels(neo4j_session, common_job_parameters, service_name)

        del common_job_parameters['service_label']


def _sync_multiple_projects(
    neo4j_session: neo4j.Session, resources: Resource, requested_syncs: List[str], projects: List[Dict],
    gcp_update_tag: int, common_job_parameters: Dict, config: Config,
) -> None:
    """
    Handles graph sync for multiple GCP projects.
    :param neo4j_session: The Neo4j session
    :param resources: namedtuple of the GCP resource objects
    :param: projects: A list of projects. At minimum, this list should contain a list of dicts with the key "projectId"
    defined; so it would look like this: [{"projectId": "my-project-id-12345"}].
    This is the returned data from `crm.get_gcp_projects()`.
    See https://cloud.google.com/resource-manager/reference/rest/v1/projects.
    :param gcp_update_tag: The timestamp value to set our new Neo4j nodes with
    :param common_job_parameters: Other parameters sent to Neo4j
    :return: Nothing
    """
    logger.info("Syncing %d GCP projects.", len(projects))
    crm.sync_gcp_projects(neo4j_session, projects, gcp_update_tag, common_job_parameters)

    for project in projects:
        if common_job_parameters["GCP_PROJECT_ID"] == project['projectId']:
            logger.info("Syncing GCP project %s.", common_job_parameters["GCP_PROJECT_ID"])
            _sync_single_project(
                neo4j_session, resources, requested_syncs,
                common_job_parameters["GCP_PROJECT_ID"], gcp_update_tag, common_job_parameters, config,
            )
            run_analysis_job(
                'gcp_storage_bucket_policy_analysis.json',
                neo4j_session,
                common_job_parameters,
            )
            run_analysis_job(
<<<<<<< HEAD
                'gcp_kms_keyring_analysis.json',
                neo4j_session,
                common_job_parameters,
            )
=======
                'gcp_cloud_function_analysis.json',
                neo4j_session,
                common_job_parameters,
            )
            run_analysis_job(
                'gcp_sql_instance_analysis.json',
                neo4j_session,
                common_job_parameters,
            )
            run_analysis_job(
                 'gcp_kubernetes_engine_analysis.json',
                neo4j_session,
                common_job_parameters,
            )

>>>>>>> e7e37690

    del common_job_parameters["GCP_PROJECT_ID"]


@timeit
def start_gcp_ingestion(neo4j_session: neo4j.Session, config: Config) -> None:
    """
    Starts the GCP ingestion process by initializing Google Application Default Credentials, creating the necessary
    resource objects, listing all GCP organizations and projects available to the GCP identity, and supplying that
    context to all intel modules.
    :param neo4j_session: The Neo4j session
    :param config: A `cartography.config` object
    :return: Nothing
    """
    common_job_parameters: Dict = {
        "UPDATE_TAG": config.update_tag,
        "WORKSPACE_ID": config.params['workspace']['id_string'],
        "GCP_PROJECT_ID": config.params['workspace']['account_id'],
        "service_labels": [],
        "pagination": {},
    }

    try:
        # Explicitly use Application Default Credentials.
        # See https://oauth2client.readthedocs.io/en/latest/source/
        #             oauth2client.client.html#oauth2client.client.OAuth2Credentials
        # credentials = GoogleCredentials.get_application_default()

        auth_helper = AuthHelper()
        credentials = auth_helper.get_credentials(config.credentials['token_uri'], config.credentials['account_email'])
        # credentials = GoogleCredentials.get_application_default()

    except ApplicationDefaultCredentialsError as e:
        logger.debug("Error occurred calling GoogleCredentials.get_application_default().", exc_info=True)
        logger.error(
            (
                "Unable to initialize Google Compute Platform creds. If you don't have GCP data or don't want to load "
                "GCP data then you can ignore this message. Otherwise, the error code is: %s "
                "Make sure your GCP credentials are configured correctly, your credentials file (if any) is valid, and "
                "that the identity you are authenticating to has the securityReviewer role attached."
            ),
            e,
        )
        return

    requested_syncs: List[str] = list(RESOURCE_FUNCTIONS.keys())
    if config.gcp_requested_syncs:
        gcp_requested_syncs_string = ""
        for service in config.gcp_requested_syncs:
            gcp_requested_syncs_string += f"{service.get('name',' ')},"
            if service.get('pagination', None):
                pagination = service.get('pagination', {})
                pagination['hasNextPage'] = False
                common_job_parameters['pagination'][service.get('name', None)] = pagination
        requested_syncs = parse_and_validate_gcp_requested_syncs(gcp_requested_syncs_string[:-1])

    resources = _initialize_resources(credentials)

    # If we don't have perms to pull Orgs or Folders from GCP, we will skip safely
    crm.sync_gcp_organizations(neo4j_session, resources.crm_v1, config.update_tag, common_job_parameters)
    crm.sync_gcp_folders(neo4j_session, resources.crm_v2, config.update_tag, common_job_parameters)

    projects = crm.get_gcp_projects(resources.crm_v1)

    _sync_multiple_projects(
        neo4j_session, resources, requested_syncs,
        projects, config.update_tag, common_job_parameters, config,
    )

    # run_analysis_job(
    #     'gcp_compute_asset_inet_exposure.json',
    #     neo4j_session,
    #     common_job_parameters,
    # )

    # run_analysis_job(
    #     'gcp_gke_asset_exposure.json',
    #     neo4j_session,
    #     common_job_parameters,
    # )

    # run_analysis_job(
    #     'gcp_gke_basic_auth.json',
    #     neo4j_session,
    #     common_job_parameters,
    # )
    del common_job_parameters['service_labels']
    return common_job_parameters<|MERGE_RESOLUTION|>--- conflicted
+++ resolved
@@ -517,12 +517,6 @@
                 common_job_parameters,
             )
             run_analysis_job(
-<<<<<<< HEAD
-                'gcp_kms_keyring_analysis.json',
-                neo4j_session,
-                common_job_parameters,
-            )
-=======
                 'gcp_cloud_function_analysis.json',
                 neo4j_session,
                 common_job_parameters,
@@ -538,7 +532,11 @@
                 common_job_parameters,
             )
 
->>>>>>> e7e37690
+            run_analysis_job(
+                'gcp_kms_keyring_analysis.json',
+                neo4j_session,
+                common_job_parameters,
+            )
 
     del common_job_parameters["GCP_PROJECT_ID"]
 
