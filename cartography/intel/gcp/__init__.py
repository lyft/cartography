import json
import logging
from collections import namedtuple
from concurrent.futures import as_completed
from concurrent.futures import ThreadPoolExecutor
from typing import Any
from typing import Dict
from typing import List
from typing import Set

import googleapiclient.discovery
import neo4j
from googleapiclient.discovery import Resource
from neo4j import GraphDatabase
from cartography.graph.session import Session
from oauth2client.client import ApplicationDefaultCredentialsError
from oauth2client.client import GoogleCredentials

from . import label
from .resources import RESOURCE_FUNCTIONS
from cartography.config import Config
from cartography.intel.gcp import crm
from cartography.intel.gcp.auth import AuthHelper
from cartography.intel.gcp.util.common import parse_and_validate_gcp_requested_syncs
from cartography.util import run_analysis_job
from cartography.util import timeit

logger = logging.getLogger(__name__)
Resources = namedtuple(
    'Resources', 'compute gke cloudfunction crm_v1 crm_v2 dns storage serviceusage \
        iam apigateway cloudkms cloudrun sql bigtable firestore pubsub dataproc cloudmonitoring cloud_logging cloudcdn loadbalancer apikey bigquery dataflow spanner pubsublite cloudtasks',
)

# Mapping of service short names to their full names as in docs. See https://developers.google.com/apis-explorer,
# and https://cloud.google.com/service-usage/docs/reference/rest/v1/services#ServiceConfig
Services = namedtuple(
    'Services', 'compute storage gke dns cloudfunction crm_v1 crm_v2 cloudkms cloudrun iam apigateway sql bigtable firestore apikey bigquery dataflow spanner pubsublite cloudtasks',
)
service_names = Services(
    compute='compute.googleapis.com',
    storage='storage.googleapis.com',
    gke='container.googleapis.com',
    dns='dns.googleapis.com',
    crm_v1='cloudresourcemanager.googleapis.com',
    crm_v2='cloudresourcemanager.googleapis.com',
    cloudfunction='cloudfunctions.googleapis.com',
    cloudkms='cloudkms.googleapis.com',
    cloudrun='run.googleapis.com',
    iam='iam.googleapis.com',
    apigateway='apigateway.googleapis.com',
    sql='sqladmin.googleapis.com',
    bigtable='bigtableadmin.googleapis.com',
    firestore='firestore.googleapis.com',
    apikey='apikeys.googleapis.com',
    bigquery='bigquery.googleapis.com',
    dataflow='dataflow.googleapis.com',
    cloudtasks='cloudtasks.googleapis.com',
    spanner='spanner.googleapis.com',
    pubsublite='pubsublite.googleapis.com',
)


def _get_iam_resource_v1(credentials: GoogleCredentials) -> Resource:
    """
    Instantiates a Google IAM v1 resource object to call the IAM API.
    See https://cloud.google.com/iam/docs/reference/rest.
    :param credentials: The GoogleCredentials object
    :return: A IAM v1 resource object
    """
    # cache_discovery=False to suppress extra warnings.
    return googleapiclient.discovery.build('iam', 'v1', credentials=credentials, cache_discovery=False)


def _get_crm_resource_v1(credentials: GoogleCredentials) -> Resource:
    """
    Instantiates a Google Compute Resource Manager v1 resource object to call the Resource Manager API.
    See https://cloud.google.com/resource-manager/reference/rest/.
    :param credentials: The GoogleCredentials object
    :return: A CRM v1 resource object
    """
    # cache_discovery=False to suppress extra warnings.
    # See https://github.com/googleapis/google-api-python-client/issues/299#issuecomment-268915510 and related issues
    return googleapiclient.discovery.build('cloudresourcemanager', 'v1', credentials=credentials, cache_discovery=False)


def _get_crm_resource_v2(credentials: GoogleCredentials) -> Resource:
    """
    Instantiates a Google Compute Resource Manager v2 resource object to call the Resource Manager API.
    We need a v2 resource object to query for GCP folders.
    :param credentials: The GoogleCredentials object
    :return: A CRM v2 resource object
    """
    return googleapiclient.discovery.build('cloudresourcemanager', 'v2', credentials=credentials, cache_discovery=False)


def _get_cloudfunction_resource(credentials: GoogleCredentials) -> Resource:
    """
    Instantiates a cloud function resource object.
    See: https://cloud.google.com/functions/docs/reference/rest
    :param credentials: The GoogleCredentials object
    :return: A serviceusage resource object
    """
    return googleapiclient.discovery.build('cloudfunctions', 'v1', credentials=credentials, cache_discovery=False)


def _get_pubsub_resource(credentials: GoogleCredentials) -> Resource:
    """
    Instantiates a cloud pubsub resource object.
    See: https://cloud.google.com/pubsub/docs/reference/rest
    :param credentials: The GoogleCredentials object
    :return: A serviceusage resource object
    """
    return googleapiclient.discovery.build('pubsub', 'v1', credentials=credentials, cache_discovery=False)


def _get_cloud_logging_resource(credentials: GoogleCredentials) -> Resource:
    """
    Instantiates a cloud logging resource object.
    See: https://cloud.google.com/logging/docs/reference/v2/rest
    :param credentials: The GoogleCredentials object
    :return: A serviceusage resource object
    """
    return googleapiclient.discovery.build('logging', 'v2', credentials=credentials, cache_discovery=False)


def _get_cloudmonitoring_resource(credentials: GoogleCredentials) -> Resource:
    """
    Instantiates a cloud monitoring resource object.
    See: https://cloud.google.com/monitoring/api/ref_v3/rest
    :param credentials: The GoogleCredentials object
    :return: A serviceusage resource object
    """
    return googleapiclient.discovery.build('monitoring', 'v3', credentials=credentials, cache_discovery=False)


def _get_dataproc_resource(credentials: GoogleCredentials) -> Resource:
    """
    Instantiates a cloud dataproc resource object.
    See: https://cloud.google.com/dataproc/docs/reference/rest/
    :param credentials: The GoogleCredentials object
    :return: A serviceusage resource object
    """
    return googleapiclient.discovery.build('dataproc', 'v1', credentials=credentials, cache_discovery=False)


def _get_compute_resource(credentials: GoogleCredentials) -> Resource:
    """
    Instantiates a Google Compute resource object to call the Compute API. This is used to pull zone, instance, and
    networking data. See https://cloud.google.com/compute/docs/reference/rest/v1/.
    :param credentials: The GoogleCredentials object
    :return: A Compute resource object
    """
    return googleapiclient.discovery.build('compute', 'v1', credentials=credentials, cache_discovery=False)


def _get_storage_resource(credentials: GoogleCredentials) -> Resource:
    """
    Instantiates a Google Cloud Storage resource object to call the Storage API.
    This is used to pull bucket metadata and IAM Policies
    as well as list buckets in a specified project.
    See https://cloud.google.com/storage/docs/json_api/.
    :param credentials: The GoogleCredentials object
    :return: A Storage resource object
    """
    return googleapiclient.discovery.build('storage', 'v1', credentials=credentials, cache_discovery=False)


def _get_container_resource(credentials: GoogleCredentials) -> Resource:
    """
    Instantiates a Google Cloud Container resource object to call the
    Container API. See: https://cloud.google.com/kubernetes-engine/docs/reference/rest/v1/.
    :param credentials: The GoogleCredentials object
    :return: A Container resource object
    """
    return googleapiclient.discovery.build('container', 'v1', credentials=credentials, cache_discovery=False)


def _get_dns_resource(credentials: GoogleCredentials) -> Resource:
    """
    Instantiates a Google Cloud DNS resource object to call the
    Container API. See: https://cloud.google.com/dns/docs/reference/v1/.
    :param credentials: The GoogleCredentials object
    :return: A DNS resource object
    """
    return googleapiclient.discovery.build('dns', 'v1', credentials=credentials, cache_discovery=False)


def _get_serviceusage_resource(credentials: GoogleCredentials) -> Resource:
    """
    Instantiates a serviceusage resource object.
    See: https://cloud.google.com/service-usage/docs/reference/rest/v1/operations/list.
    :param credentials: The GoogleCredentials object
    :return: A serviceusage resource object
    """
    return googleapiclient.discovery.build('serviceusage', 'v1', credentials=credentials, cache_discovery=False)


def _get_cloudfunction_resource(credentials: GoogleCredentials) -> Resource:
    """
    Instantiates a cloud function resource object.
    See: https://cloud.google.com/functions/docs/reference/rest
    :param credentials: The GoogleCredentials object
    :return: A serviceusage resource object
    """
    return googleapiclient.discovery.build('cloudfunctions', 'v1', credentials=credentials, cache_discovery=False)


def _get_cloudkms_resource(credentials: GoogleCredentials) -> Resource:
    """
    Instantiates a cloud kms resource object.
    See: https://cloud.google.com/kms/docs/reference/rest
    :param credentials: The GoogleCredentials object
    :return: A serviceusage resource object
    """
    return googleapiclient.discovery.build('cloudkms', 'v1', credentials=credentials, cache_discovery=False)


def _get_cloudsql_resource(credentials: GoogleCredentials) -> Resource:
    """
    Instantiates a cloud sql resource object.
    See: https://cloud.google.com/sql/docs/mysql/admin-api/rest
    :param credentials: The GoogleCredentials object
    :return: A serviceusage resource object
    """
    return googleapiclient.discovery.build('sqladmin', 'v1', credentials=credentials, cache_discovery=False)


def _get_cloudrun_resource(credentials: GoogleCredentials) -> Resource:
    """
    Instantiates a cloud run resource object.
    See: https://cloud.google.com/run/docs/reference/rest
    :param credentials: The GoogleCredentials object
    :return: A serviceusage resource object
    """
    return googleapiclient.discovery.build('run', 'v1', credentials=credentials, cache_discovery=None)


def _get_iam_resource(credentials: GoogleCredentials) -> Resource:
    """
    Instantiates a IAM resource object
    See: https://cloud.google.com/iam/docs/reference/rest
    :param credentails: The GoogleCredentails object
    :return: A IAM resource object
    """
    return googleapiclient.discovery.build('iam', 'v1', credentials=credentials, cache_discovery=False)


def _get_admin_resource(credentials: GoogleCredentials) -> Resource:
    """
    Instantiates a Admin resource object
    See: https://developers.google.com/admin-sdk/directory/reference/rest
    :param credentails: The GoogleCredentails object
    :return: A admin resource object
    """
    return googleapiclient.discovery.build('admin', 'directory_v1', credentials=credentials, cache_discovery=False)


def _get_apigateway_resource(credentials: GoogleCredentials) -> Resource:
    """
    Instantiates a apigateway resource object.
    See: https://cloud.google.com/api-gateway/docs/reference/rest.
    :param credentials: The GoogleCredentials object
    :return: A serviceusage resource object
    """
    return googleapiclient.discovery.build('apigateway', 'v1', credentials=credentials, cache_discovery=False)


def _get_cloudbigtable_resource(credentials: GoogleCredentials) -> Resource:
    """
    Instantiates a cloud bigtable resource object.
    See: https://cloud.google.com/bigtable/docs/reference/admin/rest
    :param credentials: The GoogleCredentials object
    :return: A serviceusage resource object
    """
    return googleapiclient.discovery.build('bigtableadmin', 'v2', credentials=credentials, cache_discovery=False)


def _get_firestore_resource(credentials: GoogleCredentials) -> Resource:
    """
    Instantiates a cloud firestore resource object.
    See: https://cloud.google.com/firestore/docs/reference/rest
    :param credentials: The GoogleCredentials object
    :return: A serviceusage resource object
    """
    return googleapiclient.discovery.build('firestore', 'v1', credentials=credentials, cache_discovery=False)


def _get_apikey_resource(credentials: GoogleCredentials) -> Resource:
    """
    Instantiates a cloud api key resource object.
    See: https://cloud.google.com/firestore/docs/reference/rest
    :param credentials: The GoogleCredentials object
    :return: A serviceusage resource object
    """
    return googleapiclient.discovery.build('apikeys', 'v2', credentials=credentials, cache_discovery=False)


def _get_bigquery_resource(credentials: GoogleCredentials) -> Resource:
    """
    Instantiates a bigquery resource object.
    See: https://cloud.google.com/bigquery/docs/reference/rest
    :param credentials: The GoogleCredentials object
    :return: A serviceusage resource object
    """
    return googleapiclient.discovery.build('bigquery', 'v2', credentials=credentials, cache_discovery=False)


def _get_dataflow_resource(credentials: GoogleCredentials) -> Resource:
    """
    Instantiates a dataflow resource object.
    See: https://cloud.google.com/dataflow/docs/reference/rest
    :param credentials: The GoogleCredentials object
    :return: A serviceusage resource object
    """
    return googleapiclient.discovery.build('dataflow', 'v1b3', credentials=credentials, cache_discovery=False)


def _get_cloudtasks_resource(credentials: GoogleCredentials) -> Resource:
    """
    Instantiates a cloudtasks resource object.
    See: https://cloud.google.com/tasks/docs/reference/rest
    :param credentials: The GoogleCredentials object
    :return: A serviceusage resource object
    """
    return googleapiclient.discovery.build('cloudtasks', 'v2', credentials=credentials, cache_discovery=False)


def _get_spanner_resource(credentials: GoogleCredentials) -> Resource:
    """
    Instantiates a spanner resource object.
    See: https://cloud.google.com/spanner/docs/reference/rest
    :param credentials: The GoogleCredentials object
    :return: A serviceusage resource object
    """
    return googleapiclient.discovery.build('spanner', 'v1', credentials=credentials, cache_discovery=False)


def _get_pubsublite_resource(credentials: GoogleCredentials) -> Resource:
    """
    Instantiates a pubsublite resource object.
    See: https://cloud.google.com/pubsub/lite/docs/reference/rest
    :param credentials: The GoogleCredentials object
    :return: A serviceusage resource object
    """
    return googleapiclient.discovery.build('pubsublite', 'v1', credentials=credentials, cache_discovery=False)


def _initialize_resources(credentials: GoogleCredentials) -> Resource:
    """
    Create namedtuple of all resource objects necessary for GCP data gathering.
    :param credentials: The GoogleCredentials object
    :return: namedtuple of all resource objects
    """
    return Resources(
        crm_v1=_get_crm_resource_v1(credentials),
        crm_v2=_get_crm_resource_v2(credentials),
        compute=_get_compute_resource(credentials),
        storage=_get_storage_resource(credentials),
        gke=_get_container_resource(credentials),
        serviceusage=_get_serviceusage_resource(credentials),
        dns=_get_dns_resource(credentials),
        sql=_get_cloudsql_resource(credentials),
        bigtable=_get_cloudbigtable_resource(credentials),
        firestore=_get_firestore_resource(credentials),
        cloudkms=_get_cloudkms_resource(credentials),
        cloudrun=_get_cloudrun_resource(credentials),
        iam=_get_iam_resource(credentials),
        apigateway=_get_apigateway_resource(credentials),
        cloudfunction=_get_cloudfunction_resource(credentials),
        pubsub=_get_pubsub_resource(credentials),
        cloud_logging=_get_cloud_logging_resource(credentials),
        cloudmonitoring=_get_cloudmonitoring_resource(credentials),
        dataproc=_get_dataproc_resource(credentials),
        cloudcdn=_get_compute_resource(credentials),
        loadbalancer=_get_compute_resource(credentials),
        apikey=_get_apikey_resource(credentials),
        bigquery=_get_bigquery_resource(credentials),
        dataflow=_get_dataflow_resource(credentials),
        cloudtasks=_get_cloudtasks_resource(credentials),
        spanner=_get_spanner_resource(credentials),
        pubsublite=_get_pubsublite_resource(credentials),
    )


def _services_enabled_on_project(serviceusage: Resource, project_id: str) -> Set:
    """
    Return a list of all Google API services that are enabled on the given project ID.
    See https://cloud.google.com/service-usage/docs/reference/rest/v1/services/list for data shape.
    :param serviceusage: the serviceusage resource provider. See https://cloud.google.com/service-usage/docs/overview.
    :param project_id: The project ID number to sync.  See  the `projectId` field in
    https://cloud.google.com/resource-manager/reference/rest/v1/projects
    :return: A set of services that are enabled on the project
    """
    try:
        req = serviceusage.services().list(parent=f'projects/{project_id}', filter='state:ENABLED')
        res = req.execute()
        if 'services' in res:
            return {svc['config']['name'] for svc in res['services']}
        else:
            return set()
    except googleapiclient.discovery.HttpError as http_error:
        http_error = json.loads(http_error.content.decode('utf-8'))
        # This is set to log-level `info` because Google creates many projects under the hood that cartography cannot
        # audit (e.g. adding a script to a Google spreadsheet causes a project to get created) and we don't need to emit
        # a warning for these projects.
        logger.info(
            f"HttpError when trying to get enabled services on project {project_id}. "
            f"Code: {http_error['error']['code']}, Message: {http_error['error']['message']}. "
            f"Skipping.",
        )
        return set()


def concurrent_execution(
    service: str, service_func: Any, config: Config, iam: Resource,
    common_job_parameters: Dict, gcp_update_tag: int, project_id: str, crm_v1: Resource,
    crm_v2: Resource, apikey: Resource,
):
    logger.info(f"BEGIN processing for service: {service}")

    regions = config.params.get('regions', [])

    neo4j_auth = (config.neo4j_user, config.neo4j_password)
    neo4j_driver = GraphDatabase.driver(
        config.neo4j_uri,
        auth=neo4j_auth,
        max_connection_lifetime=config.neo4j_max_connection_lifetime,
    )

    if service == 'iam':

        service_func(Session(neo4j_driver), iam, crm_v1, crm_v2, apikey, project_id,
                     gcp_update_tag, common_job_parameters)
    else:
        service_func(Session(neo4j_driver), iam, project_id, gcp_update_tag,
                     common_job_parameters, regions)

    logger.info(f"END processing for service: {service}")


def _sync_single_project(
    neo4j_session: neo4j.Session, resources: Resource, requested_syncs: List[str], project_id: str, gcp_update_tag: int,
    common_job_parameters: Dict, config: Config,
) -> None:
    """
    Handles graph sync for a single GCP project.
    :param neo4j_session: The Neo4j session
    :param resources: namedtuple of the GCP resource objects
    :param project_id: The project ID number to sync.  See  the `projectId` field in
    https://cloud.google.com/resource-manager/reference/rest/v1/projects
    :param gcp_update_tag: The timestamp value to set our new Neo4j nodes with
    :param common_job_parameters: Other parameters sent to Neo4j
    :return: Nothing
    """

    # Determine the resources available on the project.
    enabled_services = _services_enabled_on_project(resources.serviceusage, project_id)
    with ThreadPoolExecutor(max_workers=len(RESOURCE_FUNCTIONS)) as executor:
        futures = []
        for request in requested_syncs:
            if request in RESOURCE_FUNCTIONS:
                # if getattr(service_names, request) in enabled_services:

                futures.append(
                    executor.submit(
                        concurrent_execution, request, RESOURCE_FUNCTIONS[request], config, getattr(
                            resources, request,
                        ), common_job_parameters, gcp_update_tag, project_id, resources.crm_v1, resources.crm_v2, resources.apikey,
                    ),
                )

            else:
                raise ValueError(
                    f'GCP sync function "{request}" was specified but does not exist. Did you misspell it?',
                )

        for future in as_completed(futures):
            logger.info(f'Result from Future - Service Processing: {future.result()}')

    for service_name in common_job_parameters['service_labels']:
        common_job_parameters['service_label'] = service_name

        label.cleanup_labels(neo4j_session, common_job_parameters, service_name)

        del common_job_parameters['service_label']


def _sync_multiple_projects(
    neo4j_session: neo4j.Session, resources: Resource, requested_syncs: List[str], projects: List[Dict],
    gcp_update_tag: int, common_job_parameters: Dict, config: Config,
) -> None:
    """
    Handles graph sync for multiple GCP projects.
    :param neo4j_session: The Neo4j session
    :param resources: namedtuple of the GCP resource objects
    :param: projects: A list of projects. At minimum, this list should contain a list of dicts with the key "projectId"
    defined; so it would look like this: [{"projectId": "my-project-id-12345"}].
    This is the returned data from `crm.get_gcp_projects()`.
    See https://cloud.google.com/resource-manager/reference/rest/v1/projects.
    :param gcp_update_tag: The timestamp value to set our new Neo4j nodes with
    :param common_job_parameters: Other parameters sent to Neo4j
    :return: Nothing
    """
    logger.info("Syncing %d GCP projects.", len(projects))
    crm.sync_gcp_projects(neo4j_session, projects, gcp_update_tag, common_job_parameters)

    for project in projects:
        if common_job_parameters["GCP_PROJECT_ID"] == project['projectId']:
            logger.info("Syncing GCP project %s.", common_job_parameters["GCP_PROJECT_ID"])
            _sync_single_project(
                neo4j_session, resources, requested_syncs,
                common_job_parameters["GCP_PROJECT_ID"], gcp_update_tag, common_job_parameters, config,
            )
            run_analysis_job(
                'gcp_storage_bucket_policy_analysis.json',
                neo4j_session,
                common_job_parameters,
            )
            run_analysis_job(
<<<<<<< HEAD
                'gcp_kms_keyring_analysis.json',
                neo4j_session,
                common_job_parameters,
            )
=======
                'gcp_cloud_function_analysis.json',
                neo4j_session,
                common_job_parameters,
            )
            run_analysis_job(
                'gcp_sql_instance_analysis.json',
                neo4j_session,
                common_job_parameters,
            )
            run_analysis_job(
                 'gcp_kubernetes_engine_analysis.json',
                neo4j_session,
                common_job_parameters,
            )

>>>>>>> e10a18b9

    del common_job_parameters["GCP_PROJECT_ID"]


@timeit
def start_gcp_ingestion(neo4j_session: neo4j.Session, config: Config) -> None:
    """
    Starts the GCP ingestion process by initializing Google Application Default Credentials, creating the necessary
    resource objects, listing all GCP organizations and projects available to the GCP identity, and supplying that
    context to all intel modules.
    :param neo4j_session: The Neo4j session
    :param config: A `cartography.config` object
    :return: Nothing
    """
    common_job_parameters: Dict = {
        "UPDATE_TAG": config.update_tag,
        "WORKSPACE_ID": config.params['workspace']['id_string'],
        "GCP_PROJECT_ID": config.params['workspace']['account_id'],
        "service_labels": [],
        "pagination": {},
    }

    try:
        # Explicitly use Application Default Credentials.
        # See https://oauth2client.readthedocs.io/en/latest/source/
        #             oauth2client.client.html#oauth2client.client.OAuth2Credentials
        # credentials = GoogleCredentials.get_application_default()

        auth_helper = AuthHelper()
        credentials = auth_helper.get_credentials(config.credentials['token_uri'], config.credentials['account_email'])
        # credentials = GoogleCredentials.get_application_default()

    except ApplicationDefaultCredentialsError as e:
        logger.debug("Error occurred calling GoogleCredentials.get_application_default().", exc_info=True)
        logger.error(
            (
                "Unable to initialize Google Compute Platform creds. If you don't have GCP data or don't want to load "
                "GCP data then you can ignore this message. Otherwise, the error code is: %s "
                "Make sure your GCP credentials are configured correctly, your credentials file (if any) is valid, and "
                "that the identity you are authenticating to has the securityReviewer role attached."
            ),
            e,
        )
        return

    requested_syncs: List[str] = list(RESOURCE_FUNCTIONS.keys())
    if config.gcp_requested_syncs:
        gcp_requested_syncs_string = ""
        for service in config.gcp_requested_syncs:
            gcp_requested_syncs_string += f"{service.get('name',' ')},"
            if service.get('pagination', None):
                pagination = service.get('pagination', {})
                pagination['hasNextPage'] = False
                common_job_parameters['pagination'][service.get('name', None)] = pagination
        requested_syncs = parse_and_validate_gcp_requested_syncs(gcp_requested_syncs_string[:-1])

    resources = _initialize_resources(credentials)

    # If we don't have perms to pull Orgs or Folders from GCP, we will skip safely
    crm.sync_gcp_organizations(neo4j_session, resources.crm_v1, config.update_tag, common_job_parameters)
    crm.sync_gcp_folders(neo4j_session, resources.crm_v2, config.update_tag, common_job_parameters)

    projects = crm.get_gcp_projects(resources.crm_v1)

    _sync_multiple_projects(
        neo4j_session, resources, requested_syncs,
        projects, config.update_tag, common_job_parameters, config,
    )

    # run_analysis_job(
    #     'gcp_compute_asset_inet_exposure.json',
    #     neo4j_session,
    #     common_job_parameters,
    # )

    # run_analysis_job(
    #     'gcp_gke_asset_exposure.json',
    #     neo4j_session,
    #     common_job_parameters,
    # )

    # run_analysis_job(
    #     'gcp_gke_basic_auth.json',
    #     neo4j_session,
    #     common_job_parameters,
    # )
    del common_job_parameters['service_labels']
    return common_job_parameters<|MERGE_RESOLUTION|>--- conflicted
+++ resolved
@@ -517,12 +517,11 @@
                 common_job_parameters,
             )
             run_analysis_job(
-<<<<<<< HEAD
                 'gcp_kms_keyring_analysis.json',
                 neo4j_session,
                 common_job_parameters,
             )
-=======
+            run_analysis_job(
                 'gcp_cloud_function_analysis.json',
                 neo4j_session,
                 common_job_parameters,
@@ -538,7 +537,6 @@
                 common_job_parameters,
             )
 
->>>>>>> e10a18b9
 
     del common_job_parameters["GCP_PROJECT_ID"]
 
