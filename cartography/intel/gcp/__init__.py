import json
import logging
from collections import namedtuple
from typing import Dict
from typing import List
from typing import Set

import googleapiclient.discovery
import neo4j
from googleapiclient.discovery import Resource
from oauth2client.client import ApplicationDefaultCredentialsError
from oauth2client.client import GoogleCredentials

from cartography.config import Config
from cartography.intel.gcp import apigateway
from cartography.intel.gcp import compute
from cartography.intel.gcp import crm
from cartography.intel.gcp import dns
from cartography.intel.gcp import gke
from cartography.intel.gcp import iam
from cartography.intel.gcp import storage
from cartography.util import run_analysis_job
from cartography.util import timeit

logger = logging.getLogger(__name__)
<<<<<<< HEAD
Resources = namedtuple('Resources', 'compute container crm_v1 crm_v2 dns storage serviceusage iam admin')

# Mapping of service short names to their full names as in docs. See https://developers.google.com/apis-explorer,
# and https://cloud.google.com/service-usage/docs/reference/rest/v1/services#ServiceConfig
Services = namedtuple('Services', 'compute storage gke dns iam admin crm_v1 crm_v2')
=======
Resources = namedtuple('Resources', 'compute container crm_v1 crm_v2 dns storage serviceusage apigateway')

# Mapping of service short names to their full names as in docs. See https://developers.google.com/apis-explorer,
# and https://cloud.google.com/service-usage/docs/reference/rest/v1/services#ServiceConfig
Services = namedtuple('Services', 'compute storage gke dns apigateway')
>>>>>>> af0cc782
service_names = Services(
    compute='compute.googleapis.com',
    storage='storage.googleapis.com',
    gke='container.googleapis.com',
    dns='dns.googleapis.com',
<<<<<<< HEAD
    iam='iam.googleapis.com',
    admin='admin.googleapis.com',
    crm_v1='cloudresourcemanager.googleapis.com',
    crm_v2='cloudresourcemanager.googleapis.com',
=======
    apigateway='apigateway.googleapis.com',
>>>>>>> af0cc782
)


def _get_crm_resource_v1(credentials: GoogleCredentials) -> Resource:
    """
    Instantiates a Google Compute Resource Manager v1 resource object to call the Resource Manager API.
    See https://cloud.google.com/resource-manager/reference/rest/.
    :param credentials: The GoogleCredentials object
    :return: A CRM v1 resource object
    """
    # cache_discovery=False to suppress extra warnings.
    # See https://github.com/googleapis/google-api-python-client/issues/299#issuecomment-268915510 and related issues
    return googleapiclient.discovery.build('cloudresourcemanager', 'v1', credentials=credentials, cache_discovery=False)


def _get_crm_resource_v2(credentials: GoogleCredentials) -> Resource:
    """
    Instantiates a Google Compute Resource Manager v2 resource object to call the Resource Manager API.
    We need a v2 resource object to query for GCP folders.
    :param credentials: The GoogleCredentials object
    :return: A CRM v2 resource object
    """
    return googleapiclient.discovery.build('cloudresourcemanager', 'v2', credentials=credentials, cache_discovery=False)


def _get_compute_resource(credentials: GoogleCredentials) -> Resource:
    """
    Instantiates a Google Compute resource object to call the Compute API. This is used to pull zone, instance, and
    networking data. See https://cloud.google.com/compute/docs/reference/rest/v1/.
    :param credentials: The GoogleCredentials object
    :return: A Compute resource object
    """
    return googleapiclient.discovery.build('compute', 'v1', credentials=credentials, cache_discovery=False)


def _get_storage_resource(credentials: GoogleCredentials) -> Resource:
    """
    Instantiates a Google Cloud Storage resource object to call the Storage API.
    This is used to pull bucket metadata and IAM Policies
    as well as list buckets in a specified project.
    See https://cloud.google.com/storage/docs/json_api/.
    :param credentials: The GoogleCredentials object
    :return: A Storage resource object
    """
    return googleapiclient.discovery.build('storage', 'v1', credentials=credentials, cache_discovery=False)


def _get_container_resource(credentials: GoogleCredentials) -> Resource:
    """
    Instantiates a Google Cloud Container resource object to call the
    Container API. See: https://cloud.google.com/kubernetes-engine/docs/reference/rest/v1/.

    :param credentials: The GoogleCredentials object
    :return: A Container resource object
    """
    return googleapiclient.discovery.build('container', 'v1', credentials=credentials, cache_discovery=False)


def _get_dns_resource(credentials: GoogleCredentials) -> Resource:
    """
    Instantiates a Google Cloud DNS resource object to call the
    Container API. See: https://cloud.google.com/dns/docs/reference/v1/.

    :param credentials: The GoogleCredentials object
    :return: A DNS resource object
    """
    return googleapiclient.discovery.build('dns', 'v1', credentials=credentials, cache_discovery=False)


def _get_serviceusage_resource(credentials: GoogleCredentials) -> Resource:
    """
    Instantiates a serviceusage resource object.
    See: https://cloud.google.com/service-usage/docs/reference/rest/v1/operations/list.

    :param credentials: The GoogleCredentials object
    :return: A serviceusage resource object
    """
    return googleapiclient.discovery.build('serviceusage', 'v1', credentials=credentials, cache_discovery=False)


<<<<<<< HEAD
def _get_iam_resource(credentials: GoogleCredentials) -> Resource:
    """
    Instantiates a IAM resource object
    See: https://cloud.google.com/iam/docs/reference/rest

    :param credentails: The GoogleCredentails object
    :return: A IAM resource object
    """
    return googleapiclient.discovery.build('iam', 'v1', credentials=credentials, cache_discovery=False)


def _get_admin_resource(credentials: GoogleCredentials) -> Resource:
    """
    Instantiates a Admin resource object
    See: https://developers.google.com/admin-sdk/directory/reference/rest

    :param credentails: The GoogleCredentails object
    :return: A admin resource object
    """
    return googleapiclient.discovery.build('admin', 'directory_v1', credentials=credentials, cache_discovery=False)
=======
def _get_apigateway_resource(credentials: GoogleCredentials) -> Resource:
    """
    Instantiates a apigateway resource object.
    See: https://cloud.google.com/api-gateway/docs/reference/rest.

    :param credentials: The GoogleCredentials object
    :return: A serviceusage resource object
    """
    return googleapiclient.discovery.build('apigateway', 'v1', credentials=credentials, cache_discovery=False)
>>>>>>> af0cc782


def _initialize_resources(credentials: GoogleCredentials) -> Resource:
    """
    Create namedtuple of all resource objects necessary for GCP data gathering.
    :param credentials: The GoogleCredentials object
    :return: namedtuple of all resource objects
    """
    return Resources(
        crm_v1=_get_crm_resource_v1(credentials),
        crm_v2=_get_crm_resource_v2(credentials),
        compute=_get_compute_resource(credentials),
        storage=_get_storage_resource(credentials),
        container=_get_container_resource(credentials),
        serviceusage=_get_serviceusage_resource(credentials),
        dns=_get_dns_resource(credentials),
<<<<<<< HEAD
        iam=_get_iam_resource(credentials),
        admin=_get_admin_resource(credentials),
=======
        apigateway=_get_apigateway_resource(credentials),
>>>>>>> af0cc782
    )


def _services_enabled_on_project(serviceusage: Resource, project_id: str) -> Set:
    """
    Return a list of all Google API services that are enabled on the given project ID.
    See https://cloud.google.com/service-usage/docs/reference/rest/v1/services/list for data shape.
    :param serviceusage: the serviceusage resource provider. See https://cloud.google.com/service-usage/docs/overview.
    :param project_id: The project ID number to sync.  See  the `projectId` field in
    https://cloud.google.com/resource-manager/reference/rest/v1/projects
    :return: A set of services that are enabled on the project
    """
    try:
        req = serviceusage.services().list(parent=f'projects/{project_id}', filter='state:ENABLED')
        res = req.execute()
        if 'services' in res:
            return {svc['config']['name'] for svc in res['services']}
        else:
            return set()
    except googleapiclient.discovery.HttpError as http_error:
        http_error = json.loads(http_error.content.decode('utf-8'))
        # This is set to log-level `info` because Google creates many projects under the hood that cartography cannot
        # audit (e.g. adding a script to a Google spreadsheet causes a project to get created) and we don't need to emit
        # a warning for these projects.
        logger.info(
            f"HttpError when trying to get enabled services on project {project_id}. "
            f"Code: {http_error['error']['code']}, Message: {http_error['error']['message']}. "
            f"Skipping.",
        )
        return set()


def _sync_single_project(
    neo4j_session: neo4j.Session, resources: Resource, project_id: str, gcp_update_tag: int,
    common_job_parameters: Dict,
) -> None:
    """
    Handles graph sync for a single GCP project.
    :param neo4j_session: The Neo4j session
    :param resources: namedtuple of the GCP resource objects
    :param project_id: The project ID number to sync.  See  the `projectId` field in
    https://cloud.google.com/resource-manager/reference/rest/v1/projects
    :param gcp_update_tag: The timestamp value to set our new Neo4j nodes with
    :param common_job_parameters: Other parameters sent to Neo4j
    :return: Nothing
    """
    # Determine the resources available on the project.
    enabled_services = _services_enabled_on_project(resources.serviceusage, project_id)
    if service_names.compute in enabled_services:
        compute.sync(neo4j_session, resources.compute, project_id, gcp_update_tag, common_job_parameters)
    if service_names.storage in enabled_services:
        storage.sync_gcp_buckets(neo4j_session, resources.storage, project_id, gcp_update_tag, common_job_parameters)
    if service_names.gke in enabled_services:
        gke.sync_gke_clusters(neo4j_session, resources.container, project_id, gcp_update_tag, common_job_parameters)
    if service_names.dns in enabled_services:
        dns.sync(neo4j_session, resources.dns, project_id, gcp_update_tag, common_job_parameters)
<<<<<<< HEAD
    if service_names.iam in enabled_services:
        iam.sync(
            neo4j_session, resources.iam, resources.crm_v1, resources.admin,
=======
    if service_names.apigateway in enabled_services:
        apigateway.sync_apigateways(
            neo4j_session, resources.apigateway,
>>>>>>> af0cc782
            project_id, gcp_update_tag, common_job_parameters,
        )


def _sync_multiple_projects(
    neo4j_session: neo4j.Session, resources: Resource, projects: List[Dict],
    gcp_update_tag: int, common_job_parameters: Dict,
) -> None:
    """
    Handles graph sync for multiple GCP projects.
    :param neo4j_session: The Neo4j session
    :param resources: namedtuple of the GCP resource objects
    :param: projects: A list of projects. At minimum, this list should contain a list of dicts with the key "projectId"
     defined; so it would look like this: [{"projectId": "my-project-id-12345"}].
    This is the returned data from `crm.get_gcp_projects()`.
    See https://cloud.google.com/resource-manager/reference/rest/v1/projects.
    :param gcp_update_tag: The timestamp value to set our new Neo4j nodes with
    :param common_job_parameters: Other parameters sent to Neo4j
    :return: Nothing
    """
    logger.info("Syncing %d GCP projects.", len(projects))
    crm.sync_gcp_projects(neo4j_session, projects, gcp_update_tag, common_job_parameters)

    for project in projects:
        project_id = project['projectId']
        logger.info("Syncing GCP project %s.", project_id)
        _sync_single_project(neo4j_session, resources, project_id, gcp_update_tag, common_job_parameters)


@timeit
def start_gcp_ingestion(neo4j_session: neo4j.Session, config: Config) -> None:
    """
    Starts the GCP ingestion process by initializing Google Application Default Credentials, creating the necessary
    resource objects, listing all GCP organizations and projects available to the GCP identity, and supplying that
    context to all intel modules.
    :param neo4j_session: The Neo4j session
    :param config: A `cartography.config` object
    :return: Nothing
    """
    common_job_parameters = {
        "UPDATE_TAG": config.update_tag,
    }
    try:
        # Explicitly use Application Default Credentials.
        # See https://oauth2client.readthedocs.io/en/latest/source/
        #             oauth2client.client.html#oauth2client.client.OAuth2Credentials
        credentials = GoogleCredentials.get_application_default()
    except ApplicationDefaultCredentialsError as e:
        logger.debug("Error occurred calling GoogleCredentials.get_application_default().", exc_info=True)
        logger.error(
            (
                "Unable to initialize Google Compute Platform creds. If you don't have GCP data or don't want to load "
                "GCP data then you can ignore this message. Otherwise, the error code is: %s "
                "Make sure your GCP credentials are configured correctly, your credentials file (if any) is valid, and "
                "that the identity you are authenticating to has the securityReviewer role attached."
            ),
            e,
        )
        return

    resources = _initialize_resources(credentials)

    # If we don't have perms to pull Orgs or Folders from GCP, we will skip safely
    crm.sync_gcp_organizations(neo4j_session, resources.crm_v1, config.update_tag, common_job_parameters)
    crm.sync_gcp_folders(neo4j_session, resources.crm_v2, config.update_tag, common_job_parameters)

    projects = crm.get_gcp_projects(resources.crm_v1)

    _sync_multiple_projects(neo4j_session, resources, projects, config.update_tag, common_job_parameters)

    run_analysis_job(
        'gcp_compute_asset_inet_exposure.json',
        neo4j_session,
        common_job_parameters,
    )

    run_analysis_job(
        'gcp_gke_asset_exposure.json',
        neo4j_session,
        common_job_parameters,
    )

    run_analysis_job(
        'gcp_gke_basic_auth.json',
        neo4j_session,
        common_job_parameters,
    )<|MERGE_RESOLUTION|>--- conflicted
+++ resolved
@@ -23,32 +23,22 @@
 from cartography.util import timeit
 
 logger = logging.getLogger(__name__)
-<<<<<<< HEAD
-Resources = namedtuple('Resources', 'compute container crm_v1 crm_v2 dns storage serviceusage iam admin')
+
+Resources = namedtuple('Resources', 'compute container crm_v1 crm_v2 dns storage serviceusage iam admin apigateway')
 
 # Mapping of service short names to their full names as in docs. See https://developers.google.com/apis-explorer,
 # and https://cloud.google.com/service-usage/docs/reference/rest/v1/services#ServiceConfig
-Services = namedtuple('Services', 'compute storage gke dns iam admin crm_v1 crm_v2')
-=======
-Resources = namedtuple('Resources', 'compute container crm_v1 crm_v2 dns storage serviceusage apigateway')
-
-# Mapping of service short names to their full names as in docs. See https://developers.google.com/apis-explorer,
-# and https://cloud.google.com/service-usage/docs/reference/rest/v1/services#ServiceConfig
-Services = namedtuple('Services', 'compute storage gke dns apigateway')
->>>>>>> af0cc782
+Services = namedtuple('Services', 'compute storage gke dns iam admin crm_v1 crm_v2 apigateway')
 service_names = Services(
     compute='compute.googleapis.com',
     storage='storage.googleapis.com',
     gke='container.googleapis.com',
     dns='dns.googleapis.com',
-<<<<<<< HEAD
     iam='iam.googleapis.com',
     admin='admin.googleapis.com',
     crm_v1='cloudresourcemanager.googleapis.com',
     crm_v2='cloudresourcemanager.googleapis.com',
-=======
     apigateway='apigateway.googleapis.com',
->>>>>>> af0cc782
 )
 
 
@@ -129,7 +119,6 @@
     return googleapiclient.discovery.build('serviceusage', 'v1', credentials=credentials, cache_discovery=False)
 
 
-<<<<<<< HEAD
 def _get_iam_resource(credentials: GoogleCredentials) -> Resource:
     """
     Instantiates a IAM resource object
@@ -150,7 +139,8 @@
     :return: A admin resource object
     """
     return googleapiclient.discovery.build('admin', 'directory_v1', credentials=credentials, cache_discovery=False)
-=======
+
+  
 def _get_apigateway_resource(credentials: GoogleCredentials) -> Resource:
     """
     Instantiates a apigateway resource object.
@@ -160,7 +150,6 @@
     :return: A serviceusage resource object
     """
     return googleapiclient.discovery.build('apigateway', 'v1', credentials=credentials, cache_discovery=False)
->>>>>>> af0cc782
 
 
 def _initialize_resources(credentials: GoogleCredentials) -> Resource:
@@ -177,12 +166,9 @@
         container=_get_container_resource(credentials),
         serviceusage=_get_serviceusage_resource(credentials),
         dns=_get_dns_resource(credentials),
-<<<<<<< HEAD
         iam=_get_iam_resource(credentials),
         admin=_get_admin_resource(credentials),
-=======
         apigateway=_get_apigateway_resource(credentials),
->>>>>>> af0cc782
     )
 
 
@@ -239,15 +225,13 @@
         gke.sync_gke_clusters(neo4j_session, resources.container, project_id, gcp_update_tag, common_job_parameters)
     if service_names.dns in enabled_services:
         dns.sync(neo4j_session, resources.dns, project_id, gcp_update_tag, common_job_parameters)
-<<<<<<< HEAD
     if service_names.iam in enabled_services:
         iam.sync(
             neo4j_session, resources.iam, resources.crm_v1, resources.admin,
-=======
+        )
     if service_names.apigateway in enabled_services:
         apigateway.sync_apigateways(
             neo4j_session, resources.apigateway,
->>>>>>> af0cc782
             project_id, gcp_update_tag, common_job_parameters,
         )
 
