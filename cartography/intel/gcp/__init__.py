import json
import logging
from collections import namedtuple
from typing import Dict
from typing import List
from typing import Set
from typing import Any

from concurrent.futures import ThreadPoolExecutor, as_completed

import googleapiclient.discovery
import neo4j
from neo4j import GraphDatabase
from googleapiclient.discovery import Resource
from oauth2client.client import ApplicationDefaultCredentialsError
from oauth2client.client import GoogleCredentials


from .resources import RESOURCE_FUNCTIONS
from cartography.config import Config
from cartography.intel.gcp.auth import AuthHelper
from cartography.intel.gcp import crm
from cartography.intel.gcp.util.common import parse_and_validate_gcp_requested_syncs
from cartography.util import run_analysis_job
from . import label
from cartography.util import timeit

logger = logging.getLogger(__name__)
Resources = namedtuple(
    'Resources', 'compute gke cloudfunction crm_v1 crm_v2 dns storage serviceusage \
<<<<<<< HEAD
        iam apigateway cloudkms cloudrun sql bigtable firestore pubsub cloud_logging',
=======
        iam apigateway cloudkms cloudrun sql bigtable firestore pubsub dataproc cloudmonitoring',
>>>>>>> b86408e6
)

# Mapping of service short names to their full names as in docs. See https://developers.google.com/apis-explorer,
# and https://cloud.google.com/service-usage/docs/reference/rest/v1/services#ServiceConfig
Services = namedtuple(
    'Services', 'compute storage gke dns cloudfunction crm_v1 crm_v2 \
    cloudkms cloudrun iam apigateway sql bigtable firestore',
)
service_names = Services(
    compute='compute.googleapis.com',
    storage='storage.googleapis.com',
    gke='container.googleapis.com',
    dns='dns.googleapis.com',
    crm_v1='cloudresourcemanager.googleapis.com',
    crm_v2='cloudresourcemanager.googleapis.com',
    cloudfunction='cloudfunctions.googleapis.com',
    cloudkms='cloudkms.googleapis.com',
    cloudrun='run.googleapis.com',
    iam='iam.googleapis.com',
    apigateway='apigateway.googleapis.com',
    sql='sqladmin.googleapis.com',
    bigtable='bigtableadmin.googleapis.com',
    firestore='firestore.googleapis.com',
)


def _get_iam_resource_v1(credentials: GoogleCredentials) -> Resource:
    """
    Instantiates a Google IAM v1 resource object to call the IAM API.
    See https://cloud.google.com/iam/docs/reference/rest.
    :param credentials: The GoogleCredentials object
    :return: A IAM v1 resource object
    """
    # cache_discovery=False to suppress extra warnings.
    return googleapiclient.discovery.build('iam', 'v1', credentials=credentials, cache_discovery=False)


def _get_crm_resource_v1(credentials: GoogleCredentials) -> Resource:
    """
    Instantiates a Google Compute Resource Manager v1 resource object to call the Resource Manager API.
    See https://cloud.google.com/resource-manager/reference/rest/.
    :param credentials: The GoogleCredentials object
    :return: A CRM v1 resource object
    """
    # cache_discovery=False to suppress extra warnings.
    # See https://github.com/googleapis/google-api-python-client/issues/299#issuecomment-268915510 and related issues
    return googleapiclient.discovery.build('cloudresourcemanager', 'v1', credentials=credentials, cache_discovery=False)


def _get_crm_resource_v2(credentials: GoogleCredentials) -> Resource:
    """
    Instantiates a Google Compute Resource Manager v2 resource object to call the Resource Manager API.
    We need a v2 resource object to query for GCP folders.
    :param credentials: The GoogleCredentials object
    :return: A CRM v2 resource object
    """
    return googleapiclient.discovery.build('cloudresourcemanager', 'v2', credentials=credentials, cache_discovery=False)


def _get_cloudfunction_resource(credentials: GoogleCredentials) -> Resource:
    """
    Instantiates a cloud function resource object.
    See: https://cloud.google.com/functions/docs/reference/rest
    :param credentials: The GoogleCredentials object
    :return: A serviceusage resource object
    """
    return googleapiclient.discovery.build('cloudfunctions', 'v1', credentials=credentials, cache_discovery=False)


def _get_pubsub_resource(credentials: GoogleCredentials) -> Resource:
    """
    Instantiates a cloud pubsub resource object.
    See: https://cloud.google.com/pubsub/docs/reference/rest
    :param credentials: The GoogleCredentials object
    :return: A serviceusage resource object
    """
    return googleapiclient.discovery.build('pubsub', 'v1', credentials=credentials, cache_discovery=False)


<<<<<<< HEAD
def _get_cloud_logging_resource(credentials: GoogleCredentials) -> Resource:
    """
    Instantiates a cloud logging resource object.
    See: https://cloud.google.com/logging/docs/reference/v2/rest
    :param credentials: The GoogleCredentials object
    :return: A serviceusage resource object
    """
    return googleapiclient.discovery.build('logging', 'v2', credentials=credentials, cache_discovery=False)
=======
def _get_cloudmonitoring_resource(credentials: GoogleCredentials) -> Resource:
    """
    Instantiates a cloud monitoring resource object.
    See: https://cloud.google.com/monitoring/api/ref_v3/rest
    :param credentials: The GoogleCredentials object
    :return: A serviceusage resource object
    """
    return googleapiclient.discovery.build('monitoring', 'v3', credentials=credentials, cache_discovery=False)


def _get_dataproc_resource(credentials: GoogleCredentials) -> Resource:
    """
    Instantiates a cloud dataproc resource object.
    See: https://cloud.google.com/dataproc/docs/reference/rest/
    :param credentials: The GoogleCredentials object
    :return: A serviceusage resource object
    """
    return googleapiclient.discovery.build('dataproc', 'v1', credentials=credentials, cache_discovery=False)
>>>>>>> b86408e6


def _get_compute_resource(credentials: GoogleCredentials) -> Resource:
    """
    Instantiates a Google Compute resource object to call the Compute API. This is used to pull zone, instance, and
    networking data. See https://cloud.google.com/compute/docs/reference/rest/v1/.
    :param credentials: The GoogleCredentials object
    :return: A Compute resource object
    """
    return googleapiclient.discovery.build('compute', 'v1', credentials=credentials, cache_discovery=False)


def _get_storage_resource(credentials: GoogleCredentials) -> Resource:
    """
    Instantiates a Google Cloud Storage resource object to call the Storage API.
    This is used to pull bucket metadata and IAM Policies
    as well as list buckets in a specified project.
    See https://cloud.google.com/storage/docs/json_api/.
    :param credentials: The GoogleCredentials object
    :return: A Storage resource object
    """
    return googleapiclient.discovery.build('storage', 'v1', credentials=credentials, cache_discovery=False)


def _get_container_resource(credentials: GoogleCredentials) -> Resource:
    """
    Instantiates a Google Cloud Container resource object to call the
    Container API. See: https://cloud.google.com/kubernetes-engine/docs/reference/rest/v1/.
    :param credentials: The GoogleCredentials object
    :return: A Container resource object
    """
    return googleapiclient.discovery.build('container', 'v1', credentials=credentials, cache_discovery=False)


def _get_dns_resource(credentials: GoogleCredentials) -> Resource:
    """
    Instantiates a Google Cloud DNS resource object to call the
    Container API. See: https://cloud.google.com/dns/docs/reference/v1/.
    :param credentials: The GoogleCredentials object
    :return: A DNS resource object
    """
    return googleapiclient.discovery.build('dns', 'v1', credentials=credentials, cache_discovery=False)


def _get_serviceusage_resource(credentials: GoogleCredentials) -> Resource:
    """
    Instantiates a serviceusage resource object.
    See: https://cloud.google.com/service-usage/docs/reference/rest/v1/operations/list.
    :param credentials: The GoogleCredentials object
    :return: A serviceusage resource object
    """
    return googleapiclient.discovery.build('serviceusage', 'v1', credentials=credentials, cache_discovery=False)


def _get_cloudfunction_resource(credentials: GoogleCredentials) -> Resource:
    """
    Instantiates a cloud function resource object.
    See: https://cloud.google.com/functions/docs/reference/rest
    :param credentials: The GoogleCredentials object
    :return: A serviceusage resource object
    """
    return googleapiclient.discovery.build('cloudfunctions', 'v1', credentials=credentials, cache_discovery=False)


def _get_cloudkms_resource(credentials: GoogleCredentials) -> Resource:
    """
    Instantiates a cloud kms resource object.
    See: https://cloud.google.com/kms/docs/reference/rest
    :param credentials: The GoogleCredentials object
    :return: A serviceusage resource object
    """
    return googleapiclient.discovery.build('cloudkms', 'v1', credentials=credentials, cache_discovery=False)


def _get_cloudsql_resource(credentials: GoogleCredentials) -> Resource:
    """
    Instantiates a cloud sql resource object.
    See: https://cloud.google.com/sql/docs/mysql/admin-api/rest
    :param credentials: The GoogleCredentials object
    :return: A serviceusage resource object
    """
    return googleapiclient.discovery.build('sqladmin', 'v1', credentials=credentials, cache_discovery=False)


def _get_cloudrun_resource(credentials: GoogleCredentials) -> Resource:
    """
    Instantiates a cloud run resource object.
    See: https://cloud.google.com/run/docs/reference/rest
    :param credentials: The GoogleCredentials object
    :return: A serviceusage resource object
    """
    return googleapiclient.discovery.build('run', 'v1', credentials=credentials, cache_discovery=None)


def _get_iam_resource(credentials: GoogleCredentials) -> Resource:
    """
    Instantiates a IAM resource object
    See: https://cloud.google.com/iam/docs/reference/rest
    :param credentails: The GoogleCredentails object
    :return: A IAM resource object
    """
    return googleapiclient.discovery.build('iam', 'v1', credentials=credentials, cache_discovery=False)


def _get_admin_resource(credentials: GoogleCredentials) -> Resource:
    """
    Instantiates a Admin resource object
    See: https://developers.google.com/admin-sdk/directory/reference/rest
    :param credentails: The GoogleCredentails object
    :return: A admin resource object
    """
    return googleapiclient.discovery.build('admin', 'directory_v1', credentials=credentials, cache_discovery=False)


def _get_apigateway_resource(credentials: GoogleCredentials) -> Resource:
    """
    Instantiates a apigateway resource object.
    See: https://cloud.google.com/api-gateway/docs/reference/rest.
    :param credentials: The GoogleCredentials object
    :return: A serviceusage resource object
    """
    return googleapiclient.discovery.build('apigateway', 'v1', credentials=credentials, cache_discovery=False)


def _get_cloudbigtable_resource(credentials: GoogleCredentials) -> Resource:
    """
    Instantiates a cloud bigtable resource object.
    See: https://cloud.google.com/bigtable/docs/reference/admin/rest
    :param credentials: The GoogleCredentials object
    :return: A serviceusage resource object
    """
    return googleapiclient.discovery.build('bigtableadmin', 'v2', credentials=credentials, cache_discovery=False)


def _get_firestore_resource(credentials: GoogleCredentials) -> Resource:
    """
    Instantiates a cloud firestore resource object.
    See: https://cloud.google.com/firestore/docs/reference/rest
    :param credentials: The GoogleCredentials object
    :return: A serviceusage resource object
    """
    return googleapiclient.discovery.build('firestore', 'v1', credentials=credentials, cache_discovery=False)


def _initialize_resources(credentials: GoogleCredentials) -> Resource:
    """
    Create namedtuple of all resource objects necessary for GCP data gathering.
    :param credentials: The GoogleCredentials object
    :return: namedtuple of all resource objects
    """
    return Resources(
        crm_v1=_get_crm_resource_v1(credentials),
        crm_v2=_get_crm_resource_v2(credentials),
        compute=_get_compute_resource(credentials),
        storage=_get_storage_resource(credentials),
        gke=_get_container_resource(credentials),
        serviceusage=_get_serviceusage_resource(credentials),
        dns=_get_dns_resource(credentials),
        sql=_get_cloudsql_resource(credentials),
        bigtable=_get_cloudbigtable_resource(credentials),
        firestore=_get_firestore_resource(credentials),
        cloudkms=_get_cloudkms_resource(credentials),
        cloudrun=_get_cloudrun_resource(credentials),
        iam=_get_iam_resource(credentials),
        apigateway=_get_apigateway_resource(credentials),
        cloudfunction=_get_cloudfunction_resource(credentials),
        pubsub=_get_pubsub_resource(credentials),
<<<<<<< HEAD
        cloud_logging=_get_cloud_logging_resource(credentials),
=======
        cloudmonitoring=_get_cloudmonitoring_resource(credentials),
        dataproc=_get_dataproc_resource(credentials),
>>>>>>> b86408e6
    )


def _services_enabled_on_project(serviceusage: Resource, project_id: str) -> Set:
    """
    Return a list of all Google API services that are enabled on the given project ID.
    See https://cloud.google.com/service-usage/docs/reference/rest/v1/services/list for data shape.
    :param serviceusage: the serviceusage resource provider. See https://cloud.google.com/service-usage/docs/overview.
    :param project_id: The project ID number to sync.  See  the `projectId` field in
    https://cloud.google.com/resource-manager/reference/rest/v1/projects
    :return: A set of services that are enabled on the project
    """
    try:
        req = serviceusage.services().list(parent=f'projects/{project_id}', filter='state:ENABLED')
        res = req.execute()
        if 'services' in res:
            return {svc['config']['name'] for svc in res['services']}
        else:
            return set()
    except googleapiclient.discovery.HttpError as http_error:
        http_error = json.loads(http_error.content.decode('utf-8'))
        # This is set to log-level `info` because Google creates many projects under the hood that cartography cannot
        # audit (e.g. adding a script to a Google spreadsheet causes a project to get created) and we don't need to emit
        # a warning for these projects.
        logger.info(
            f"HttpError when trying to get enabled services on project {project_id}. "
            f"Code: {http_error['error']['code']}, Message: {http_error['error']['message']}. "
            f"Skipping.",
        )
        return set()


def concurrent_execution(
    service: str, service_func: Any, config: Config, resource: Resource,
    common_job_parameters: Dict, gcp_update_tag: int, project_id: str, crm: Resource,
):
    logger.info(f"BEGIN processing for service: {service}")

    regions = config.params.get('regions', None)

    neo4j_auth = (config.neo4j_user, config.neo4j_password)
    neo4j_driver = GraphDatabase.driver(
        config.neo4j_uri,
        auth=neo4j_auth,
        max_connection_lifetime=config.neo4j_max_connection_lifetime,
    )

    if service == 'iam':
        service_func(neo4j_driver.session(), resource, crm, project_id,
                     gcp_update_tag, common_job_parameters)
    else:
        service_func(neo4j_driver.session(), resource, project_id, gcp_update_tag,
                     common_job_parameters, regions)
    logger.info(f"END processing for service: {service}")


def _sync_single_project(
    neo4j_session: neo4j.Session, resources: Resource, requested_syncs: List[str], project_id: str, gcp_update_tag: int,
    common_job_parameters: Dict, config: Config,
) -> None:
    """
    Handles graph sync for a single GCP project.
    :param neo4j_session: The Neo4j session
    :param resources: namedtuple of the GCP resource objects
    :param project_id: The project ID number to sync.  See  the `projectId` field in
    https://cloud.google.com/resource-manager/reference/rest/v1/projects
    :param gcp_update_tag: The timestamp value to set our new Neo4j nodes with
    :param common_job_parameters: Other parameters sent to Neo4j
    :return: Nothing
    """

    # Determine the resources available on the project.
    enabled_services = _services_enabled_on_project(resources.serviceusage, project_id)
    with ThreadPoolExecutor(max_workers=len(RESOURCE_FUNCTIONS)) as executor:
        futures = []
        for request in requested_syncs:
            if request in RESOURCE_FUNCTIONS:
                # if getattr(service_names, request) in enabled_services:

                futures.append(executor.submit(concurrent_execution, request, RESOURCE_FUNCTIONS[request], config, getattr(
                    resources, request), common_job_parameters, gcp_update_tag, project_id, resources.crm_v1))

            else:
                raise ValueError(
                    f'GCP sync function "{request}" was specified but does not exist. Did you misspell it?')

        for future in as_completed(futures):
            logger.info(f'Result from Future - Service Processing: {future.result()}')

    for service_name in common_job_parameters['service_labels']:
        common_job_parameters['service_label'] = service_name

        label.cleanup_labels(neo4j_session, common_job_parameters, service_name)

        del common_job_parameters['service_label']


def _sync_multiple_projects(
    neo4j_session: neo4j.Session, resources: Resource, requested_syncs: List[str], projects: List[Dict],
    gcp_update_tag: int, common_job_parameters: Dict, config: Config,
) -> None:
    """
    Handles graph sync for multiple GCP projects.
    :param neo4j_session: The Neo4j session
    :param resources: namedtuple of the GCP resource objects
    :param: projects: A list of projects. At minimum, this list should contain a list of dicts with the key "projectId"
    defined; so it would look like this: [{"projectId": "my-project-id-12345"}].
    This is the returned data from `crm.get_gcp_projects()`.
    See https://cloud.google.com/resource-manager/reference/rest/v1/projects.
    :param gcp_update_tag: The timestamp value to set our new Neo4j nodes with
    :param common_job_parameters: Other parameters sent to Neo4j
    :return: Nothing
    """
    logger.info("Syncing %d GCP projects.", len(projects))
    crm.sync_gcp_projects(neo4j_session, projects, gcp_update_tag, common_job_parameters)

    for project in projects:
        project_id = project['projectId']
        common_job_parameters["GCP_PROJECT_ID"] = project_id
        logger.info("Syncing GCP project %s.", project_id)
        _sync_single_project(
            neo4j_session, resources, requested_syncs,
            project_id, gcp_update_tag, common_job_parameters, config
        )

    del common_job_parameters["GCP_PROJECT_ID"]


@timeit
def start_gcp_ingestion(neo4j_session: neo4j.Session, config: Config) -> None:
    """
    Starts the GCP ingestion process by initializing Google Application Default Credentials, creating the necessary
    resource objects, listing all GCP organizations and projects available to the GCP identity, and supplying that
    context to all intel modules.
    :param neo4j_session: The Neo4j session
    :param config: A `cartography.config` object
    :return: Nothing
    """
    common_job_parameters: Dict = {
        "UPDATE_TAG": config.update_tag,
        "WORKSPACE_ID": config.params['workspace']['id_string'],
        "GCP_PROJECT_ID": config.params['workspace']['account_id'],
        "service_labels": [],
        "pagination": {},
    }

    try:
        # Explicitly use Application Default Credentials.
        # See https://oauth2client.readthedocs.io/en/latest/source/
        #             oauth2client.client.html#oauth2client.client.OAuth2Credentials
        # credentials = GoogleCredentials.get_application_default()

        auth_helper = AuthHelper()
        credentials = auth_helper.get_credentials(config.credentials['token_uri'], config.credentials['account_email'])
        # credentials = GoogleCredentials.get_application_default()

    except ApplicationDefaultCredentialsError as e:
        logger.debug("Error occurred calling GoogleCredentials.get_application_default().", exc_info=True)
        logger.error(
            (
                "Unable to initialize Google Compute Platform creds. If you don't have GCP data or don't want to load "
                "GCP data then you can ignore this message. Otherwise, the error code is: %s "
                "Make sure your GCP credentials are configured correctly, your credentials file (if any) is valid, and "
                "that the identity you are authenticating to has the securityReviewer role attached."
            ),
            e,
        )
        return

    requested_syncs: List[str] = list(RESOURCE_FUNCTIONS.keys())
    if config.gcp_requested_syncs:
        gcp_requested_syncs_string = ""
        for service in config.gcp_requested_syncs:
            gcp_requested_syncs_string += f"{service.get('name',' ')},"
            if service.get('pagination', None):
                pagination = service.get('pagination', {})
                pagination['hasNextPage'] = False
                common_job_parameters['pagination'][service.get('name', None)] = pagination
        requested_syncs = parse_and_validate_gcp_requested_syncs(gcp_requested_syncs_string[:-1])

    resources = _initialize_resources(credentials)

    # If we don't have perms to pull Orgs or Folders from GCP, we will skip safely
    # crm.sync_gcp_organizations(neo4j_session, resources.crm_v1, config.update_tag, common_job_parameters)
    crm.sync_gcp_folders(neo4j_session, resources.crm_v2, config.update_tag, common_job_parameters)

    projects = crm.get_gcp_projects(resources.crm_v1)

    _sync_multiple_projects(
        neo4j_session, resources, requested_syncs,
        projects, config.update_tag, common_job_parameters, config
    )

    # run_analysis_job(
    #     'gcp_compute_asset_inet_exposure.json',
    #     neo4j_session,
    #     common_job_parameters,
    # )

    # run_analysis_job(
    #     'gcp_gke_asset_exposure.json',
    #     neo4j_session,
    #     common_job_parameters,
    # )

    # run_analysis_job(
    #     'gcp_gke_basic_auth.json',
    #     neo4j_session,
    #     common_job_parameters,
    # )
    del common_job_parameters['service_labels']
    return common_job_parameters<|MERGE_RESOLUTION|>--- conflicted
+++ resolved
@@ -28,11 +28,7 @@
 logger = logging.getLogger(__name__)
 Resources = namedtuple(
     'Resources', 'compute gke cloudfunction crm_v1 crm_v2 dns storage serviceusage \
-<<<<<<< HEAD
-        iam apigateway cloudkms cloudrun sql bigtable firestore pubsub cloud_logging',
-=======
-        iam apigateway cloudkms cloudrun sql bigtable firestore pubsub dataproc cloudmonitoring',
->>>>>>> b86408e6
+        iam apigateway cloudkms cloudrun sql bigtable firestore pubsub dataproc cloudmonitoring cloud_logging',
 )
 
 # Mapping of service short names to their full names as in docs. See https://developers.google.com/apis-explorer,
@@ -112,7 +108,6 @@
     return googleapiclient.discovery.build('pubsub', 'v1', credentials=credentials, cache_discovery=False)
 
 
-<<<<<<< HEAD
 def _get_cloud_logging_resource(credentials: GoogleCredentials) -> Resource:
     """
     Instantiates a cloud logging resource object.
@@ -121,7 +116,8 @@
     :return: A serviceusage resource object
     """
     return googleapiclient.discovery.build('logging', 'v2', credentials=credentials, cache_discovery=False)
-=======
+
+
 def _get_cloudmonitoring_resource(credentials: GoogleCredentials) -> Resource:
     """
     Instantiates a cloud monitoring resource object.
@@ -140,7 +136,6 @@
     :return: A serviceusage resource object
     """
     return googleapiclient.discovery.build('dataproc', 'v1', credentials=credentials, cache_discovery=False)
->>>>>>> b86408e6
 
 
 def _get_compute_resource(credentials: GoogleCredentials) -> Resource:
@@ -308,12 +303,9 @@
         apigateway=_get_apigateway_resource(credentials),
         cloudfunction=_get_cloudfunction_resource(credentials),
         pubsub=_get_pubsub_resource(credentials),
-<<<<<<< HEAD
         cloud_logging=_get_cloud_logging_resource(credentials),
-=======
         cloudmonitoring=_get_cloudmonitoring_resource(credentials),
         dataproc=_get_dataproc_resource(credentials),
->>>>>>> b86408e6
     )
 
 
