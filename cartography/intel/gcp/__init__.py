--- conflicted
+++ resolved
@@ -341,14 +341,9 @@
 
 
 def concurrent_execution(
-<<<<<<< HEAD
     service: str, service_func: Any, config: Config, iam: Resource,
     common_job_parameters: Dict, gcp_update_tag: int, project_id: str, crm_v1: Resource,
     crm_v2: Resource,
-=======
-    service: str, service_func: Any, config: Config, resource: Resource,
-    common_job_parameters: Dict, gcp_update_tag: int, project_id: str, crm: Resource,
->>>>>>> 064a7967
 ):
     logger.info(f"BEGIN processing for service: {service}")
 
@@ -362,14 +357,10 @@
     )
 
     if service == 'iam':
-<<<<<<< HEAD
         service_func(neo4j_driver.session(), iam, crm_v1, crm_v2, project_id,
-=======
-        service_func(neo4j_driver.session(), resource, crm, project_id,
->>>>>>> 064a7967
                      gcp_update_tag, common_job_parameters)
     else:
-        service_func(neo4j_driver.session(), resource, project_id, gcp_update_tag,
+        service_func(neo4j_driver.session(), iam, project_id, gcp_update_tag,
                      common_job_parameters, regions)
     logger.info(f"END processing for service: {service}")
 
@@ -501,7 +492,7 @@
     resources = _initialize_resources(credentials)
 
     # If we don't have perms to pull Orgs or Folders from GCP, we will skip safely
-    # crm.sync_gcp_organizations(neo4j_session, resources.crm_v1, config.update_tag, common_job_parameters)
+    crm.sync_gcp_organizations(neo4j_session, resources.crm_v1, config.update_tag, common_job_parameters)
     crm.sync_gcp_folders(neo4j_session, resources.crm_v2, config.update_tag, common_job_parameters)
 
     projects = crm.get_gcp_projects(resources.crm_v1)
