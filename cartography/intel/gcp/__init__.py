--- conflicted
+++ resolved
@@ -27,21 +27,13 @@
 logger = logging.getLogger(__name__)
 Resources = namedtuple(
     'Resources', 'compute gke cloudfunction crm_v1 crm_v2 dns storage serviceusage \
-<<<<<<< HEAD
-        iam apigateway cloudkms cloudrun sql bigtable firestore pubsub dataproc cloudmonitoring cloud_logging cloudcdn loadbalancer apikey bigquery dataflow',
-=======
-        iam apigateway cloudkms cloudrun sql bigtable firestore pubsub dataproc cloudmonitoring cloud_logging cloudcdn loadbalancer apikey bigquery spanner pubsublite',
->>>>>>> 746e8e49
+        iam apigateway cloudkms cloudrun sql bigtable firestore pubsub dataproc cloudmonitoring cloud_logging cloudcdn loadbalancer apikey bigquery dataflow spanner pubsublite',
 )
 
 # Mapping of service short names to their full names as in docs. See https://developers.google.com/apis-explorer,
 # and https://cloud.google.com/service-usage/docs/reference/rest/v1/services#ServiceConfig
 Services = namedtuple(
-<<<<<<< HEAD
-    'Services', 'compute storage gke dns cloudfunction crm_v1 crm_v2 cloudkms cloudrun iam apigateway sql bigtable firestore apikey bigquery dataflow',
-=======
-    'Services', 'compute storage gke dns cloudfunction crm_v1 crm_v2 cloudkms cloudrun iam apigateway sql bigtable firestore apikey bigquery spanner pubsublite',
->>>>>>> 746e8e49
+    'Services', 'compute storage gke dns cloudfunction crm_v1 crm_v2 cloudkms cloudrun iam apigateway sql bigtable firestore apikey bigquery dataflow spanner pubsublite',
 )
 service_names = Services(
     compute='compute.googleapis.com',
@@ -60,12 +52,9 @@
     firestore='firestore.googleapis.com',
     apikey='apikeys.googleapis.com',
     bigquery='bigquery.googleapis.com',
-<<<<<<< HEAD
     dataflow='dataflow.googleapis.com',
-=======
     spanner='spanner.googleapis.com',
     pubsublite='pubsublite.googleapis.com',
->>>>>>> 746e8e49
 )
 
 
@@ -314,7 +303,6 @@
     return googleapiclient.discovery.build('bigquery', 'v2', credentials=credentials, cache_discovery=False)
 
 
-<<<<<<< HEAD
 def _get_dataflow_resource(credentials: GoogleCredentials) -> Resource:
     """
     Instantiates a dataflow resource object.
@@ -323,7 +311,8 @@
     :return: A serviceusage resource object
     """
     return googleapiclient.discovery.build('dataflow', 'v1b3', credentials=credentials, cache_discovery=False)
-=======
+
+
 def _get_spanner_resource(credentials: GoogleCredentials) -> Resource:
     """
     Instantiates a spanner resource object.
@@ -342,7 +331,6 @@
     :return: A serviceusage resource object
     """
     return googleapiclient.discovery.build('pubsublite', 'v1', credentials=credentials, cache_discovery=False)
->>>>>>> 746e8e49
 
 
 def _initialize_resources(credentials: GoogleCredentials) -> Resource:
@@ -375,12 +363,9 @@
         loadbalancer=_get_compute_resource(credentials),
         apikey=_get_apikey_resource(credentials),
         bigquery=_get_bigquery_resource(credentials),
-<<<<<<< HEAD
         dataflow=_get_dataflow_resource(credentials),
-=======
         spanner=_get_spanner_resource(credentials),
         pubsublite=_get_pubsublite_resource(credentials),
->>>>>>> 746e8e49
     )
 
 
