import json
import logging
from typing import Dict
from typing import List

import neo4j
from googleapiclient.discovery import HttpError
from googleapiclient.discovery import Resource

from cartography.util import run_cleanup_job
from cartography.util import timeit

logger = logging.getLogger(__name__)


@timeit
def get_bigtable_instances(bigtable: Resource, project_id: str) -> List[Dict]:
    """
        Returns a list of bigtable instances for a given project.

        :type bigtable: Resource
        :param bigtable: The bigtable resource created by googleapiclient.discovery.build()

        :type project_id: str
        :param project_id: Current Google Project Id

        :rtype: list
        :return: List of Bigtable Instances
    """
    try:
        bigtable_instances = []
        request = bigtable.projects().instances().list(parent=f"projects/{project_id}")
        while request is not None:
            response = request.execute()
            if response.get('instances', []):
                for instance in response['instances']:
                    instance['id'] = instance['name']
                    bigtable_instances.append(instance)
            request = bigtable.projects().instances().list_next(previous_request=request, previous_response=response)
        return bigtable_instances
    except HttpError as e:
        err = json.loads(e.content.decode('utf-8'))['error']
        if err.get('status', '') == 'PERMISSION_DENIED' or err.get('message', '') == 'Forbidden':
            logger.warning(
                (
                    "Could not retrieve Bigtable Instances on project %s due to permissions issues.\
                         Code: %s, Message: %s"
                ), project_id, err['code'], err['message'],
            )
            return []
        else:
            raise


@timeit
def get_bigtable_clusters(bigtable: Resource, bigtable_instances: List[Dict], project_id: str) -> List[Dict]:
    """
        Returns a list of bigtable clusters for a given project.

        :type bigtable: Resource
        :param bigtable: The bigtable resource created by googleapiclient.discovery.build()

        :type bigtable_instances: List
        :param bigtable_instances: A list of bigtable instances

        :type project_id: str
        :param project_id: Current Google Project Id

        :rtype: list
        :return: List of Bigtable Clusters
    """
    for instance in bigtable_instances:
        try:
            bigtable_clusters = []
            request = bigtable.projects().instances().clusters().list(
                parent=instance['name'],
            )
            while request is not None:
                response = request.execute()
                if response.get('clusters', []):
                    for cluster in response['clusters']:
                        cluster['instance_id'] = instance['id']
                        cluster['instance_name'] = instance.get('name')
                        cluster['id'] = cluster['name']
                        bigtable_clusters.append(cluster)
                request = bigtable.projects().instances().clusters().list_next(
                    previous_request=request, previous_response=response,
                )
        except HttpError as e:
            err = json.loads(e.content.decode('utf-8'))['error']
            if err.get('status', '') == 'PERMISSION_DENIED' or err.get('message', '') == 'Forbidden':
                logger.warning(
                    (
                        "Could not retrieve Bigtable Instance Clusters on project %s due to permissions issues.\
                            Code: %s, Message: %s"
                    ), project_id, err['code'], err['message'],
                )
                return []
            else:
                raise
    return bigtable_clusters


@timeit
def get_bigtable_cluster_backups(bigtable: Resource, bigtable_clusters: List[Dict], project_id: str) -> List[Dict]:
    """
        Returns a list of bigtable cluster backups for a given project.

        :type bigtable: Resource
        :param bigtable: The bigtable resource created by googleapiclient.discovery.build()

        :type bigtable_clusters: list
        :param bigtable_clusters: List of bigtable clusters

        :type project_id: str
        :param project_id: Current Google Project Id

        :rtype: list
        :return: List of Bigtable Cluster Backups
    """
    cluster_backups = []
    for cluster in bigtable_clusters:
        try:
<<<<<<< HEAD

=======
>>>>>>> 4012511d
            request = bigtable.projects().instances().clusters().backup().list(
                parent=cluster.get('name', None),
            )
            while request is not None:
                response = request.execute()
                if response.get('backups', []):
                    for backup in response['backups']:
                        backup['cluster_id'] = cluster['id']
                        backup['id'] = backup['name']
                        cluster_backups.append(backup)
                request = bigtable.projects().instances().clusters().backup().list_next(
                    previous_request=request, previous_response=response,
                )
        except HttpError as e:
            err = json.loads(e.content.decode('utf-8'))['error']
            if err.get('status', '') == 'PERMISSION_DENIED' or err.get('message', '') == 'Forbidden':
                logger.warning(
                    (
                        "Could not retrieve Bigtable Instance Clusters Backups on project %s due to permissions issues.\
                             Code: %s, Message: %s"
                    ), project_id, err['code'], err['message'],
                )
                return []
            else:
                raise
    return cluster_backups


@timeit
def get_get_bigtable_tables(bigtable: Resource, bigtable_instances: List[Dict], project_id: str) -> List[Dict]:
    """
        Returns a list of bigtable tables for a given project.

        :type bigtable: Resource
        :param bigtable: The bigtable resource created by googleapiclient.discovery.build()

        :type bigtable_instances: List
        :param bigtable_instances: List of bigtable instances

        :type project_id: str
        :param project_id: Current Google Project Id

        :rtype: list
        :return: List of Bigtable Tables
    """
    bigtable_tables = []
    for instance in bigtable_instances:
        try:
<<<<<<< HEAD

=======
>>>>>>> 4012511d
            request = bigtable.projects().instances().tables().list(
                parent=instance.get('name', None),
            )
            while request is not None:
                response = request.execute()
                if response.get('tables', []):
                    for table in response['tables']:
                        table['instance_id'] = instance['id']
                        table['id'] = table['name']
                        bigtable_tables.append(table)
                request = bigtable.projects().instances().tables().list_next(
                    previous_request=request, previous_response=response,
                )
        except HttpError as e:
            err = json.loads(e.content.decode('utf-8'))['error']
            if err.get('status', '') == 'PERMISSION_DENIED' or err.get('message', '') == 'Forbidden':
                logger.warning(
                    (
                        "Could not retrieve Bigtable Instance Tables on project %s due to permissions issues.\
                             Code: %s, Message: %s"
                    ), project_id, err['code'], err['message'],
                )
                return []
            else:
                raise
    return bigtable_tables


@timeit
def load_bigtable_instances(session: neo4j.Session, data_list: List[Dict], project_id: str, update_tag: int) -> None:
    session.write_transaction(_load_bigtable_instances_tx, data_list, project_id, update_tag)


@timeit
def _load_bigtable_instances_tx(
    tx: neo4j.Transaction, bigtable_instances: List[Dict],
    project_id: str, gcp_update_tag: int,
) -> None:
    """
        :type neo4j_transaction: Neo4j transaction object
        :param neo4j transaction: The Neo4j transaction object

        :type instances_resp: List
        :param instances_resp: A list of Bigtable Instances

        :type project_id: str
        :param project_id: Current Google Project Id

        :type gcp_update_tag: timestamp
        :param gcp_update_tag: The timestamp value to set our new Neo4j nodes with
    """
    ingest_bigtable_instances = """
    UNWIND {bigtable_instances} as instance
    MERGE (i:GCPBigtableInstance{id:instance.id})
    ON CREATE SET
        i.firstseen = timestamp()
    SET
        i.name = instance.name,
        i.displayName = instance.displayName,
        i.state = instance.state,
        i.type = instance.type,
        i.createTime = instance.createTime,
        i.lastupdated = {gcp_update_tag}
    WITH instance, i
    MATCH (owner:GCPProject{id:{ProjectId}})
    MERGE (owner)-[r:RESOURCE]->(i)
    ON CREATE SET
        r.firstseen = timestamp(),
        r.lastupdated = {gcp_update_tag}
    """
    tx.run(
        ingest_bigtable_instances,
        bigtable_instances=bigtable_instances,
        ProjectId=project_id,
        gcp_update_tag=gcp_update_tag,
    )


@timeit
def load_bigtable_clusters(session: neo4j.Session, data_list: List[Dict], project_id: str, update_tag: int) -> None:
    session.write_transaction(_load_bigtable_clusters_tx, data_list, project_id, update_tag)


@timeit
def _load_bigtable_clusters_tx(
    tx: neo4j.Transaction, bigtable_clusters: List[Dict],
    project_id: str, gcp_update_tag: int,
) -> None:
    """
        :type neo4j_transaction: Neo4j transaction object
        :param neo4j transaction: The Neo4j transaction object

        :type clusters_resp: List
        :param clusters_resp: A list of Bigtable Instance Clusters

        :type project_id: str
        :param project_id: Current Google Project Id

        :type gcp_update_tag: timestamp
        :param gcp_update_tag: The timestamp value to set our new Neo4j nodes with
    """
    ingest_bigtable_clusters = """
    UNWIND {bigtable_clusters} as cluster
    MERGE (c:GCPBigtableCluster{id:cluster.id})
    ON CREATE SET
        c.firstseen = timestamp()
    SET
        c.name = cluster.name,
        c.location = cluster.name,
        c.state = cluster.state,
        c.serveNodes = cluster.serveNodes,
        c.defaultStorageType = cluster.defaultStorageType,
        c.lastupdated = {gcp_update_tag}
    WITH c,cluster
    MATCH (i:GCPBigtableInstance{id:cluster.instance_id})
    MERGE (i)-[r:HAS_CLUSTER]->(c)
    ON CREATE SET
        r.firstseen = timestamp(),
        r.lastupdated = {gcp_update_tag}
    """
    tx.run(
        ingest_bigtable_clusters,
        bigtable_clusters=bigtable_clusters,
        ProjectId=project_id,
        gcp_update_tag=gcp_update_tag,
    )


@timeit
def load_bigtable_cluster_backups(
    session: neo4j.Session, data_list: List[Dict],
    project_id: str, update_tag: int,
) -> None:
    session.write_transaction(_load_bigtable_cluster_backups_tx, data_list, project_id, update_tag)


@timeit
def _load_bigtable_cluster_backups_tx(
    tx: neo4j.Transaction, bigtable_cluster_backups: List[Dict],
    project_id: str, gcp_update_tag: int,
) -> None:
    """
        :type neo4j_transaction: Neo4j transaction object
        :param neo4j transaction: The Neo4j transaction object

        :type cluster_backup_resp: List
        :param cluster_backup_resp: A list of Bigtable Instance Cluster Backups

        :type project_id: str
        :param project_id: Current Google Project Id

        :type gcp_update_tag: timestamp
        :param gcp_update_tag: The timestamp value to set our new Neo4j nodes with
    """
    ingest_bigtable_cluster_backups = """
    UNWIND {bigtable_cluster_backups} as backup
    MERGE (b:GCPBigtableClusterBackup{id:backup.id})
    ON CREATE SET
        b.firstseen = timestamp()
    SET
        b.name = backup.name,
        b.sourceTable = backup.sourceTable,
        b.expireTime = backup.expireTime,
        b.startTime = backup.startTime,
        b.endTime = backup.endTime,
        b.sizeBytes = backup.sizeBytes,
        b.state = backup.state,
        b.lastupdated = {gcp_update_tag}
    WITH b,backup
    MATCH (c:GCPBigtableCluster{id:backup.cluster_id})
    MERGE (c)-[r:HAS_BACKUP]->(b)
    ON CREATE SET
        r.firstseen = timestamp(),
        r.lastupdated = {gcp_update_tag}
    """
    tx.run(
        ingest_bigtable_cluster_backups,
        bigtable_cluster_backups=bigtable_cluster_backups,
        ProjectId=project_id,
        gcp_update_tag=gcp_update_tag,
    )


@timeit
def load_bigtable_tables(session: neo4j.Session, data_list: List[Dict], project_id: str, update_tag: int) -> None:
    session.write_transaction(_load_bigtable_tables_tx, data_list, project_id, update_tag)


@timeit
def _load_bigtable_tables_tx(
    tx: neo4j.Transaction, bigtable_tables: List[Dict],
    project_id: str, gcp_update_tag: int,
) -> None:
    """
        :type neo4j_transaction: Neo4j transaction object
        :param neo4j transaction: The Neo4j transaction object

        :type bigtable_table_resp: List
        :param bigtable_table_resp: A list of Bigtable Tables

        :type project_id: str
        :param project_id: Current Google Project Id

        :type gcp_update_tag: timestamp
        :param gcp_update_tag: The timestamp value to set our new Neo4j nodes with
    """
    ingest_bigtable_tables = """
    UNWIND {bigtable_tables} as table
    MERGE (t:GCPBigtableTable{id:table.id})
    ON CREATE SET
        t.firstseen = timestamp()
    SET
        t.name = table.name,
        t.replicationState = table.clusterState.replicationState,
        t.granularity = table.granularity,
        t.sourceType = table.restoreInfo.sourceType,
        t.lastupdated = {gcp_update_tag}
    WITH table, t
    MATCH (i:GCPBigtableInstance{id:table.instance_id})
    MERGE (i)-[r:HAS_TABLE]->(t)
    ON CREATE SET
        r.firstseen = timestamp(),
        r.lastupdated = {gcp_update_tag}
    """
    tx.run(
        ingest_bigtable_tables,
        bigtable_tables=bigtable_tables,
        ProjectId=project_id,
        gcp_update_tag=gcp_update_tag,
    )


@timeit
def cleanup_bigtable(neo4j_session: neo4j.Session, common_job_parameters: Dict) -> None:
    """
        Delete out-of-date GCP Bigtable Instances,Clusters,Cluster Backups and Tables and relationships

        :type neo4j_session: The Neo4j session object
        :param neo4j_session: The Neo4j session

        :type common_job_parameters: dict
        :param common_job_parameters: Dictionary of other job parameters to pass to Neo4j

        :rtype: NoneType
        :return: Nothing
    """
    run_cleanup_job('gcp_bigtable_cleanup.json', neo4j_session, common_job_parameters)


@timeit
def sync_bigtable(
    neo4j_session: neo4j.Session, bigtable: Resource, project_id: str, gcp_update_tag: int,
    common_job_parameters: Dict,
) -> None:
    """
        Get GCP Cloud Bigtable Entities using the Cloud Bigtable resource object,
        ingest to Neo4j, and clean up old data.

        :type neo4j_session: The Neo4j session object
        :param neo4j_session: The Neo4j session

        :type bigtable: The GCP Bigtable resource object created by googleapiclient.discovery.build()
        :param sql: The GCP Bigtable resource object

        :type project_id: str
        :param project_id: The project ID of the corresponding project

        :type gcp_update_tag: timestamp
        :param gcp_update_tag: The timestamp value to set our new Neo4j nodes with

        :type common_job_parameters: dict
        :param common_job_parameters: Dictionary of other job parameters to pass to Neo4j

        :rtype: NoneType
        :return: Nothing
    """
    logger.info("Syncing GCP Cloud Bigtable for project %s.", project_id)
    # BIGTABLE INSTANCES
    bigtable_instances = get_bigtable_instances(bigtable, project_id)
    load_bigtable_instances(neo4j_session, bigtable_instances, project_id, gcp_update_tag)
    # BIGTABLE CLUSTERS
    bigtable_clusters = get_bigtable_clusters(bigtable, bigtable_instances, project_id)
    load_bigtable_clusters(neo4j_session, bigtable_clusters, project_id, gcp_update_tag)
    # BIGTABLE CLUSTER BACKUPS
    cluster_backups = get_bigtable_cluster_backups(bigtable, bigtable_clusters, project_id)
    load_bigtable_cluster_backups(neo4j_session, cluster_backups, project_id, gcp_update_tag)
    # BIGTABLE TABLES
    bigtable_tables = get_get_bigtable_tables(bigtable, bigtable_instances, project_id)
    load_bigtable_tables(neo4j_session, bigtable_tables, project_id, gcp_update_tag)
    cleanup_bigtable(neo4j_session, common_job_parameters)<|MERGE_RESOLUTION|>--- conflicted
+++ resolved
@@ -121,10 +121,6 @@
     cluster_backups = []
     for cluster in bigtable_clusters:
         try:
-<<<<<<< HEAD
-
-=======
->>>>>>> 4012511d
             request = bigtable.projects().instances().clusters().backup().list(
                 parent=cluster.get('name', None),
             )
@@ -173,10 +169,6 @@
     bigtable_tables = []
     for instance in bigtable_instances:
         try:
-<<<<<<< HEAD
-
-=======
->>>>>>> 4012511d
             request = bigtable.projects().instances().tables().list(
                 parent=instance.get('name', None),
             )
