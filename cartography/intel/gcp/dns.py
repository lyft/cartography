import json
import logging
from typing import Dict
from typing import List

import neo4j
from googleapiclient.discovery import HttpError
from googleapiclient.discovery import Resource

from cartography.util import run_cleanup_job
from cartography.util import timeit

logger = logging.getLogger(__name__)


@timeit
def get_dns_zones(dns: Resource, project_id: str) -> List[Resource]:
    """
    Returns a list of DNS zones within the given project.

    :type dns: The GCP DNS resource object
    :param dns: The DNS resource object created by googleapiclient.discovery.build()

    :type project_id: str
    :param project_id: Current Google Project Id

    :rtype: list
    :return: List of DNS zones
    """
    try:
        zones = []
        request = dns.managedZones().list(project=project_id)
        while request is not None:
            response = request.execute()
            for managed_zone in response['managedZones']:
                managed_zone['id'] = f"projects/{project_id}/managedZones/{managed_zone['name']}"
                zones.append(managed_zone)
            request = dns.managedZones().list_next(previous_request=request, previous_response=response)
        return zones
    except HttpError as e:
        err = json.loads(e.content.decode('utf-8'))['error']
        if err.get('status', '') == 'PERMISSION_DENIED' or err.get('message', '') == 'Forbidden':
            logger.warning(
                (
                    "Could not retrieve DNS zones on project %s due to permissions issues. Code: %s, Message: %s"
                ), project_id, err['code'], err['message'],
            )
            return []
        else:
            raise


@timeit
def get_dns_rrs(dns: Resource, dns_zones: List[Dict], project_id: str) -> List[Resource]:
    """
    Returns a list of DNS Resource Record Sets within the given project.

    :type dns: The GCP DNS resource object
    :param dns: The DNS resource object created by googleapiclient.discovery.build()

    :type dns_zones: list
    :param dns_zones: List of DNS zones for the project

    :type project_id: str
    :param project_id: Current Google Project Id

    :rtype: list
    :return: List of Resource Record Sets
    """
    try:
        rrs: List[Resource] = []
        for zone in dns_zones:
            request = dns.resourceRecordSets().list(project=project_id, managedZone=zone['id'])
            while request is not None:
                response = request.execute()
                for resource_record_set in response['rrsets']:
                    resource_record_set['zone'] = zone['id']
<<<<<<< HEAD
                    resource_record_set["id"] = f"projects/{project_id}/resourceRecordSet/{resource_record_set.get('name',None)}"
=======
                    resource_record_set[
                        "id"
                    ] = f"projects/{project_id}/resourceRecordSet/{resource_record_set.get('name',None)}"
>>>>>>> c22611ff
                    rrs.append(resource_record_set)
                request = dns.resourceRecordSets().list_next(previous_request=request, previous_response=response)
        return rrs
    except HttpError as e:
        err = json.loads(e.content.decode('utf-8'))['error']
        if err.get('status', '') == 'PERMISSION_DENIED' or err.get('message', '') == 'Forbidden':
            logger.warning(
                (
                    "Could not retrieve DNS RRS on project %s due to permissions issues. Code: %s, Message: %s"
                ), project_id, err['code'], err['message'],
            )
            return []
        else:
            raise
        raise e


@timeit
def load_dns_zones(neo4j_session: neo4j.Session, dns_zones: List[Dict], project_id: str, gcp_update_tag: int) -> None:
    """
    Ingest GCP DNS Zones into Neo4j

    :type neo4j_session: Neo4j session object
    :param neo4j session: The Neo4j session object

    :type dns_resp: Dict
    :param dns_resp: A DNS response object from the GKE API

    :type project_id: str
    :param project_id: Current Google Project Id

    :type gcp_update_tag: timestamp
    :param gcp_update_tag: The timestamp value to set our new Neo4j nodes with

    :rtype: NoneType
    :return: Nothing
    """

    ingest_records = """
    UNWIND {records} as record
    MERGE (zone:GCPDNSZone{id:record.id})
    ON CREATE SET
        zone.firstseen = timestamp(),
        zone.created_at = record.creationTime
    SET
        zone.name = record.name,
        zone.dns_name = record.dnsName,
        zone.description = record.description,
        zone.visibility = record.visibility,
        zone.kind = record.kind,
        zone.nameservers = record.nameServers,
        zone.lastupdated = {gcp_update_tag}
    WITH zone
    MATCH (owner:GCPProject{id:{ProjectId}})
    MERGE (owner)-[r:RESOURCE]->(zone)
    ON CREATE SET
        r.firstseen = timestamp(),
        r.lastupdated = {gcp_update_tag}
    """
    neo4j_session.run(
        ingest_records,
        records=dns_zones,
        ProjectId=project_id,
        gcp_update_tag=gcp_update_tag,
    )


@timeit
def load_rrs(neo4j_session: neo4j.Session, dns_rrs: List[Resource], project_id: str, gcp_update_tag: int) -> None:
    """
    Ingest GCP RRS into Neo4j

    :type neo4j_session: Neo4j session object
    :param neo4j session: The Neo4j session object

    :type dns_rrs: list
    :param dns_rrs: A list of RRS

    :type project_id: str
    :param project_id: Current Google Project Id

    :type gcp_update_tag: timestamp
    :param gcp_update_tag: The timestamp value to set our new Neo4j nodes with

    :rtype: NoneType
    :return: Nothing
    """

    ingest_records = """
    UNWIND {records} as record
    MERGE (rrs:GCPRecordSet{id:record.id})
    ON CREATE SET
        rrs.firstseen = timestamp()
    SET
        rrs.name = record.name,
        rrs.type = record.type,
        rrs.ttl = record.ttl,
        rrs.data = record.rrdatas,
        rrs.lastupdated = {gcp_update_tag}
    WITH rrs, record
    MATCH (zone:GCPDNSZone{id:record.zone})
    MERGE (zone)-[r:HAS_RECORD]->(rrs)
    ON CREATE SET
        r.firstseen = timestamp(),
        r.lastupdated = {gcp_update_tag}
    """
    neo4j_session.run(
        ingest_records,
        records=dns_rrs,
        gcp_update_tag=gcp_update_tag,
    )


@timeit
def cleanup_dns_records(neo4j_session: neo4j.Session, common_job_parameters: Dict) -> None:
    """
    Delete out-of-date GCP DNS Zones and RRS nodes and relationships

    :type neo4j_session: The Neo4j session object
    :param neo4j_session: The Neo4j session

    :type common_job_parameters: dict
    :param common_job_parameters: Dictionary of other job parameters to pass to Neo4j

    :rtype: NoneType
    :return: Nothing
    """
    run_cleanup_job('gcp_dns_cleanup.json', neo4j_session, common_job_parameters)


@timeit
def sync(
    neo4j_session: neo4j.Session, dns: Resource, project_id: str, gcp_update_tag: int,
    common_job_parameters: Dict,
) -> None:
    """
    Get GCP DNS Zones and Resource Record Sets using the DNS resource object, ingest to Neo4j, and clean up old data.

    :type neo4j_session: The Neo4j session object
    :param neo4j_session: The Neo4j session

    :type dns: The DNS resource object created by googleapiclient.discovery.build()
    :param dns: The GCP DNS resource object

    :type project_id: str
    :param project_id: The project ID of the corresponding project

    :type gcp_update_tag: timestamp
    :param gcp_update_tag: The timestamp value to set our new Neo4j nodes with

    :type common_job_parameters: dict
    :param common_job_parameters: Dictionary of other job parameters to pass to Neo4j

    :rtype: NoneType
    :return: Nothing
    """
    logger.info("Syncing DNS records for project %s.", project_id)
    # DNS ZONES
    dns_zones = get_dns_zones(dns, project_id)
    load_dns_zones(neo4j_session, dns_zones, project_id, gcp_update_tag)
    # RECORD SETS
    dns_rrs = get_dns_rrs(dns, dns_zones, project_id)
    load_rrs(neo4j_session, dns_rrs, project_id, gcp_update_tag)
    # TODO scope the cleanup to the current project - https://github.com/lyft/cartography/issues/381
    cleanup_dns_records(neo4j_session, common_job_parameters)<|MERGE_RESOLUTION|>--- conflicted
+++ resolved
@@ -75,13 +75,9 @@
                 response = request.execute()
                 for resource_record_set in response['rrsets']:
                     resource_record_set['zone'] = zone['id']
-<<<<<<< HEAD
-                    resource_record_set["id"] = f"projects/{project_id}/resourceRecordSet/{resource_record_set.get('name',None)}"
-=======
                     resource_record_set[
                         "id"
                     ] = f"projects/{project_id}/resourceRecordSet/{resource_record_set.get('name',None)}"
->>>>>>> c22611ff
                     rrs.append(resource_record_set)
                 request = dns.resourceRecordSets().list_next(previous_request=request, previous_response=response)
         return rrs
