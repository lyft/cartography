--- conflicted
+++ resolved
@@ -50,12 +50,8 @@
             raise
 
 
-<<<<<<< HEAD
 @timeit
-def load_gke_clusters(neo4j_session, gke_list, project_number, gcp_update_tag):
-=======
 def load_gke_clusters(neo4j_session, gke_list, project_id, gcp_update_tag):
->>>>>>> 5c0e2dad
     """
     Ingest GCP GKE Clusters to Neo4j
 
