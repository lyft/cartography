from typing import Dict

from . import apigateway
from . import bigtable
from . import cloudfunction
from . import cloudkms
from . import cloudrun
from . import compute
from . import dns
from . import firestore
from . import gke
from . import iam
from . import sql
from . import storage
from . import pubsub
<<<<<<< HEAD
from . import cloudmonitoring
=======
from . import dataproc
>>>>>>> c16e61e5


RESOURCE_FUNCTIONS: Dict = {
    'iam': iam.sync,
    'bigtable': bigtable.sync,
    'cloudfunction': cloudfunction.sync,
    'cloudkms': cloudkms.sync,
    'cloudrun': cloudrun.sync,
    'compute': compute.sync,
    'dns': dns.sync,
    'firestore': firestore.sync,
    'gke': gke.sync,
    'sql': sql.sync,
    'storage': storage.sync,
    'apigateway': apigateway.sync,
    'pubsub': pubsub.sync,
<<<<<<< HEAD
    'cloudmonitoring': cloudmonitoring.sync,
=======
    'dataproc': dataproc.sync,
>>>>>>> c16e61e5
}<|MERGE_RESOLUTION|>--- conflicted
+++ resolved
@@ -13,11 +13,8 @@
 from . import sql
 from . import storage
 from . import pubsub
-<<<<<<< HEAD
 from . import cloudmonitoring
-=======
 from . import dataproc
->>>>>>> c16e61e5
 
 
 RESOURCE_FUNCTIONS: Dict = {
@@ -34,9 +31,6 @@
     'storage': storage.sync,
     'apigateway': apigateway.sync,
     'pubsub': pubsub.sync,
-<<<<<<< HEAD
     'cloudmonitoring': cloudmonitoring.sync,
-=======
     'dataproc': dataproc.sync,
->>>>>>> c16e61e5
 }