--- conflicted
+++ resolved
@@ -44,11 +44,7 @@
         if common_job_parameters.get('pagination', {}).get('storage', None):
             pageNo = common_job_parameters.get("pagination", {}).get("storage", None)["pageNo"]
             pageSize = common_job_parameters.get("pagination", {}).get("storage", None)["pageSize"]
-<<<<<<< HEAD
-            totalPages = len(res['items']) / pageSize
-=======
             totalPages = len(res.get('items', [])) / pageSize
->>>>>>> 256ca972
             if int(totalPages) != totalPages:
                 totalPages = totalPages + 1
             totalPages = int(totalPages)
@@ -60,19 +56,11 @@
                 ] - 1
             ) * common_job_parameters.get('pagination', {}).get('storage', None)['pageSize']
             page_end = page_start + common_job_parameters.get('pagination', {}).get('storage', None)['pageSize']
-<<<<<<< HEAD
-            if page_end > len(res['items']) or len(res['items']) == page_end:
-                res['items'] = res['items'][page_start:]
-            else:
-                has_next_page = True
-                res['items'] = res['items'][page_start:page_end]
-=======
             if page_end > len(res.get('items', [])) or len(res.get('items', [])) == page_end:
                 res['items'] = res.get('items', [])[page_start:]
             else:
                 has_next_page = True
                 res['items'] = res.get('items', [])[page_start:page_end]
->>>>>>> 256ca972
                 common_job_parameters['pagination']['storage']['hasNextPage'] = has_next_page
         return res
     except HttpError as e:
@@ -182,7 +170,6 @@
 
     MERGE (bucket:GCPBucket{id:  $BucketId})
     ON CREATE SET bucket.firstseen = timestamp(),
-<<<<<<< HEAD
     bucket.bucket_id = $BucketId
     SET bucket.self_link = $SelfLink,
     bucket.project_number = $ProjectNumber,
@@ -207,32 +194,6 @@
     bucket.default_kms_key_name = $DefaultKmsKeyName,
     bucket.consolelink = $consolelink,
     bucket.lastupdated = $gcp_update_tag
-=======
-    bucket.bucket_id = {BucketId}
-    SET bucket.self_link = {SelfLink},
-    bucket.project_number = {ProjectNumber},
-    bucket.kind = {Kind},
-    bucket.name = {name},
-    bucket.location = {Location},
-    bucket.region = {region},
-    bucket.location_type = {LocationType},
-    bucket.meta_generation = {MetaGeneration},
-    bucket.storage_class = {StorageClass},
-    bucket.time_created = {TimeCreated},
-    bucket.entity = {Entity},
-    bucket.defaultentity = {DefaultEntity},
-    bucket.uniform_bucket_level_access = {UniformBucketLevelAccess},
-    bucket.retention_period = {RetentionPeriod},
-    bucket.iam_config_bucket_policy_only = {IamConfigBucketPolicyOnly},
-    bucket.owner_entity = {OwnerEntity},
-    bucket.owner_entity_id = {OwnerEntityId},
-    bucket.versioning_enabled = {VersioningEnabled},
-    bucket.log_bucket = {LogBucket},
-    bucket.requester_pays = {RequesterPays},
-    bucket.default_kms_key_name = {DefaultKmsKeyName},
-    bucket.consolelink = {consolelink},
-    bucket.lastupdated = {gcp_update_tag}
->>>>>>> 256ca972
 
     MERGE (p)-[r:RESOURCE]->(bucket)
     ON CREATE SET r.firstseen = timestamp()
