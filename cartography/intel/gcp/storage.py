--- conflicted
+++ resolved
@@ -250,11 +250,7 @@
     load_gcp_buckets(neo4j_session, bucket_list, gcp_update_tag)
     # TODO scope the cleanup to the current project - https://github.com/lyft/cartography/issues/381
     cleanup_gcp_buckets(neo4j_session, common_job_parameters)
-<<<<<<< HEAD
-    label.sync_labels(neo4j_session, bucket_list, gcp_update_tag, common_job_parameters, 'buckets')
+    label.sync_labels(neo4j_session, bucket_list, gcp_update_tag, common_job_parameters, 'buckets', 'GCPBucket')
 
     toc = time.perf_counter()
-    logger.info(f"Time to process Storage: {toc - tic:0.4f} seconds")
-=======
-    label.sync_labels(neo4j_session, bucket_list, gcp_update_tag, common_job_parameters, 'buckets', 'GCPBucket')
->>>>>>> 12e0d35b
+    logger.info(f"Time to process Storage: {toc - tic:0.4f} seconds")