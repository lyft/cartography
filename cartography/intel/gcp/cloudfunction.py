--- conflicted
+++ resolved
@@ -283,11 +283,7 @@
     for function in functions:
         load_function_entity_relation(neo4j_session, function, gcp_update_tag)
     cleanup_gcp_functions(neo4j_session, common_job_parameters)
-<<<<<<< HEAD
-    label.sync_labels(neo4j_session, functions, gcp_update_tag, common_job_parameters, 'functions')
+    label.sync_labels(neo4j_session, functions, gcp_update_tag, common_job_parameters, 'functions', 'GCPFunction')
 
     toc = time.perf_counter()
-    logger.info(f"Time to process Cloud Functions: {toc - tic:0.4f} seconds")
-=======
-    label.sync_labels(neo4j_session, functions, gcp_update_tag, common_job_parameters, 'functions', 'GCPFunction')
->>>>>>> 12e0d35b
+    logger.info(f"Time to process Cloud Functions: {toc - tic:0.4f} seconds")