import json
import logging

import requests.auth
from requests import exceptions

logger = logging.getLogger(__name__)


def get_extension_details(crxcavator_api_key, crxcavator_base_url, extension_id, version):
    """
    Get metadata for the specific extension_id and version number provided
    :param crxcavator_api_key: The API key to access the CRXcavator service
    :param crxcavator_base_url: The URL for the CRXcavator API
    :param extension_id: The extension id to request metadata for
    :param version: The version number of the extension to request metadata for
    :return: JSON text blob containing all extension metadata defined at
    https://crxcavator.io/apidocs#tag/group/paths/~1group~1extensions~1combined/get
    """
    return call_crxcavator_api(f"/report/{extension_id}/{version}", crxcavator_api_key, crxcavator_base_url)


def get_users_extensions(crxcavator_api_key, crxcavator_base_url):
    """
    Gets listing of all users who have installed each extension
    :param crxcavator_api_key: The API key to access the CRXcavator service
    :param crxcavator_base_url: The URL for the CRXcavator API
    :return: JSON text blob containing user email to extension id mapping defined at
    https://crxcavator.io/apidocs#tag/group/paths/~1group~1users~1extensions/get
    """
    return call_crxcavator_api("/group/users/extensions", crxcavator_api_key, crxcavator_base_url)


def call_crxcavator_api(api_and_parameters, crxcavator_api_key, crxcavator_base_url):
    """
    Perform the call requested to the CRXcavator API
    :param crxcavator_api_key: The API key to access the CRXcavator service
    :param crxcavator_base_url: The URL for the CRXcavator API
    :param api_and_parameters: Query string for the API including the required parameters
    :return: Returns JSON text blob for the API called. API spec is at https://crxcavator.io/apidocs
    """
    uri = crxcavator_base_url + api_and_parameters
    data = requests.get(
        uri,
        headers={
            'Accept': 'application/json',
            'API-Key': crxcavator_api_key,
        },
    )
    # if call failed, use requests library to raise an exception
    data.raise_for_status()
    return data.json()


def get_extensions(crxcavator_api_key, crxcavator_base_url, extensions_list):
    """
    Retrieves the detailed information for all the extension_id and version pairs
    :param crxcavator_api_key: The API key to access the CRXcavator service
    :param crxcavator_base_url: The URL for the CRXcavator API
    :param extensions_list: list of dictonary items containing the extension_id and version pairs
    :return: list containing all metadata for extensions
    """
    extensions_details = []
    for extension in extensions_list:
        extension_id = extension['extension_id']
        version = extension['version']
        name = extension['name']
        try:
            details = get_extension_details(crxcavator_api_key, crxcavator_base_url, extension_id, version)
            if not details:
                # we only have the name and version from group API, create minimal version
                logger.debug(f"No results returned from report API for extension {extension_id} {version}")
                details = {
                    'data': dict(
                        webstore={
                            'name': name,
                        },
                    ), 'extension_id': extension_id, 'version': version,
                }
            extensions_details.append(details)
        except exceptions.RequestException as e:
            logger.info(f"API error retrieving details for extension {extension_id}", e)
    return extensions_details


def transform_extensions(extension_details):
    """
    Transforms the raw extensions JSON from the API into a list of extensions data
    :param extension_details:  List containing the extension details
    :return: List containing extension info for ingestion
    """
    # the JSON returned from the CRXcavator API does not return well formatted objects
    # instead, each object is named after it's key, making enumeration more difficult
    # will build a cleaner object for import into graph

    extensions = []
    for extension in extension_details:
        extension_id = extension['extension_id']
        version = extension['version']
        data = extension.get('data')
        if not data:
            logger.warning(f'Could not retrieve details for extension {extension}')
            continue
        risk = data.get('risk', {})
        webstore = data.get('webstore', {})
        extensions.append({
            'id': f"{extension_id}|{version}",
            'extension_id': extension_id,
            'version': version,
            'risk_total': risk.get('total', 0),
            'risk_permissions_score': get_risk_data(risk, 'permissions'),
            'risk_webstore_score': get_risk_data(risk, 'webstore'),
            'risk_metadata': json.dumps(risk.get('metadata')),
            'risk_optional_permissions_score': get_risk_data(risk, 'optional_permissions'),
            'risk_csp_score': get_risk_data(risk, 'csp'),
            'risk_extcalls_score': get_risk_data(risk, 'extcalls'),
            'risk_vuln_score': get_risk_data(risk, 'retire'),
            'address': webstore.get('address'),
            'email': webstore.get('email'),
            'icon': webstore.get('icon'),
            'crxcavator_last_updated': webstore.get('last_updated'),
            'name': webstore.get('name'),
            'offered_by': webstore.get('offered_by'),
            'permissions_warnings': webstore.get('permission_warnings'),
            'privacy_policy': webstore.get('privacy_policy'),
            'rating': webstore.get('rating'),
            'rating_users': webstore.get('rating_users'),
            'short_description': webstore.get('short_description'),
            'size': webstore.get('size'),
            'support_site': webstore.get('support_site'),
            'users': webstore.get('users'),
            'website': webstore.get('website'),
            'type': webstore.get('type'),
            'price': webstore.get('price'),
            'report_link': f"https://crxcavator.io/report/{extension_id}/{version}",
        })
    return extensions


def get_risk_data(data_dict, key):
    """
    Gets the total risk value from the provided key and returns the value else 0
    :param data_dict: input data dictionary to parse
    :param key: key name to retrieve
    :return:
    """
    data = data_dict.get(key)
    data_score = data.get('total', 0) if data else 0
    return data_score


def load_extensions(extensions, session, update_tag):
    """
    Ingests the extension details into Neo4J
    :param extensions: List of extension data to load to Neo4J
    :param session: Neo4J session object for server communication
    :param update_tag: Timestamp used to determine data freshness
    :return: None
    """
    ingestion_cypher = """
    UNWIND {ExtensionsData} as extension
    MERGE (e:ChromeExtension{id: extension.id})
    ON CREATE SET
    e.extension_id = extension.extension_id,
    e.version = extension.version,
    e.firstseen = timestamp()
    SET
    e.extcalls = extension.extcalls,
    e.risk_total = extension.risk_total,
    e.risk_permissions_score = extension.risk_permissions_score,
    e.risk_metadata = extension.risk_metadata,
    e.risk_webstore_score = extension.risk_webstore_score,
    e.risk_optional_permissions_score = extension.risk_optional_permissions_score,
    e.risk_csp_score = extension.risk_csp_score,
    e.risk_extcalls_score = extension.risk_extcalls_score,
    e.risk_vuln_score = extension.risk_vuln_score,
    e.address = extension.address,
    e.email = extension.email,
    e.icon = extension.icon,
    e.crxcavator_last_updated = extension.crxcavator_last_updated,
    e.name = extension.name,
    e.offered_by = extension.offered_by,
    e.permissions_warnings = extension.permissions_warnings,
    e.privacy_policy = extension.privacy_policy,
    e.rating = extension.rating,
    e.rating_users = extension.rating_users,
    e.short_description = extension.short_description,
    e.size = extension.size,
    e.support_site = extension.support_site,
    e.users = extension.users,
    e.website = extension.website,
    e.type = extension.type,
    e.price = extension.price,
    e.report_link = extension.report_link,
    e.lastupdated = {UpdateTag}
    """

    logger.info(f'Ingesting {len(extensions)} extensions')
    session.run(ingestion_cypher, ExtensionsData=extensions, UpdateTag=update_tag)


def transform_user_extensions(user_extension_json):
    """
    Transforms the raw extensions JSON from the API into a list of extensions mapped to users
    :param user_extension_json:  The JSON text blob returned from the CRXcavator API
    :return: Tuple containing unique users list, unique extension list, and extension mapping for ingestion
    """
    user_extensions = user_extension_json.items()
    users_set = set()
    extensions = []
    extensions_by_user = []
    for extension in user_extensions:
        for details in extension[1].items():
            extension_id = extension[0]
            version = details[0]
            extensions.append({
                'extension_id': extension_id,
                'version': version,
                'name': details[1]['name'],
            })
            for user in details[1]['users']:
                if user is None:
<<<<<<< HEAD
                    print(f"bad user for {extension_id}|{version}")
=======
                    logger.info(f'bad user for {extension_id}{version}')
>>>>>>> 801bb58d
                    continue
                users_set.add(user)
                extensions_by_user.append({
                    'id': f"{extension_id}|{version}",
                    'user': user,
                })
    if len(users_set) == 0:
        raise ValueError('No users returned from CRXcavator')
    if len(extensions) == 0:
        raise ValueError('No extensions information returned from CRXcavator')
    if len(extensions_by_user) == 0:
        raise ValueError('No user->extension mapping returned from CRXcavator')

    return list(users_set), extensions, extensions_by_user


def load_user_extensions(users, extensions_by_user, session, update_tag):
    """
    Ingests the extension to user mapping details into Neo4J
    :param users: List of user objects to create for mapping
    :param extensions_by_user: List of user to extension id mappings
    :param session: Neo4J session object for server communication
    :param update_tag: Timestamp used to determine data freshness
    :return: None
    """

    user_ingestion_cypher = """
    UNWIND {Users} as user_email
    MERGE (user:GSuiteUser{email: user_email})
    ON CREATE SET
    user.firstseen = timestamp()
    SET user.lastupdated = {UpdateTag}
    """

    extension_ingestion_cypher = """
    UNWIND {ExtensionsUsers} as extension_user
    MATCH (user:GSuiteUser{email: extension_user.user}),(ext:ChromeExtension{id:extension_user.id})
    MERGE (user)-[r:INSTALLS]->(ext)
    ON CREATE SET
    r.firstseen = timestamp()
    SET r.lastupdated = {UpdateTag}
    """

    logger.info(f'Ingesting {len(users)} users')
    session.run(user_ingestion_cypher, Users=users, UpdateTag=update_tag)
    logger.info(f'Ingesting {len(extensions_by_user)} user->extension relationships')
    session.run(extension_ingestion_cypher, ExtensionsUsers=extensions_by_user, UpdateTag=update_tag)


def sync_extensions(neo4j_session, common_job_parameters, crxcavator_api_key, crxcavator_base_url):
    """
    Performs the sequential tasks to collect, transform, and sync extension data
    :param neo4j_session: Neo4J session for database interface
    :param common_job_parameters: Common job parameters containing UPDATE_TAG
    :param crxcavator_api_key: The API key to access the CRXcavator service
    :param crxcavator_base_url: The URL for the CRXcavator API
    :return: None
    """

    user_extensions_json = get_users_extensions(crxcavator_api_key, crxcavator_base_url)
    users, extensions_list, user_extensions = transform_user_extensions(user_extensions_json)
    extension_details = get_extensions(crxcavator_api_key, crxcavator_base_url, extensions_list)
    extensions = transform_extensions(extension_details)
    load_extensions(extensions, neo4j_session, common_job_parameters['UPDATE_TAG'])
    load_user_extensions(users, user_extensions, neo4j_session, common_job_parameters['UPDATE_TAG'])<|MERGE_RESOLUTION|>--- conflicted
+++ resolved
@@ -220,11 +220,7 @@
             })
             for user in details[1]['users']:
                 if user is None:
-<<<<<<< HEAD
-                    print(f"bad user for {extension_id}|{version}")
-=======
                     logger.info(f'bad user for {extension_id}{version}')
->>>>>>> 801bb58d
                     continue
                 users_set.add(user)
                 extensions_by_user.append({
