import logging
from string import Template
from typing import Any
from typing import Dict
from typing import List
from typing import Optional

import neo4j
from packaging.requirements import InvalidRequirement
from packaging.requirements import Requirement
from packaging.utils import canonicalize_name

from cartography.intel.github.util import fetch_all
from cartography.util import run_cleanup_job
from cartography.util import timeit


logger = logging.getLogger(__name__)

GITHUB_ORG_REPOS_PAGINATED_GRAPHQL = """
    query($login: String!, $cursor: String) {
    organization(login: $login)
        {
            url
            login
            repositories(first: 100, after: $cursor){
                pageInfo{
                    endCursor
                    hasNextPage
                }
                nodes{
                    name
                    nameWithOwner
                    primaryLanguage{
                        name
                    }
                    url
                    sshUrl
                    createdAt
                    description
                    updatedAt
                    homepageUrl
                    languages(first: 25){
                        totalCount
                        nodes{
                            name
                        }
                    }
                    defaultBranchRef{
                      name
                      id
                    }
                    isPrivate
                    isArchived
                    isDisabled
                    isLocked
                    owner{
                        url
                        login
                        __typename
                    }
                    collaborators(affiliation: OUTSIDE, first: 100) {
                        edges {
                            permission
                        }
                        nodes {
                            url
                            login
                            name
                            email
                            company
                        }
                    }
                    requirements:object(expression: "HEAD:requirements.txt") {
                        ... on Blob {
                            text
                        }
                    }
                }
            }
        }
    }
    """
# Note: In the above query, `HEAD` references the default branch.
# See https://stackoverflow.com/questions/48935381/github-graphql-api-default-branch-in-repository


@timeit
def get(token: str, api_url: str, organization: str) -> List[Dict]:
    """
    Retrieve a list of repos from a Github organization as described in
    https://docs.github.com/en/graphql/reference/objects#repository.
    :param token: The Github API token as string.
    :param api_url: The Github v4 API endpoint as string.
    :param organization: The name of the target Github organization as string.
    :return: A list of dicts representing repos. See tests.data.github.repos for data shape.
    """
    # TODO: link the Github organization to the repositories
    repos, _ = fetch_all(token, api_url, organization, GITHUB_ORG_REPOS_PAGINATED_GRAPHQL, 'repositories', 'nodes')
    return repos


def transform(repos_json: List[Dict]) -> Dict:
    """
    Parses the JSON returned from GitHub API to create data for graph ingestion
    :param repos_json: the list of individual repository nodes from GitHub. See tests.data.github.repos.GET_REPOS for
    data shape.
    :return: Dict containing the repos, repo->language mapping, owners->repo mapping, outside collaborators->repo
    mapping, and Python requirements files (if any) in a repo.
    """
    transformed_repo_list: List[Dict] = []
    transformed_repo_languages: List[Dict] = []
    transformed_repo_owners: List[Dict] = []
    # See https://docs.github.com/en/graphql/reference/enums#repositorypermission
    transformed_collaborators: Dict[str, List[Any]] = {
        'ADMIN': [], 'MAINTAIN': [], 'READ': [], 'TRIAGE': [], 'WRITE': [],
    }
    transformed_requirements_files: List[Dict] = []
    for repo_object in repos_json:
        _transform_repo_languages(repo_object['url'], repo_object, transformed_repo_languages)
        _transform_repo_objects(repo_object, transformed_repo_list)
        _transform_repo_owners(repo_object['owner']['url'], repo_object, transformed_repo_owners)
        _transform_collaborators(repo_object['collaborators'], repo_object['url'], transformed_collaborators)
        _transform_python_requirements(repo_object['requirements'], repo_object['url'], transformed_requirements_files)
    results = {
        'repos': transformed_repo_list,
        'repo_languages': transformed_repo_languages,
        'repo_owners': transformed_repo_owners,
        'repo_collaborators': transformed_collaborators,
        'python_requirements': transformed_requirements_files,
    }
    return results


def _create_default_branch_id(repo_url: str, default_branch_ref_id: str) -> str:
    """
    Return a unique node id for a repo's defaultBranchId using the given repo_url and default_branch_ref_id.
    This ensures that default branches for each GitHub repo are unique nodes in the graph.
    """
    return f"{repo_url}:{default_branch_ref_id}"


def _create_git_url_from_ssh_url(ssh_url: str) -> str:
    """
    Return a git:// URL from the given ssh_url
    """
    return ssh_url.replace("/", ":").replace("git@", "git://")


def _transform_repo_objects(input_repo_object: Dict, out_repo_list: List[Dict]) -> None:
    """
    Performs data transforms including creating necessary IDs for unique nodes in the graph related to GitHub repos,
    their default branches, and languages.
    :param input_repo_object: A repository node from GitHub; see tests.data.github.repos.GET_REPOS for data shape.
    :param out_repo_list: Out-param to append transformed repos to.
    :return: Nothing
    """
    # Create a unique ID for a GitHubBranch node representing the default branch of this repo object.
    dbr = input_repo_object['defaultBranchRef']
    default_branch_name = dbr['name'] if dbr else None
    default_branch_id = _create_default_branch_id(input_repo_object['url'], dbr['id']) if dbr else None

    # Create a git:// URL from the given SSH URL, if it exists.
    ssh_url = input_repo_object.get('sshUrl')
    git_url = _create_git_url_from_ssh_url(ssh_url) if ssh_url else None

    out_repo_list.append({
        'id': input_repo_object['url'],
        'createdat': input_repo_object['createdAt'],
        'name': input_repo_object['name'],
        'fullname': input_repo_object['nameWithOwner'],
        'description': input_repo_object['description'],
        'primarylanguage': input_repo_object['primaryLanguage'],
        'homepage': input_repo_object['homepageUrl'],
        'defaultbranch': default_branch_name,
        'defaultbranchid': default_branch_id,
        'private': input_repo_object['isPrivate'],
        'disabled': input_repo_object['isDisabled'],
        'archived': input_repo_object['isArchived'],
        'locked': input_repo_object['isLocked'],
        'giturl': git_url,
        'url': input_repo_object['url'],
        'sshurl': ssh_url,
        'updatedat': input_repo_object['updatedAt'],
    })


def _transform_repo_owners(owner_id: str, repo: Dict, repo_owners: List[Dict]) -> None:
    """
    Helper function to transform repo owners.
    :param owner_id: The URL of the owner object (either of type Organization or User).
    :param repo: The repo object; see tests.data.github.repos.GET_REPOS for data shape.
    :param repo_owners: Output array to append transformed results to.
    :return: Nothing.
    """
    repo_owners.append({
        'repo_id': repo['url'],
        'owner': repo['owner']['login'],
        'owner_id': owner_id,
        'type': repo['owner']['__typename'],
    })


def _transform_repo_languages(repo_url: str, repo: Dict, repo_languages: List[Dict]) -> None:
    """
    Helper function to transform the languages in a GitHub repo.
    :param repo_url: The URL of the repo.
    :param repo: The repo object; see tests.data.github.repos.GET_REPOS for data shape.
    :param repo_languages: Output array to append transformed results to.
    :return: Nothing.
    """
    if repo['languages']['totalCount'] > 0:
        for language in repo['languages']['nodes']:
            repo_languages.append({
                'repo_id': repo_url,
                'language_name': language['name'],
            })


def _transform_collaborators(collaborators: Dict, repo_url: str, transformed_collaborators: Dict) -> None:
    """
    Performs data adjustments for outside collaborators in a GitHub repo.
    Output data shape = [{permission, repo_url, url (the user's URL), login, name}, ...]
    :param collaborators: See cartography.tests.data.github.repos for data shape.
    :param repo_url: The URL of the GitHub repo.
    :param transformed_collaborators: Output dict. Data shape =
    {'ADMIN': [{ user }, ...], 'MAINTAIN': [{ user }, ...], 'READ': [ ... ], 'TRIAGE': [ ... ], 'WRITE': [ ... ]}
    :return: Nothing.
    """
    # `collaborators` is sometimes None
    if collaborators:
        for idx, user in enumerate(collaborators['nodes']):
            user_permission = collaborators['edges'][idx]['permission']
            user['repo_url'] = repo_url
            transformed_collaborators[user_permission].append(user)


<<<<<<< HEAD
def _transform_python_requirements(req_file_contents, repo_url, out_requirements_files):
=======
def _transform_python_requirements(req_file_contents: Dict, repo_url: str, out_requirements_files: List[Dict]) -> None:
>>>>>>> 8ce8d385
    """
    Performs data transformations for the requirements.txt files in a GitHub repo, if available.
    :param req_file_contents: str: The text contents of the requirements file.
    :param repo_url: str: The URL of the GitHub repo.
    :param out_requirements_files: Output array to append transformed results to.
    :return: Nothing.
    """
    if req_file_contents and req_file_contents.get('text'):
        text_contents = req_file_contents['text']

        parsed_list = []
        for line in text_contents.split("\n"):
            try:
                # Remove trailing comments and extra whitespace
                line = line.partition('#')[0].strip()
                req = Requirement(line)
                parsed_list.append(req)
            except InvalidRequirement as e:
                logger.info(
                    f"Failed to parse line \"{line}\" in repo {repo_url}'s requirements.txt; skipping line. "
                    f"Details: {e}. This is probably ok since we don't support all ways to specify Python "
                    f"requirements.",
                )
                continue

        for req in parsed_list:
            pinned_version = None
            if len(req.specifier) == 1:
                specifier = next(iter(req.specifier))
                if specifier.operator == '==':
                    pinned_version = specifier.version

            # Set `spec` to a default value. Example values for str(req.specifier): "<4.0,>=3.0" or "==1.0.0".
            spec: Optional[str] = str(req.specifier)
            # Set spec to `None` instead of empty string so that the Neo4j driver will leave the library.specifier field
            # undefined. As convention, we prefer undefined values over empty strings in the graph.
            if spec == '':
                spec = None

            canon_name = canonicalize_name(req.name)
            requirement_id = f"{canon_name}|{pinned_version}" if pinned_version else canon_name

            out_requirements_files.append({
                "id": requirement_id,
                "name": canon_name,
                "specifier": spec,
                "version": pinned_version,
                "repo_url": repo_url,
            })


@timeit
def load_github_repos(neo4j_session: neo4j.Session, update_tag: int, repo_data: List[Dict]) -> None:
    """
    Ingest the GitHub repository information
    :param neo4j_session: Neo4J session object for server communication
    :param update_tag: Timestamp used to determine data freshness
    :param repo_data: repository data objects
    :return: None
    """
    ingest_repo = """
    UNWIND {RepoData} as repository

    MERGE (repo:GitHubRepository{id: repository.id})
    ON CREATE SET repo.firstseen = timestamp(),
    repo.createdat = repository.createdat

    SET repo.name = repository.name,
    repo.fullname = repository.fullname,
    repo.description = repository.description,
    repo.primarylanguage = repository.primarylanguage.name,
    repo.homepage = repository.homepage,
    repo.defaultbranch = repository.defaultbranch,
    repo.defaultbranchid = repository.defaultbranchid,
    repo.private = repository.private,
    repo.disabled = repository.disabled,
    repo.archived = repository.archived,
    repo.locked = repository.locked,
    repo.giturl = repository.giturl,
    repo.url = repository.url,
    repo.sshurl = repository.sshurl,
    repo.updatedat = repository.updatedat,
    repo.lastupdated = {UpdateTag}

    WITH repo
    WHERE repo.defaultbranch IS NOT NULL AND repo.defaultbranchid IS NOT NULL
    MERGE (branch:GitHubBranch{id: repo.defaultbranchid})
    ON CREATE SET branch.firstseen = timestamp()
    SET branch.name = repo.defaultbranch,
    branch.lastupdated = {UpdateTag}

    MERGE (repo)-[r:BRANCH]->(branch)
    ON CREATE SET r.firstseen = timestamp()
    SET r.lastupdated = r.UpdateTag
    """
    neo4j_session.run(
        ingest_repo,
        RepoData=repo_data,
        UpdateTag=update_tag,
    )


@timeit
def load_github_languages(neo4j_session: neo4j.Session, update_tag: int, repo_languages: List[Dict]) -> None:
    """
    Ingest the relationships for repo languages
    :param neo4j_session: Neo4J session object for server communication
    :param update_tag: Timestamp used to determine data freshness
    :param repo_languages: list of language to repo mappings
    :return: Nothing
    """
    ingest_languages = """
        UNWIND {Languages} as lang

        MERGE (pl:ProgrammingLanguage{id: lang.language_name})
        ON CREATE SET pl.firstseen = timestamp(),
        pl.name = lang.language_name
        SET pl.lastupdated = {UpdateTag}
        WITH pl, lang

        MATCH (repo:GitHubRepository{id: lang.repo_id})
        MERGE (pl)<-[r:LANGUAGE]-(repo)
        ON CREATE SET r.firstseen = timestamp()
        SET r.lastupdated = {UpdateTag}"""

    neo4j_session.run(
        ingest_languages,
        Languages=repo_languages,
        UpdateTag=update_tag,
    )


@timeit
def load_github_owners(neo4j_session: neo4j.Session, update_tag: int, repo_owners: List[Dict]) -> None:
    """
    Ingest the relationships for repo owners
    :param neo4j_session: Neo4J session object for server communication
    :param update_tag: Timestamp used to determine data freshness
    :param repo_owners: list of owner to repo mappings
    :return: Nothing
    """
    for owner in repo_owners:
        ingest_owner_template = Template("""
            MERGE (user:$account_type{id: {Id}})
            ON CREATE SET user.firstseen = timestamp()
            SET user.username = {UserName},
            user.lastupdated = {UpdateTag}
            WITH user

            MATCH (repo:GitHubRepository{id: {RepoId}})
            MERGE (user)<-[r:OWNER]-(repo)
            ON CREATE SET r.firstseen = timestamp()
            SET r.lastupdated = {UpdateTag}""")

        account_type = {'User': "GitHubUser", 'Organization': "GitHubOrganization"}

        neo4j_session.run(
            ingest_owner_template.safe_substitute(account_type=account_type[owner['type']]),
            Id=owner['owner_id'],
            UserName=owner['owner'],
            RepoId=owner['repo_id'],
            UpdateTag=update_tag,
        )


@timeit
def load_collaborators(neo4j_session: neo4j.Session, update_tag: int, collaborators: Dict) -> None:
    query = Template("""
    UNWIND {UserData} as user

    MERGE (u:GitHubUser{id: user.url})
    ON CREATE SET u.firstseen = timestamp()
    SET u.fullname = user.name,
    u.username = user.login,
    u.permission = user.permission,
    u.email = user.email,
    u.company = user.company,
    u.lastupdated = {UpdateTag}

    WITH u, user
    MATCH (repo:GitHubRepository{id: user.repo_url})
    MERGE (repo)<-[o:$rel_label]-(u)
    ON CREATE SET o.firstseen = timestamp()
    SET o.lastupdated = {UpdateTag}
    """)
    for collab_type in collaborators.keys():
        relationship_label = f"OUTSIDE_COLLAB_{collab_type}"
        neo4j_session.run(
            query.safe_substitute(rel_label=relationship_label),
            UserData=collaborators[collab_type],
            UpdateTag=update_tag,
        )


@timeit
def load(neo4j_session: neo4j.Session, common_job_parameters: Dict, repo_data: Dict) -> None:
    load_github_repos(neo4j_session, common_job_parameters['UPDATE_TAG'], repo_data['repos'])
    load_github_owners(neo4j_session, common_job_parameters['UPDATE_TAG'], repo_data['repo_owners'])
    load_github_languages(neo4j_session, common_job_parameters['UPDATE_TAG'], repo_data['repo_languages'])
    load_collaborators(neo4j_session, common_job_parameters['UPDATE_TAG'], repo_data['repo_collaborators'])
    load_python_requirements(neo4j_session, common_job_parameters['UPDATE_TAG'], repo_data['python_requirements'])


@timeit
def load_python_requirements(neo4j_session: neo4j.Session, update_tag: int, requirements_objects: List[Dict]) -> None:
    query = """
    UNWIND {Requirements} AS req
        MERGE (lib:PythonLibrary:Dependency{id: req.id})
        ON CREATE SET lib.firstseen = timestamp(),
        lib.name = req.name
        SET lib.lastupdated = {UpdateTag},
        lib.version = req.version

        WITH lib, req
        MATCH (repo:GitHubRepository{id: req.repo_url})
        MERGE (repo)-[r:REQUIRES]->(lib)
        ON CREATE SET r.firstseen = timestamp()
        SET r.lastupdated = {UpdateTag},
        r.specifier = req.specifier
    """
    neo4j_session.run(
        query,
        Requirements=requirements_objects,
        UpdateTag=update_tag,
    )


def sync(
    neo4j_session: neo4j.Session, common_job_parameters: Dict, github_api_key: str, github_url: str,
    organization: str,
) -> None:
    """
    Performs the sequential tasks to collect, transform, and sync github data
    :param neo4j_session: Neo4J session for database interface
    :param common_job_parameters: Common job parameters containing UPDATE_TAG
    :param github_api_key: The API key to access the GitHub v4 API
    :param github_url: The URL for the GitHub v4 endpoint to use
    :param organization: The organization to query GitHub for
    :return: Nothing
    """
    logger.info("Syncing GitHub repos")
    repos_json = get(github_api_key, github_url, organization)
    repo_data = transform(repos_json)
    load(neo4j_session, common_job_parameters, repo_data)
    run_cleanup_job('github_repos_cleanup.json', neo4j_session, common_job_parameters)<|MERGE_RESOLUTION|>--- conflicted
+++ resolved
@@ -235,11 +235,7 @@
             transformed_collaborators[user_permission].append(user)
 
 
-<<<<<<< HEAD
-def _transform_python_requirements(req_file_contents, repo_url, out_requirements_files):
-=======
 def _transform_python_requirements(req_file_contents: Dict, repo_url: str, out_requirements_files: List[Dict]) -> None:
->>>>>>> 8ce8d385
     """
     Performs data transformations for the requirements.txt files in a GitHub repo, if available.
     :param req_file_contents: str: The text contents of the requirements file.
