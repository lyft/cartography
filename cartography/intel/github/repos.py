import logging
from string import Template

from packaging.requirements import Requirement

from cartography.intel.github.util import fetch_all
from cartography.util import run_cleanup_job
from cartography.util import timeit


logger = logging.getLogger(__name__)

GITHUB_ORG_REPOS_PAGINATED_GRAPHQL = """
    query($login: String!, $cursor: String) {
    organization(login: $login)
        {
            url
            login
            repositories(first: 100, after: $cursor){
                pageInfo{
                    endCursor
                    hasNextPage
                }
                nodes{
                    name
                    nameWithOwner
                    primaryLanguage{
                        name
                    }
                    url
                    sshUrl
                    createdAt
                    description
                    updatedAt
                    homepageUrl
                    languages(first: 25){
                        totalCount
                        nodes{
                            name
                        }
                    }
                    defaultBranchRef{
                      name
                      id
                    }
                    isPrivate
                    isArchived
                    isDisabled
                    isLocked
                    owner{
                        url
                        login
                        __typename
                    }
                    collaborators(affiliation: OUTSIDE, first: 100) {
                        edges {
                            permission
                        }
                        nodes {
                            url
                            login
                            name
                            email
                            company
                        }
                    }
                    requirements:object(expression: "HEAD:requirements.txt") {
                        ... on Blob {
                            text
                        }
                    }
                }
            }
        }
    }
    """
# Note: In the above query, `HEAD` references the default branch.
# See https://stackoverflow.com/questions/48935381/github-graphql-api-default-branch-in-repository


@timeit
def get(token, api_url, organization):
    """
    Retrieve a list of repos from a Github organization as described in
    https://docs.github.com/en/graphql/reference/objects#repository.
    :param token: The Github API token as string.
    :param api_url: The Github v4 API endpoint as string.
    :param organization: The name of the target Github organization as string.
    :return: A list of dicts representing repos. See tests.data.github.repos for data shape.
    """
    # TODO: link the Github organization to the repositories
    repos, _ = fetch_all(token, api_url, organization, GITHUB_ORG_REPOS_PAGINATED_GRAPHQL, 'repositories', 'nodes')
    return repos


def transform(repos_json):
    """
    Parses the JSON returned from GitHub API to create data for graph ingestion
    :param repos_json: the list of individual repository nodes from GitHub. See tests.data.github.repos.GET_REPOS for
    data shape.
    :return: Dict containing the repos, repo->language mapping, owners->repo mapping, outside collaborators->repo
    mapping, and Python requirements files (if any) in a repo.
    """
    transformed_repo_list = []
    transformed_repo_languages = []
    transformed_repo_owners = []
    # See https://docs.github.com/en/graphql/reference/enums#repositorypermission
    transformed_collaborators = {'ADMIN': [], 'MAINTAIN': [], 'READ': [], 'TRIAGE': [], 'WRITE': []}
    transformed_requirements_files = []
    for repo_object in repos_json:
        _transform_repo_languages(repo_object['url'], repo_object, transformed_repo_languages)
        _transform_repo_objects(repo_object, transformed_repo_list)
        _transform_repo_owners(repo_object['owner']['url'], repo_object, transformed_repo_owners)
        _transform_collaborators(repo_object['collaborators'], repo_object['url'], transformed_collaborators)
        _transform_python_requirements(repo_object, transformed_requirements_files)
    results = {
        'repos': transformed_repo_list,
        'repo_languages': transformed_repo_languages,
        'repo_owners': transformed_repo_owners,
        'repo_collaborators': transformed_collaborators,
        'python_requirements': transformed_requirements_files,
    }
    return results


def _create_default_branch_id(repo_url, default_branch_ref_id):
    """
    Return a unique node id for a repo's defaultBranchId using the given repo_url and default_branch_ref_id.
    This ensures that default branches for each GitHub repo are unique nodes in the graph.
    """
    return f"{repo_url}:{default_branch_ref_id}"


def _create_git_url_from_ssh_url(ssh_url):
    """
    Return a git:// URL from the given ssh_url
    """
    return ssh_url.replace("/", ":").replace("git@", "git://")


def _transform_repo_objects(input_repo_object, out_repo_list):
    """
    Performs data transforms including creating necessary IDs for unique nodes in the graph related to GitHub repos,
    their default branches, and languages.
    :param input_repo_object: A repository node from GitHub; see tests.data.github.repos.GET_REPOS for data shape.
    :param out_repo_list: Out-param to append transformed repos to.
    :return: Nothing
    """
    # Create a unique ID for a GitHubBranch node representing the default branch of this repo object.
    dbr = input_repo_object['defaultBranchRef']
    default_branch_name = dbr['name'] if dbr else None
    default_branch_id = _create_default_branch_id(input_repo_object['url'], dbr['id']) if dbr else None

    # Create a git:// URL from the given SSH URL, if it exists.
    ssh_url = input_repo_object.get('sshUrl')
    git_url = _create_git_url_from_ssh_url(ssh_url) if ssh_url else None

    out_repo_list.append({
        'id': input_repo_object['url'],
        'createdat': input_repo_object['createdAt'],
        'name': input_repo_object['name'],
        'fullname': input_repo_object['nameWithOwner'],
        'description': input_repo_object['description'],
        'primarylanguage': input_repo_object['primaryLanguage'],
        'homepage': input_repo_object['homepageUrl'],
        'defaultbranch': default_branch_name,
        'defaultbranchid': default_branch_id,
        'private': input_repo_object['isPrivate'],
        'disabled': input_repo_object['isDisabled'],
        'archived': input_repo_object['isArchived'],
        'locked': input_repo_object['isLocked'],
        'giturl': git_url,
        'url': input_repo_object['url'],
        'sshurl': ssh_url,
        'updatedat': input_repo_object['updatedAt'],
    })


def _transform_repo_owners(owner_id, repo, repo_owners):
    """
    Helper function to transform repo owners.
    :param owner_id: The URL of the owner object (either of type Organization or User).
    :param repo: The repo object; see tests.data.github.repos.GET_REPOS for data shape.
    :param repo_owners: Output array to append transformed results to.
    :return: Nothing.
    """
    repo_owners.append({
        'repo_id': repo['url'],
        'owner': repo['owner']['login'],
        'owner_id': owner_id,
        'type': repo['owner']['__typename'],
    })


def _transform_repo_languages(repo_url, repo, repo_languages):
    """
    Helper function to transform the languages in a GitHub repo.
    :param repo_url: The URL of the repo.
    :param repo: The repo object; see tests.data.github.repos.GET_REPOS for data shape.
    :param repo_languages: Output array to append transformed results to.
    :return: Nothing.
    """
    if repo['languages']['totalCount'] > 0:
        for language in repo['languages']['nodes']:
            repo_languages.append({
                'repo_id': repo_url,
                'language_name': language['name'],
            })


def _transform_collaborators(collaborators, repo_url, transformed_collaborators):
    """
    Performs data adjustments for outside collaborators in a GitHub repo.
    Output data shape = [{permission, repo_url, url (the user's URL), login, name}, ...]
    :param collaborators: See cartography.tests.data.github.repos for data shape.
    :param repo_url: The URL of the GitHub repo.
    :param transformed_collaborators: Output dict. Data shape =
    {'ADMIN': [{ user }, ...], 'MAINTAIN': [{ user }, ...], 'READ': [ ... ], 'TRIAGE': [ ... ], 'WRITE': [ ... ]}
    :return: Nothing.
    """
    # `collaborators` is sometimes None
    if collaborators:
        for idx, user in enumerate(collaborators['nodes']):
            user_permission = collaborators['edges'][idx]['permission']
            user['repo_url'] = repo_url
            transformed_collaborators[user_permission].append(user)


def _transform_python_requirements(repo_object, out_requirements_files):
    """
    Performs data transformations for the requirements.txt files in a GitHub repo, if available.
    :param repo_object: The repo object.
    :param out_requirements_files: Output array to append transformed results to.
    :return: Nothing.
    """
    req_file_contents = repo_object['requirements']
    if req_file_contents and req_file_contents.get('text'):
<<<<<<< HEAD
        # Remove --no-binary tags if present
        text_contents = req_file_contents['text']
        text_contents.replace('--no-binary ', '')
=======
        text_contents = req_file_contents['text']
>>>>>>> 44b1849b

        parsed_list = []
        for line in text_contents.split("\n"):
            try:
                # Skip over empty lines
                if line:
                    req = Requirement(line)
                    parsed_list.append(req)
            except ValueError as e:
                logger.info(
                    f"Failed to parse line \"{line}\" in repo {repo_object['url']}'s requirements.txt; skipping. "
                    f"Details: {e}.",
                )
                continue

        for req in parsed_list:
            if not req.name:
                logger.info(
                    f"Could not get library name for an object in {repo_object['url']}'s requirements.txt, skipping.",
                )
                continue

            # Set `spec` to a default value. Example values for str(req.specifier): "<4.0,>=3.0" or "==1.0.0".
            spec = str(req.specifier)

            if len(req.specifier._specs) == 1:
                # req.specifier._specs is a frozenset so to manipulate it we turn it into a list and get the 1st item.
                spec_str = str(list(req.specifier._specs)[0])
                # If the spec is pinned to 1 version with ==, we only want the version number, not the full specifier.
                spec = spec_str.strip('==') if spec_str.startswith('==') else spec

            out_requirements_files.append({
                "id": f"{req.name}|{spec}",
                "name": req.name,
                "specifier": spec,
                "url": req.url,
                "repo_url": repo_object['url'],
            })


@timeit
def load_github_repos(neo4j_session, update_tag, repo_data):
    """
    Ingest the GitHub repository information
    :param neo4j_session: Neo4J session object for server communication
    :param update_tag: Timestamp used to determine data freshness
    :param repo_data: repository data objects
    :return: None
    """
    ingest_repo = """
    UNWIND {RepoData} as repository

    MERGE (repo:GitHubRepository{id: repository.id})
    ON CREATE SET repo.firstseen = timestamp(),
    repo.createdat = repository.createdat

    SET repo.name = repository.name,
    repo.fullname = repository.fullname,
    repo.description = repository.description,
    repo.primarylanguage = repository.primarylanguage.name,
    repo.homepage = repository.homepage,
    repo.defaultbranch = repository.defaultbranch,
    repo.defaultbranchid = repository.defaultbranchid,
    repo.private = repository.private,
    repo.disabled = repository.disabled,
    repo.archived = repository.archived,
    repo.locked = repository.locked,
    repo.giturl = repository.giturl,
    repo.url = repository.url,
    repo.sshurl = repository.sshurl,
    repo.updatedat = repository.updatedat,
    repo.lastupdated = {UpdateTag}

    WITH repo
    WHERE repo.defaultbranch IS NOT NULL AND repo.defaultbranchid IS NOT NULL
    MERGE (branch:GitHubBranch{id: repo.defaultbranchid})
    ON CREATE SET branch.firstseen = timestamp()
    SET branch.name = repo.defaultbranch,
    branch.lastupdated = {UpdateTag}

    MERGE (repo)-[r:BRANCH]->(branch)
    ON CREATE SET r.firstseen = timestamp()
    SET r.lastupdated = r.UpdateTag
    """
    neo4j_session.run(
        ingest_repo,
        RepoData=repo_data,
        UpdateTag=update_tag,
    )


@timeit
def load_github_languages(neo4j_session, update_tag, repo_languages):
    """
    Ingest the relationships for repo languages
    :param neo4j_session: Neo4J session object for server communication
    :param update_tag: Timestamp used to determine data freshness
    :param repo_languages: list of language to repo mappings
    :return: Nothing
    """
    ingest_languages = """
        UNWIND {Languages} as lang

        MERGE (pl:ProgrammingLanguage{id: lang.language_name})
        ON CREATE SET pl.firstseen = timestamp(),
        pl.name = lang.language_name
        SET pl.lastupdated = {UpdateTag}
        WITH pl, lang

        MATCH (repo:GitHubRepository{id: lang.repo_id})
        MERGE (pl)<-[r:LANGUAGE]-(repo)
        ON CREATE SET r.firstseen = timestamp()
        SET r.lastupdated = {UpdateTag}"""

    neo4j_session.run(
        ingest_languages,
        Languages=repo_languages,
        UpdateTag=update_tag,
    )


@timeit
def load_github_owners(neo4j_session, update_tag, repo_owners):
    """
    Ingest the relationships for repo owners
    :param neo4j_session: Neo4J session object for server communication
    :param update_tag: Timestamp used to determine data freshness
    :param repo_owners: list of owner to repo mappings
    :return: Nothing
    """
    for owner in repo_owners:
        ingest_owner_template = Template("""
            MERGE (user:$account_type{id: {Id}})
            ON CREATE SET user.firstseen = timestamp()
            SET user.username = {UserName},
            user.lastupdated = {UpdateTag}
            WITH user

            MATCH (repo:GitHubRepository{id: {RepoId}})
            MERGE (user)<-[r:OWNER]-(repo)
            ON CREATE SET r.firstseen = timestamp()
            SET r.lastupdated = {UpdateTag}""")

        account_type = {'User': "GitHubUser", 'Organization': "GitHubOrganization"}

        neo4j_session.run(
            ingest_owner_template.safe_substitute(account_type=account_type[owner['type']]),
            Id=owner['owner_id'],
            UserName=owner['owner'],
            RepoId=owner['repo_id'],
            UpdateTag=update_tag,
        )


@timeit
def load_collaborators(neo4j_session, update_tag, collaborators):
    query = Template("""
    UNWIND {UserData} as user

    MERGE (u:GitHubUser{id: user.url})
    ON CREATE SET u.firstseen = timestamp()
    SET u.fullname = user.name,
    u.username = user.login,
    u.permission = user.permission,
    u.email = user.email,
    u.company = user.company,
    u.lastupdated = {UpdateTag}

    WITH u, user
    MATCH (repo:GitHubRepository{id: user.repo_url})
    MERGE (repo)<-[o:$rel_label]-(u)
    ON CREATE SET o.firstseen = timestamp()
    SET o.lastupdated = {UpdateTag}
    """)
    for collab_type in collaborators.keys():
        relationship_label = f"OUTSIDE_COLLAB_{collab_type}"
        neo4j_session.run(
            query.safe_substitute(rel_label=relationship_label),
            UserData=collaborators[collab_type],
            UpdateTag=update_tag,
        )


@timeit
def load(neo4j_session, common_job_parameters, repo_data):
    load_github_repos(neo4j_session, common_job_parameters['UPDATE_TAG'], repo_data['repos'])
    load_github_owners(neo4j_session, common_job_parameters['UPDATE_TAG'], repo_data['repo_owners'])
    load_github_languages(neo4j_session, common_job_parameters['UPDATE_TAG'], repo_data['repo_languages'])
    load_collaborators(neo4j_session, common_job_parameters['UPDATE_TAG'], repo_data['repo_collaborators'])
    load_python_requirements(neo4j_session, common_job_parameters['UPDATE_TAG'], repo_data['python_requirements'])


@timeit
def load_python_requirements(neo4j_session, update_tag, requirements_objects):
    query = """
    UNWIND {Requirements} AS req
        MERGE (lib:PythonLibrary:Dependency{id: req.id})
        ON CREATE SET lib.firstseen = timestamp(),
        lib.name = req.name
        SET lib.specifier = req.specifier,
        lib.url = req.url,
        lib.lastupdated = {UpdateTag}

        WITH lib, req
        MATCH (repo:GitHubRepository{id: req.repo_url})
        MERGE (repo)-[r:REQUIRES]->(lib)
        ON CREATE SET r.firstseen = timestamp()
        SET r.lastupdated = {UpdateTag}
    """
    neo4j_session.run(
        query,
        Requirements=requirements_objects,
        UpdateTag=update_tag,
    )


def sync(neo4j_session, common_job_parameters, github_api_key, github_url, organization):
    """
    Performs the sequential tasks to collect, transform, and sync github data
    :param neo4j_session: Neo4J session for database interface
    :param common_job_parameters: Common job parameters containing UPDATE_TAG
    :param github_api_key: The API key to access the GitHub v4 API
    :param github_url: The URL for the GitHub v4 endpoint to use
    :param organization: The organization to query GitHub for
    :return: Nothing
    """
    logger.info("Syncing GitHub repos")
    repos_json = get(github_api_key, github_url, organization)
    repo_data = transform(repos_json)
    load(neo4j_session, common_job_parameters, repo_data)
    run_cleanup_job('github_repos_cleanup.json', neo4j_session, common_job_parameters)<|MERGE_RESOLUTION|>--- conflicted
+++ resolved
@@ -235,13 +235,7 @@
     """
     req_file_contents = repo_object['requirements']
     if req_file_contents and req_file_contents.get('text'):
-<<<<<<< HEAD
-        # Remove --no-binary tags if present
         text_contents = req_file_contents['text']
-        text_contents.replace('--no-binary ', '')
-=======
-        text_contents = req_file_contents['text']
->>>>>>> 44b1849b
 
         parsed_list = []
         for line in text_contents.split("\n"):
