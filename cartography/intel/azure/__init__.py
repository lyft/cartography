import logging
from typing import Dict
from typing import List
from typing import Optional

import neo4j

from . import compute
<<<<<<< HEAD
from . import storage
=======
from . import sql
>>>>>>> 4408bdc1
from . import subscription
from . import tenant
from .util.credentials import Authenticator
from .util.credentials import Credentials
from cartography.config import Config
from cartography.util import timeit

logger = logging.getLogger(__name__)


def _sync_one_subscription(
    neo4j_session: neo4j.Session, credentials: Credentials, subscription_id: str, update_tag: int,
    common_job_parameters: Dict,
) -> None:
    compute.sync(neo4j_session, credentials.arm_credentials, subscription_id, update_tag, common_job_parameters)
<<<<<<< HEAD
    storage.sync(neo4j_session, credentials.arm_credentials, subscription_id, update_tag, common_job_parameters)
=======
    sql.sync(neo4j_session, credentials.arm_credentials, subscription_id, update_tag, common_job_parameters)
>>>>>>> 4408bdc1


def _sync_tenant(
    neo4j_session: neo4j.Session, tenant_id: str, current_user: Optional[str], update_tag: int,
    common_job_parameters: Dict,
) -> None:
    logger.info("Syncing Azure Tenant: %s", tenant_id)
    tenant.sync(neo4j_session, tenant_id, current_user, update_tag, common_job_parameters)


def _sync_multiple_subscriptions(
    neo4j_session: neo4j.Session, credentials: Credentials, tenant_id: str, subscriptions: List[Dict],
    update_tag: int, common_job_parameters: Dict,
) -> None:
    logger.info("Syncing Azure subscriptions")

    subscription.sync(neo4j_session, tenant_id, subscriptions, update_tag, common_job_parameters)

    for sub in subscriptions:
        logger.info("Syncing Azure Subscription with ID '%s'", sub['subscriptionId'])
        common_job_parameters['AZURE_SUBSCRIPTION_ID'] = sub['subscriptionId']

        _sync_one_subscription(neo4j_session, credentials, sub['subscriptionId'], update_tag, common_job_parameters)

    del common_job_parameters["AZURE_SUBSCRIPTION_ID"]


@timeit
def start_azure_ingestion(neo4j_session: neo4j.Session, config: Config) -> None:
    common_job_parameters = {
        "UPDATE_TAG": config.update_tag,
        "permission_relationships_file": config.permission_relationships_file,
    }

    try:
        if config.azure_sp_auth:
            credentials = Authenticator().authenticate_sp(
                config.azure_tenant_id, config.azure_client_id, config.azure_client_secret,
            )
        else:
            credentials = Authenticator().authenticate_cli()

    except Exception as e:
        logger.error(
            (
                "Unable to authenticate with Azure Service Principal, an error occurred: %s."
                "Make sure your Azure Service Principal details are provided correctly."
            ),
            e,
        )
        return

    _sync_tenant(
        neo4j_session, credentials.get_tenant_id(), credentials.get_current_user(), config.update_tag,
        common_job_parameters,
    )

    if config.azure_sync_all_subscriptions:
        subscriptions = subscription.get_all_azure_subscriptions(credentials)

    else:
        subscriptions = subscription.get_current_azure_subscription(credentials, credentials.subscription_id)

    if not subscriptions:
        logger.warning(
            "No valid Azure credentials are found. No Azure subscriptions can be synced. Exiting Azure sync stage.",
        )
        return

    _sync_multiple_subscriptions(
        neo4j_session, credentials, credentials.get_tenant_id(), subscriptions, config.update_tag,
        common_job_parameters,
    )<|MERGE_RESOLUTION|>--- conflicted
+++ resolved
@@ -6,11 +6,8 @@
 import neo4j
 
 from . import compute
-<<<<<<< HEAD
+from . import sql
 from . import storage
-=======
-from . import sql
->>>>>>> 4408bdc1
 from . import subscription
 from . import tenant
 from .util.credentials import Authenticator
@@ -26,11 +23,8 @@
     common_job_parameters: Dict,
 ) -> None:
     compute.sync(neo4j_session, credentials.arm_credentials, subscription_id, update_tag, common_job_parameters)
-<<<<<<< HEAD
+    sql.sync(neo4j_session, credentials.arm_credentials, subscription_id, update_tag, common_job_parameters)
     storage.sync(neo4j_session, credentials.arm_credentials, subscription_id, update_tag, common_job_parameters)
-=======
-    sql.sync(neo4j_session, credentials.arm_credentials, subscription_id, update_tag, common_job_parameters)
->>>>>>> 4408bdc1
 
 
 def _sync_tenant(
